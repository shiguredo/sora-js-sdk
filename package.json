{
  "name": "sora-js-sdk",
  "version": "2023.2.0-canary.6",
  "description": "WebRTC SFU Sora JavaScript SDK",
  "main": "dist/sora.js",
  "module": "dist/sora.mjs",
  "types": "dist/sora.d.ts",
  "scripts": {
    "build": "pnpm -r --filter=./packages/* build",
    "lint": "pnpm -r --filter=./packages/* lint",
    "fmt": "pnpm -r --filter=./packages/* fmt",
    "test": "pnpm -r --filter=./packages/* test",
    "start": "serve -S -l 8080 ./example",
    "doc": "typedoc",
    "release:canary": "./scripts/release_canary.sh"
  },
  "repository": {
    "type": "git",
    "url": "git+https://github.com/shiguredo/sora-js-sdk.git"
  },
  "author": "Shiguredo Inc.",
  "license": "Apache-2.0",
  "bugs": {
    "url": "https://discord.gg/shiguredo"
  },
  "homepage": "https://github.com/shiguredo/sora-js-sdk#readme",
  "files": [
    "dist"
  ],
  "devDependencies": {
<<<<<<< HEAD
    "@biomejs/biome": "1.3.3",
    "@typescript-eslint/eslint-plugin": "6.10.0",
    "@typescript-eslint/parser": "6.10.0",
=======
    "@typescript-eslint/eslint-plugin": "6.11.0",
    "@typescript-eslint/parser": "6.11.0",
>>>>>>> d2a6a6af
    "eslint": "8.53.0",
    "eslint-config-prettier": "9.0.0",
    "eslint-plugin-prettier": "5.0.1",
    "prettier": "3.1.0",
    "serve": "14.2.1",
    "typedoc": "0.25.3",
    "typescript": "5.2.2",
    "vitest": "0.34.6"
  },
  "resolutions": {
    "get-pkg-repo": "5.0.0"
  },
  "packageManager": "pnpm@8.10.3",
  "engines": {
    "node": ">=18.17.1"
  }
}<|MERGE_RESOLUTION|>--- conflicted
+++ resolved
@@ -28,18 +28,7 @@
     "dist"
   ],
   "devDependencies": {
-<<<<<<< HEAD
     "@biomejs/biome": "1.3.3",
-    "@typescript-eslint/eslint-plugin": "6.10.0",
-    "@typescript-eslint/parser": "6.10.0",
-=======
-    "@typescript-eslint/eslint-plugin": "6.11.0",
-    "@typescript-eslint/parser": "6.11.0",
->>>>>>> d2a6a6af
-    "eslint": "8.53.0",
-    "eslint-config-prettier": "9.0.0",
-    "eslint-plugin-prettier": "5.0.1",
-    "prettier": "3.1.0",
     "serve": "14.2.1",
     "typedoc": "0.25.3",
     "typescript": "5.2.2",
