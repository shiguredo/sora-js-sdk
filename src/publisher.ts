--- conflicted
+++ resolved
@@ -34,37 +34,6 @@
   }
 
   /**
-<<<<<<< HEAD
-   * レガシーストリームで Sora へ接続するメソッド
-   *
-   * @deprecated この関数は非推奨です、マルチストリームを利用してください。
-   *
-   * @param stream - メディアストリーム
-   */
-  private async legacyStream(stream: MediaStream): Promise<MediaStream> {
-    await this.disconnect()
-    const ws = await this.getSignalingWebSocket(this.signalingUrlCandidates)
-    const signalingMessage = await this.signaling(ws)
-    await this.connectPeerConnection(signalingMessage)
-    await this.setRemoteDescription(signalingMessage)
-    stream.getTracks().filter((track) => {
-      if (this.pc) {
-        this.pc.addTrack(track, stream)
-      }
-    })
-    this.stream = stream
-    await this.createAnswer(signalingMessage)
-    this.sendAnswer()
-    if (this.pc?.getConfiguration().iceTransportPolicy === 'all') {
-      await this.onIceCandidate()
-    }
-    await this.waitChangeConnectionStateConnected()
-    return stream
-  }
-
-  /**
-=======
->>>>>>> 63cfb83f
    * マルチストリームで Sora へ接続するメソッド
    *
    * @param stream - メディアストリーム
