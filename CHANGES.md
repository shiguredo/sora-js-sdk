# 変更履歴

- UPDATE
    - 下位互換がある変更
- ADD
    - 下位互換がある追加
- CHANGE
    - 下位互換のない変更
- FIX
    - バグ修正

<<<<<<< HEAD
## develop
- [CHANGE] 複数 Signaling URL への接続に対応する
    - Connection オブジェクト第一引数の type を `string` から `string | string[]` に変更する
    - Connection オブジェクト signalingUrl プロパティの戻り値の type を `string` から `string | string[]` に変更する
    - SendRecv オブジェクト signalingUrl プロパティの戻り値の type を `string` から `string | string[]` に変更する
    - Connection オブジェクトに signalingUrlCandidates プロパティを追加する
    - SendRecv オブジェクト に signalingUrlCandidates プロパティを追加する
    - SendRecv オブジェクト に connectedSignalingUrl プロパティを追加する
    - SendRecv オブジェクト に signalingCandidateTimeout オプションを追加する
    - @yuitowest
- [UPDATE] type redirect 対応を追加する
    - @yuitowest
- [CHANGE] spotlight_legacy 対応を削除する
    - ConnectionOptions の spotlight オプションの型を boolean のみに変更する
=======
## 2021.1.7
- [ADD] SoraCloseEvent 関連の type を export する
>>>>>>> 223f071e
    - @yuitowest

## 2021.1.6
- [FIX] timeline ログに re-answer のログが出力されていなかったので修正する
    - @yuitowest
- [UPDATE] timeline ログの ontrack ログに詳細情報を追加する
    - @yuitowest

## 2021.1.5
- [FIX] dataChannelSignaling false の場合に Disconnect API 経由で切断すると disconnect callback が発火しない問題を修正する
    - @yuitowest
- [UPDATE] 非同期で disconnect を複数回呼んだ場合の処理を修正する
    - @yuitowest

## 2021.1.4
- [FIX] DataChannel 切断のタイムアウト処理中に WebSocket が切断すると Uncaught (in promise) が発生する問題を修正する
    - @yuitowest
- [UPDATE] 切断処理中の WebSocket の onclose タイムラインログに code と reason を入れるようにする
    - @yuitowest

## 2021.1.3
- [FIX] DataChannel 切断処理を修正する
    - 切断タイムアウト処理時にすでに DataChannel の readyState が "closed" 状態であれば onclose を待たないように修正する
    - @yuitowest

## 2021.1.2
- [CHANGE] disconnect API を修正する
    - type: disconnect メッセージに reason を追加するように修正する
    - @yuitowest
- [CHANGE] disconnect callback を修正する
    - disconnect callback が受け取る event を CloseEvent から SoraCloseEvent に変更する
    - disconnect callback が受け取る event の type は "close" のみから "normal" か "abend" のどちらかが返るように変更する
    - disconnect callback が受け取る event の code, reason は undefined のパターンを追加する
    - disconnect callback が受け取る event に title を追加する
    - disconnect callback が受け取る event に params を追加する
    - @yuitowest
- [CHANGE] connect signaling 時の意図しない WebSocket の切断時のメッセージを統一する
    - "Signaling failed. {reason}" に統一する
    - @yuitowest
- [CHANGE] timeline callback Event の property を変更する
    - transportType を logType に変更する
    - @yuitowest
- [CHANGE] signaling callback Event の property を変更する
    - transportType は必須項目にする
    - @yuitowest
- [UPDATE] PeerConnecion の状態が不正な場合に切断処理に入るようにする
    - PeerConnecion connectionState が "failed" になった場合は切断する
    - PeerConnecion connectionState が undefined の場合 iceConnectionState が "disconnect" になって1000ms変化がない場合は切断する
    - @yuitowest
- [UPDATE] 型を export する
    - @yuitowest

## 2021.1.1

- [FIX] 接続処理が途中で失敗した場合の timeline ログに connected のログが出力されていた問題を修正する
    - @yuitowest

## 2021.1.0

- [CHANGE] fflate を導入して DataChannel zlib 対応を追加する
    - @yuitowest
- [ADD] get audio, get video を追加して接続がそれぞれに対応しているかを返すようにする
    - @yuitowest
- [ADD] stopAudioTrack, stopVideoTrack, replaceAudioTrack, replaceVideoTrack を追加する
    - @yuitowest
- [CHANGE] timeout option を connectionTimeout option に名前を変更する
    - timeout option を使用している場合は deprecated warning が出るように変更
    - @yuitowest
- [CHANGE] Notify callback, Push callback の第二引数に TransportType を追加する
    - @yuitowest
- [CHANGE] role から upstream と downstream を削除する
    - @voluntas
- [CHANGE] publisher と subscriber を削除する
    - @voluntas
- [CHANGE] helper メソッドを追加
    - @yuitowest
- [CHANGE] シグナリングメッセージに型定義を追加
    - @yuitowest
- [CHANGE] 型定義の修正
    - Callbacks の各 callback 型定義を Function から適切なものに修正する
    - on メソッドに渡す第2引数の型定義を適切なものに修正する
    - trace メソッドに渡す第3引数の型定義をanyからunknownに変更する
    - @yuitowest
- [CHANGE] packages 以下の npm-client を yarn にする
    - @yuitowest
- [ADD] packages:upgrade コマンドを追加する
    - @yuitowest
- [ADD] Switch DataChannel を実装する
    - ConnectionOptions に dataChannelSignaling を追加する
    - ConnectionOptions に ignoreDisconnectWebSocket を追加する
    - @yuitowest
- [ADD] ConnectionOptions に spotlightFocusRid / spotlightUnfocusRid を追加する
    - @yuitowest
- [UPDATE] パッケージを更新する
    - typescript を3系から4系に変更
    - @yuitowest
- [UPDATE] サイマルキャストのサンプルを low / middle / high から r0 / r1 / r2 へ変更する
    - @voluntas

## 2020.6.2
- [FIX] simulcast が使用できるかどうかの判定を修正する
    - UserAgent を用いた判定から RTCRtpSender.getCapabilities を用いた判定に変更
    - @yuitowest

## 2020.6.1

- [FIX] simulcast 時に setParameters するための RTCRtpTransceiver 検索条件を変更する
    - getUserMedia constraints の audio/video と Sora signaling の audio/video が一致しなかった場合に `DOMException: Read-only field modified in setParameters().` が発生する
    - encodings が readonly な RTCRtpSender を持つ RTCRtpTransceiver を検索条件から除外して対応
    - @yuitowest

## 2020.6.0
- [UPDATE] e2ee 処理で signaling notify 時に metadata / authn_metadata どちらでも動作するように修正する
    - @yuitowest
- [UPDATE] connect 時の例外に code と reason を含めるようにする
    - WebSocket の onclose が発火した場合のみ Error オブジェクトに close event の code と reason を含める
    - @yuitowest
- [FIX] type offer 時に受け取った encodings を type update 時にも setParametes するように修正する
    - @yuitowest

## 2020.5.0

- [UPDATE] clientId option に空文字列を渡せるように修正する
    - @yuitowest
- [CHANGE] オプションの e2ee を boolean のみに変更する
    - @yuitowest
- [UPDATE] sora-e2ee パッケージを内包するように変更する
    - lerna を使って複数 package を管理するようにする
    - sdk package を作成して既存コードを sdk package 内へ移動する
    - e2ee package を作成して sora-e2ee コードを移植する
    - go-wasm package を作成して wasm_exec.js コードを内包する
    - @yuitowest
- [CHANGE] simulcastQuality を simulcastRid に変更する
    - @voluntas
- [CHANGE] simulcast を bool のみに変更する
    - @voluntas
- [CHANGE] simulcast_rid を追加する
    - @voluntas

## 2020.4.2

- [FIX] metadata に直接 undefined を渡せるように修正する
    - @yuitowest

## 2020.4.1

- [FIX] timeout option を設定時に特定の条件で正しく動かない問題を修正する
    - peerconnection connectionState が undefined の場合に timeout error が強制的に発動してしまう
    - peerconnection 接続前に timeout の時間に到達した場合 timeout error が発動しない
    - @yuitowest

## 2020.4.0

- [CHANGE] signaling 時に処理に失敗した場合の reject の引数を CloseEvent オブジェクトから Error オブジェクトに変更する
    - @yuitowest
- [CHANGE] connect() のタイムアウト処理にデフォルト値を設定する
    - 60000 ms でタイムアウトするように設定する
    - @yuitowest
- [UPDATE] connect() 実行時に PeerConnection connectionState が 'connected' になったら処理が完了するように変更する
    - @yuitowest
- [UPDATE] disconnect 処理を修正する
    - websocket で type: "disconnect" を send するように変更する
    - websocket の readyState の監視をやめる
    - peerConnection の 切断監視を signalingState から connectionState に変更する
    - @yuitowest
- [UPDATE] sora-e2ee のバージョンを 2020.3.0 に更新する
    - @yuitowest
- [FIX] `package.json` に定義されている `module` の向き先を `dist/sora.mjs` に変更し、対象ファイルがビルドされるよう Rollup の設定を追加する
    - https://github.com/shiguredo/sora-js-sdk/pull/44
    - @rosylilly
- [UPDATE] simulcast で active パラメーターを有効にするための実装を追加する
    - @yuitowest

## 2020.3.0

- [UPDATE] Safari 14 以降で Simulcast が使えるように変更
    - @yuitowest

## 2020.2.0

- [UPDATE] sora-e2ee を 2020.2.0 に上げる
    - @voluntas
- [FIX] disconnect() を複数回実行した場合に例外が発生しないようにする
    - @yuitowest
- [UPDATE] 新スポットライトに対応する
    - ConnectionOptions に spotlightNumber を追加する
    - ConnectionOptions の spotlight に boolean を受け取れるよう修正する
    - @yuitowest

## 2020.1.5

- [FIX] metadata が undefined の場合以外は signaling connect message に metadata を含めるように変更
    - @yuitowest

## 2020.1.4

- [UPDATE] type.ts にある type Json のインデックスシグネチャに undefined を許可する
    - @yuitowest

## 2020.1.3

- [CHANGE] type.ts にある Audio, Video をそれぞれ SignalingAudio, SignalingVideo に名前変更する
    - @yuitowest
- [ADD] SoraConnection の型定義を export する
    - @yuitowest
- [ADD] sendrecv, sendonly, recvonly の引数に渡す options に signalingNotifyMetadata を追加する
    - @yuitowest

## 2020.1.2

- [FIX] sendrecv, sendonly, recvonly の引数に渡す metadata の型を Json に変更
    - @yuitowest
- [FIX] authMetadata の型を Json に変更
    - @yuitowest

## 2020.1.1

- [UPDATE] type export を追加
    - AudioCodecType, Callbacks, ConnectionBase, ConnectionOptions, ConnectionPublisher, ConnectionSubscriber, Role, SimulcastQuality, VideoCodecType の型定義を export する
    - @yuitowest

## 2020.1

- [UPDATE] E2EE 対応
    - @yuitowest
- [UPDATE] TypeScript 化
    - @yuitowest
- [UPDATE] async / await 化
    - @yuitowest
- [ADD] Sora から `type: ping` が送られてきた際に `stats: true` だった場合 `type: pong` 送信時に `stats` に getStats の結果を入れる
    - @yuitowest @voluntas
- [CHANGE] @deprecated メッセージを追加する
    - publisher/subscriber を使用している場合に warning を出すように変更する
    - addstream/removestream を使用している場合に warning を出すように変更する
    - debug: true 時に disconnect の MediaStream close 処理で warning を出すように変更する
    - @yuitowest
- [CHANGE] property 名の変更とアクセス制限の追加する
    - `_pc` を `pc` に名前変更する
    - `_ws` を `ws` に名前変更してアクセス制限を protected に変更する
    - `_callbacks` を `callbacks` に名前変更してアクセス制限を protected に変更
    - @yuitowest
- [CHANGE] method 名の変更とアクセス制限の追加する
    - _ がついているメソッド名から _ を削除してアクセス制限を追加する
    - @yuitowest

## 1.16.0

- [UPDATE] サンプルで利用する role を新しいものに変更する
    - @voluntas
- [ADD] タイムアウトを指定可能にする
    - デフォルトではタイムアウトは有効にはなっていない
    - @yuitowest
- [ADD] 新しい role である sendrecv / sendonly / sendrecv を利用できるようにする
    - @voluntas
- [ADD] サンプルに multsitream_sendonly.html を追加する
    - @voluntas
- [CHANGE] サンプルの multistream.html を multistream_sendrecv.html に変更する
    - @voluntas
- [CHANGE] サンプルの multistream_down.html を multistream_recvonly.html に変更する
    - @voluntas
- [CHANGE] サンプルの spotlight.html を spotlight_sendrecv.html に変更する
    - @voluntas
- [CHANGE] サンプルの spotlight_down.html を spotlight_recvonly.html に変更する
    - @voluntas
- [CHANGE] サンプルの updown.html を sendonly_recvonly.html に変更する
    - @voluntas
- [CHANGE] sdk_version と sdk_type を廃止し sora_client を追加
    - @voluntas
- [CHANGE] user_agent を廃止し sora_client を追加
    - @voluntas
- [FIX] README から simulcast_rid を削除する
    - @voluntas

## 1.15.0

- [UPDATE] タスクランナーを webpack から rollupjs に変更
    - @yuitowest
- [UPDATE] babel core を 6 から 7 へアップデート
    - @yuitowest
- [ADD] multistream + simulcast に対応する
    - @yuitowest
- [ADD] opus params 関連のオプションを追加する
    - @yuitowest
- [CHANGE] Plan B のコードをすべて削除する
- [CHANGE] ssrc group simulcast のコードをすべて削除する
    - @yuitowest
- [CHANGE] signaling message 作成時のチェックを修正
    - role が 'upstream' または 'downstream' でない場合はエラーになるように修正
    - channelId が null または undefined な場合はエラーになるように修正
    - metadata が null または undefined な場合は signaling message に metadata を含めないように修正
    - @yuitowest

## 1.14.0

- [UPDATE] rid ベース simulcast で replaceTrack を使用しないで addTrack のみで実装する
    - @yuitowest
- [FIX] rid ベース simulcast で音声がでない問題を修正
    - @yuitowest

## 1.13.0

- [ADD] rid ベース simulcast への対応
    - firefox と safari では利用できないようにする
    - @yuitowest
- [CHANGE] userAgent を user_agent に変更する
    - @yuitowest

## 1.12.0

- [UPDATE] example の整理
    - @yuitowest
- [UPDATE] development build 時に sora-js-sdk の version に '-dev' をつけるようにする
    - @yuitowest
- [ADD] Signaling Option に client_id を追加する
    - @yuitowest

## 1.11.0

- [UPDATE] Safari の Unified Plan, Plan B 両方に対応する
    - @yuitowest
- [UPDATE] Simulcast option が使えるブラウザ判定を変更する
    - @yuitowest

## 1.10.2

- [FIX] direction を {direciton: ''} 形式に変更する
    - @yuitowest

## 1.10.1

- [UPDATE] Firefox の Media Panel addon の Media-Webrtc が動作するよう RTCPeerConnection の変数格納を削除する
    - @yuitowest
- [ADD] ConnectionOptions の新しいプロパティに型を追加する
    - @exKAZUu

- [FIX] setDirection を direction に変更する
    - Safari Technology Preview 73 への対応
    - @yuitowest

## 1.10.0

- [UPDATE] simulcast, simulcastQuality オプションを追加
    - @yuitowest

## 1.9.3

- [FIX] Single Stream の subscriber で on('addstream', callback) が発火しない問題を修正する
    - @yuitowest

## 1.9.2

- [UPDATE] package json の文言修正
    - @yuitowest

## 1.9.1

- [UPDATE] Unified Plan の適応を Chrome M71 以降のバージョンに変更する
    - @yuitowest

## 1.9.0

- [ADD] Chrome M68 以降のバージョンの動作変更
    - RTCPeerConnection の config に sdpSemantics: 'unified-plan' を追加
    - signaling message に plan_b: true オプションを渡さないように修正
    - @yuitowest
- [CHANGE] snapshot 関連を削除
    - @yuitowest
- [FIX] ontrack で stream が取得できなかった場合のエラーを修正する
    - @yuitowest

## 1.8.2

- [CHANGE] vad を spotlight に変更する
    - @yuitowest

## 1.8.1

- [FIX] addTransceiver を使うのは safari の場合だけにする
    - @yuitowest
- [FIX] pc が null の場合は reject するように修正する
    - @yuitowest

## 1.8.0

- [UPDATE] signaling connect 時のパラメータに vad を追加する
    - @yuitowest
- [ADD] auth metadata を参照できるように修正する
    - @yuitowest

## 1.7.7

- [UPDATE] example を修正する
    - @yuitowest
- [FIX] disconnect 時に Safari では PeerConnection Closing Error が出る問題を修正する
    - @yuitowest
- [FIX] subscriber multistream 時に Chrome では remoteClientIds が更新されていなかった問題を修正する
    - @yuitowest
- [FIX] disconnect 時に remote 接続の clientId リストを初期化するように修正する
    - @yuitowest
- [FIX] disconnect 時に peerConnection の oniceconnectionstatechange を初期化するように修正する
    - @yuitowest

## 1.7.6

- [FIX] multistream subscriber 利用時に ontrack が video でしか発火しなかったのを修正する
    - @yuitowest
- [FIX] multistream subscriber 利用時に onremovestream を ontrack の動作に合わせる
    - @yuitowest

## 1.7.5

- [CHANGE] offer 作成用の peerConnection を close するように修正する
    - @yuitowest

## 1.7.4

- [UPDATE] signaling connect 時のパラメータに UserAgent を追加する
    - @yuitowest
- [CHANGE] publisher, subscriber の引数の options に渡したオブジェクトの value 値が null の場合は処理しないように修正する
    - @yuitowest

## 1.7.3

- [UPDATE] Firefox で icecandidate に時間がかかる問題を修正する
    - @yuitowest

## 1.7.2

- [UPDATE] 最新の Edge に対応する
- [FIX] signaling offer 時の message に config が含まれていない場合の処理を追加する
    - @yuitowest

## 1.7.1

- [UPDATE] signaling connect 時のパラメータに sdp を追加する
    - @yuitowest

## 1.7.0

- [ADD] event type に log を追加する
- [FIX] disconnect を同時に複数回呼ぶとエラーになる問題を修正する
    - @yuitowest

## 1.6.1

- [ADD] RTCPeerConnection の引数に MediaConstraints を渡せるようにする
    - @yuitowest

## 1.6.0

- [ADD] Publisher と Subscriber の options に AudioBitRate を追加する
    - @yuitowest

## 1.5.0

- [UPDATE] パッケージの更新
    - @yuitowest
- [CHANGE] Signaling 時の WebSocket onerror では reject しないようにする
    - @yuitowest

## 1.4.1

- [FIX] Signaling message の metadata が旧仕様(access_token)のままだったので修正する
    - @yuitowest

## 1.4.0

- [ADD] Signaling notify 用の callback を追加できるように変更する
    - @yuitowest

## 1.3.0

- [UPDATE] Safari に対応する
    - @yuitowest

## 1.2.0

- [ADD] Subscriber の multistream に対応する
    - @yuitowest
- [CHANGE] iceServers が指定されていない場合に 'stun:stun.l.google.com:19302' を使用していたのをやめる
    - @yuitowest

## 1.1.0

- [UPDATE] Microsoft Edge に対応する
    - @yuitowest

## 1.0.0

- [CHANGE] PeerConnection まで含めた処理を SDK で実行するように変更する
    - @yuitowest
- [CHANGE] multistream をパラメーターに追加する
    - @yuitowest
- [CHANGE] videoSnapshot をパラメーターに追加する
    - @yuitowest
- [CHANGE] videoBitRate をパラメーターに追加する
    - @yuitowest
- [CHANGE] audioCodecType をパラメーターに追加する
    - @yuitowest
- [CHANGE] codecType を videoCodecType に変更する
    - @yuitowest

## 0.5.0

- [UPDATE] シグナリングメッセージのキー名を変更する
    - @yuitowest
- [CHANGE] codecType のチェックをしないようにする
    - @yuitowest

## 0.4.2

- [UPDATE] ドキュメントを修正する
    - @yuitowest

## 0.4.1

- [UPDATE] ドキュメントを修正する
    - @yuitowest

## 0.4.0

- [UPDATE] codecType が選択できるように修正する
    - @yuitowest
- [UPDATE] パッケージの更新
    - @yuitowest
- [UPDATE] ビルドの仕組みを変更する
    - @yuitowest

## 0.3.2

- [UPDATE] パッケージの更新
    - @yuitowest

## 0.3.1

- [UPDATE] signaling 時に WS が切断した場合、ステータスコードが 440x だったら Promise.reject するように変更する
    - @yuitowest

## 0.3.0

- [ADD] disconnect を追加する
    - @yuitowest

## 0.2.0

- [CHANGE] constructor の引数に URL 文字列を受け取る用に修正する
    - @yuitowest
- [CHANGE] package name を sora.js から sora-js-sdk に変更する
    - @yuitowest
- [CHANGE] Promise 化する
    - @yuitowest
- [FIX] PeerConnection Object が GC の対象にならないように修正する
    - @yuitowest

## 0.1.0

**公開**
<|MERGE_RESOLUTION|>--- conflicted
+++ resolved
@@ -9,7 +9,6 @@
 - FIX
     - バグ修正
 
-<<<<<<< HEAD
 ## develop
 - [CHANGE] 複数 Signaling URL への接続に対応する
     - Connection オブジェクト第一引数の type を `string` から `string | string[]` に変更する
@@ -24,10 +23,9 @@
     - @yuitowest
 - [CHANGE] spotlight_legacy 対応を削除する
     - ConnectionOptions の spotlight オプションの型を boolean のみに変更する
-=======
+
 ## 2021.1.7
 - [ADD] SoraCloseEvent 関連の type を export する
->>>>>>> 223f071e
     - @yuitowest
 
 ## 2021.1.6
