--- conflicted
+++ resolved
@@ -9,18 +9,16 @@
 - FIX
     - バグ修正
 
-<<<<<<< HEAD
 ## develop
 - [UPDATE] sendrecv API を使用して接続する場合に multistream option の初期値が true になるよう修正する
 - [UPDATE] sendrecv API を使用して multistream: false で接続した場合、Sora との接続前に例外が発生するように修正する
 - [UPDATE] パッケージを更新する
     - fflate "0.7.1" -> "0.7.2"
     - typescript "4.4.3" -> "4.5.4"
-=======
+
 ## 2021.2.1
 - [FIX] type redirect 時のシグナリングで接続エラーになった場合、例外が発火しなかった問題を修正する
     - @yuitowest
->>>>>>> e20a9136
 
 ## 2021.2.0
 - [UPDATE] simulcast 時の transceiver 判定条件に offer.mids.video での分岐を追加する
