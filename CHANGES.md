--- conflicted
+++ resolved
@@ -9,17 +9,14 @@
 - FIX
     - バグ修正
 
-<<<<<<< HEAD
 ## develop
-
 - [CHANGE] spotlight_legacy 対応を削除する
     - ConnectionOptions の spotlight オプションの型を boolean のみに変更する
     - @yuitowest
-=======
+
 ## 2021.1.3
 - [FIX] DataChannel 切断処理を修正する
     - 切断タイムアウト処理時にすでに DataChannel の readyState が "closed" 状態であれば onclose を待たないように修正する
->>>>>>> b98c9de8
 
 ## 2021.1.2
 - [CHANGE] disconnect API を修正する
