# 変更履歴

- UPDATE
    - 下位互換がある変更
- ADD
    - 下位互換がある追加
- CHANGE
    - 下位互換のない変更
- FIX
    - バグ修正

## develop

<<<<<<< HEAD
- [UPDATE] SDP の再利用に対応する
    - 主に Lyra 周りで同じ mid の使い回しを考慮していないところがあったのを修正
    - @sile
- [UPDATE] オファー SDP のメディアポートに 0 を指定することで古いトランシーバーを解放できるようにする
    - Firefox は 0 ポートを指定するとエラーになるので SDK 側で従来の 9 に置換している
    - @sile
- [UPDATE] .github 以下に renovate.json を移動する
    - @voluntas
- [UPDATE] Safari / Mobile Safari で Lyra コーデックを使用可能にする
    - これらのブラウザでは WebRTC Encoded Transform を使うようにする
    - @sile
- [UPDATE] @shiguredo/lyra-wasm を 2023.1.0 に更新する
    - Web Worker 対応と Mobile Safari 対応の取り込み
    - @sile
- [CHANGE] .prettierrc を統一する
    - @voluntas
- [CHANGE] サンプルのチャネル ID を sora に変更する
    - @voluntas
- [FIX] ミュート状態で接続すると、replace[Video|Audio]Track しても画像・音声データが送信されないのを修正
=======
## 2022.3.2

- [FIX] ミュート状態で接続すると、replace(Video|Audio)Track しても画像・音声データが送信されないのを修正
>>>>>>> fe054ddd
    - @melpon

## 2022.3.1

- [FIX] e2ee が有効で無い場合の判定は null かどうかに修正する
    - @voluntas

## 2022.3.0

- [UPDATE] E2EE 有効時に Lyra コーデックを使用可能にする
    - @sile

## 2022.2.0

- [ADD] audioCodecType に "LYRA" を追加
    - 注意: 現時点では Lyra コーデックと E2EE の併用はできず、両方が指定された場合には E2EE が優先される
    - @sile
- [ADD] Sora.initLyra() 関数を追加
    - Lyra でエンコードされた音声を送信ないし受信する場合には、事前にこの関数を呼び出しておく必要がある
    - wasm やモデルファイルのダウンロードは実際に必要になったタイミングで遅延して行われる
    - @sile
- [ADD] ConnectOptions に audioLyraParamsUsedtx を追加
    - @sile
- [ADD] ConnectOptions に audioLyraParamsBitrate を追加
    - @sile
- [ADD] audio_streaming_language_code を追加
    - @melpon
- [CHANGE] ts-jest を @swc/jest に変更する
    - @voluntas
- [CHANGE] サンプルの sora-e2ee-wasm のダウンロード先を変更する
    - @voluntas
- [CHANGE] sora.min.js を削除する
    - @yuitowest
- [FIX] 廃止になった opus_params の clock_rate を削除する
    - @voluntas

## 2022.1.0

- [CHANGE] 切断処理時に MediaStream の停止処理をしないように変更する
    - @yuitowest
- [CHANGE] ConnectionOptions からシグナリング type: connect メッセージを生成する仕組みを変更する
    - multistream オプションが false の場合、シグナリングメッセージに multistream: false を含めるように変更する
    - spotlight オプションは multistream: true の場合のみシグナリングメッセージに含まれていたが、multistream フラグに関係なく含まれるように変更する
    - spotlightFocusRid オプションは spotlight: true の場合のみシグナリングメッセージに含まれていたが、spotlight フラグに関係なく含まれるように変更する
    - spotlightUnfocusRid オプションは spotlight: true の場合のみシグナリングメッセージに含まれていたが、spotlight フラグに関係なく含まれるように変更する
    - spotlightNumber オプションは spotlight: true の場合のみシグナリングメッセージに含まれていたが、spotlight フラグに関係なく含まれるように変更する
    - simulcastRid オプションは simulcast: true の場合のみシグナリングメッセージに含まれていたが、simulcast フラグに関係なく含まれるように変更する
    - @yuitowest
- [ADD] sendrecv オブジェクトのオプションに bundle_id を追加する
    - @yuitowest
- [UPDATE] sendrecv API を使用して接続する場合に multistream option の初期値が true になるよう修正する
    - @yuitowest
- [UPDATE] sendrecv API を使用して multistream: false で接続した場合、Sora との接続前に例外が発生するように修正する
    - @yuitowest
- [UPDATE] パッケージを更新する
    - fflate "0.7.1" -> "0.7.2"
    - typescript "4.4.3" -> "4.5.4"
    - @yuitowest
- [CHANGE] connectedSignalingUrl は現在接続中の WebSocket の URL ではなく type offer メッセージを受信した URL を返すようにする
    - ignoreDisconnectWebSocket を使用して WebSocket を切断した場合にも URL を返すように修正する
    - @yuitowest
- [UPDATE] SendRecv オブジェクト に contactSignalingUrl プロパティを追加する
    - @yuitowest

## 2021.2.3
- [FIX] メッセージング機能で文字列データが送信されてきた場合にそのまま message callback に渡していた問題を修正する
    - @yuitowest

## 2021.2.2
- [FIX] fflate package のバージョンを 0.7.1 から 0.7.3 に更新する
    - 0.7.3 https://github.com/101arrowz/fflate/blob/master/CHANGELOG.md#073
    - 0.7.2 https://github.com/101arrowz/fflate/blob/master/CHANGELOG.md#072
    - @yuitowest

## 2021.2.1
- [FIX] type redirect 時のシグナリングで接続エラーになった場合、例外が発火しなかった問題を修正する
    - @yuitowest

## 2021.2.0
- [UPDATE] simulcast 時の transceiver 判定条件に offer.mids.video での分岐を追加する
    - @yuitowest
- [UPDATE] 複数パッケージの管理を lerna から npm workspace に変更する
    - @yuitowest
- [ADD] DataChannel メッセージング機能を追加する
    - sendrecv オブジェクトのオプションに datachannels を追加する
    - sendrecv オブジェクトに sendMessage API を追加する
    - sendrecv オブジェクトに datachannels プロパティを追加する
    - on callback に "message" を追加する
    - on callback に "datachannel" を追加する
    - @yuitowest
- [CHANGE] 複数 Signaling URL への接続に対応する
    - Connection オブジェクト第一引数の type を `string` から `string | string[]` に変更する
    - Connection オブジェクト signalingUrl プロパティの戻り値の type を `string` から `string | string[]` に変更する
    - SendRecv オブジェクト signalingUrl プロパティの戻り値の type を `string` から `string | string[]` に変更する
    - Connection オブジェクトに signalingUrlCandidates プロパティを追加する
    - SendRecv オブジェクト に signalingUrlCandidates プロパティを追加する
    - SendRecv オブジェクト に connectedSignalingUrl プロパティを追加する
    - SendRecv オブジェクト に signalingCandidateTimeout オプションを追加する
    - @yuitowest
- [UPDATE] type redirect 対応を追加する
    - @yuitowest
- [CHANGE] spotlight_legacy 対応を削除する
    - ConnectionOptions の spotlight オプションの型を boolean のみに変更する

## 2021.1.7
- [ADD] SoraCloseEvent 関連の type を export する
    - @yuitowest

## 2021.1.6
- [FIX] timeline ログに re-answer のログが出力されていなかったので修正する
    - @yuitowest
- [UPDATE] timeline ログの ontrack ログに詳細情報を追加する
    - @yuitowest

## 2021.1.5
- [FIX] dataChannelSignaling false の場合に Disconnect API 経由で切断すると disconnect callback が発火しない問題を修正する
    - @yuitowest
- [UPDATE] 非同期で disconnect を複数回呼んだ場合の処理を修正する
    - @yuitowest

## 2021.1.4
- [FIX] DataChannel 切断のタイムアウト処理中に WebSocket が切断すると Uncaught (in promise) が発生する問題を修正する
    - @yuitowest
- [UPDATE] 切断処理中の WebSocket の onclose タイムラインログに code と reason を入れるようにする
    - @yuitowest

## 2021.1.3
- [FIX] DataChannel 切断処理を修正する
    - 切断タイムアウト処理時にすでに DataChannel の readyState が "closed" 状態であれば onclose を待たないように修正する
    - @yuitowest

## 2021.1.2
- [CHANGE] disconnect API を修正する
    - type: disconnect メッセージに reason を追加するように修正する
    - @yuitowest
- [CHANGE] disconnect callback を修正する
    - disconnect callback が受け取る event を CloseEvent から SoraCloseEvent に変更する
    - disconnect callback が受け取る event の type は "close" のみから "normal" か "abend" のどちらかが返るように変更する
    - disconnect callback が受け取る event の code, reason は undefined のパターンを追加する
    - disconnect callback が受け取る event に title を追加する
    - disconnect callback が受け取る event に params を追加する
    - @yuitowest
- [CHANGE] connect signaling 時の意図しない WebSocket の切断時のメッセージを統一する
    - "Signaling failed. {reason}" に統一する
    - @yuitowest
- [CHANGE] timeline callback Event の property を変更する
    - transportType を logType に変更する
    - @yuitowest
- [CHANGE] signaling callback Event の property を変更する
    - transportType は必須項目にする
    - @yuitowest
- [UPDATE] PeerConnecion の状態が不正な場合に切断処理に入るようにする
    - PeerConnecion connectionState が "failed" になった場合は切断する
    - PeerConnecion connectionState が undefined の場合 iceConnectionState が "disconnect" になって1000ms変化がない場合は切断する
    - @yuitowest
- [UPDATE] 型を export する
    - @yuitowest

## 2021.1.1

- [FIX] 接続処理が途中で失敗した場合の timeline ログに connected のログが出力されていた問題を修正する
    - @yuitowest

## 2021.1.0

- [CHANGE] fflate を導入して DataChannel zlib 対応を追加する
    - @yuitowest
- [ADD] get audio, get video を追加して接続がそれぞれに対応しているかを返すようにする
    - @yuitowest
- [ADD] stopAudioTrack, stopVideoTrack, replaceAudioTrack, replaceVideoTrack を追加する
    - @yuitowest
- [CHANGE] timeout option を connectionTimeout option に名前を変更する
    - timeout option を使用している場合は deprecated warning が出るように変更
    - @yuitowest
- [CHANGE] Notify callback, Push callback の第二引数に TransportType を追加する
    - @yuitowest
- [CHANGE] role から upstream と downstream を削除する
    - @voluntas
- [CHANGE] publisher と subscriber を削除する
    - @voluntas
- [CHANGE] helper メソッドを追加
    - @yuitowest
- [CHANGE] シグナリングメッセージに型定義を追加
    - @yuitowest
- [CHANGE] 型定義の修正
    - Callbacks の各 callback 型定義を Function から適切なものに修正する
    - on メソッドに渡す第2引数の型定義を適切なものに修正する
    - trace メソッドに渡す第3引数の型定義をanyからunknownに変更する
    - @yuitowest
- [CHANGE] packages 以下の npm-client を yarn にする
    - @yuitowest
- [ADD] packages:upgrade コマンドを追加する
    - @yuitowest
- [ADD] Switch DataChannel を実装する
    - ConnectionOptions に dataChannelSignaling を追加する
    - ConnectionOptions に ignoreDisconnectWebSocket を追加する
    - @yuitowest
- [ADD] ConnectionOptions に spotlightFocusRid / spotlightUnfocusRid を追加する
    - @yuitowest
- [UPDATE] パッケージを更新する
    - typescript を3系から4系に変更
    - @yuitowest
- [UPDATE] サイマルキャストのサンプルを low / middle / high から r0 / r1 / r2 へ変更する
    - @voluntas

## 2020.6.2
- [FIX] simulcast が使用できるかどうかの判定を修正する
    - UserAgent を用いた判定から RTCRtpSender.getCapabilities を用いた判定に変更
    - @yuitowest

## 2020.6.1

- [FIX] simulcast 時に setParameters するための RTCRtpTransceiver 検索条件を変更する
    - getUserMedia constraints の audio/video と Sora signaling の audio/video が一致しなかった場合に `DOMException: Read-only field modified in setParameters().` が発生する
    - encodings が readonly な RTCRtpSender を持つ RTCRtpTransceiver を検索条件から除外して対応
    - @yuitowest

## 2020.6.0
- [UPDATE] e2ee 処理で signaling notify 時に metadata / authn_metadata どちらでも動作するように修正する
    - @yuitowest
- [UPDATE] connect 時の例外に code と reason を含めるようにする
    - WebSocket の onclose が発火した場合のみ Error オブジェクトに close event の code と reason を含める
    - @yuitowest
- [FIX] type offer 時に受け取った encodings を type update 時にも setParametes するように修正する
    - @yuitowest

## 2020.5.0

- [UPDATE] clientId option に空文字列を渡せるように修正する
    - @yuitowest
- [CHANGE] オプションの e2ee を boolean のみに変更する
    - @yuitowest
- [UPDATE] sora-e2ee パッケージを内包するように変更する
    - lerna を使って複数 package を管理するようにする
    - sdk package を作成して既存コードを sdk package 内へ移動する
    - e2ee package を作成して sora-e2ee コードを移植する
    - go-wasm package を作成して wasm_exec.js コードを内包する
    - @yuitowest
- [CHANGE] simulcastQuality を simulcastRid に変更する
    - @voluntas
- [CHANGE] simulcast を bool のみに変更する
    - @voluntas
- [CHANGE] simulcast_rid を追加する
    - @voluntas

## 2020.4.2

- [FIX] metadata に直接 undefined を渡せるように修正する
    - @yuitowest

## 2020.4.1

- [FIX] timeout option を設定時に特定の条件で正しく動かない問題を修正する
    - peerconnection connectionState が undefined の場合に timeout error が強制的に発動してしまう
    - peerconnection 接続前に timeout の時間に到達した場合 timeout error が発動しない
    - @yuitowest

## 2020.4.0

- [CHANGE] signaling 時に処理に失敗した場合の reject の引数を CloseEvent オブジェクトから Error オブジェクトに変更する
    - @yuitowest
- [CHANGE] connect() のタイムアウト処理にデフォルト値を設定する
    - 60000 ms でタイムアウトするように設定する
    - @yuitowest
- [UPDATE] connect() 実行時に PeerConnection connectionState が 'connected' になったら処理が完了するように変更する
    - @yuitowest
- [UPDATE] disconnect 処理を修正する
    - websocket で type: "disconnect" を send するように変更する
    - websocket の readyState の監視をやめる
    - peerConnection の 切断監視を signalingState から connectionState に変更する
    - @yuitowest
- [UPDATE] sora-e2ee のバージョンを 2020.3.0 に更新する
    - @yuitowest
- [FIX] `package.json` に定義されている `module` の向き先を `dist/sora.mjs` に変更し、対象ファイルがビルドされるよう Rollup の設定を追加する
    - https://github.com/shiguredo/sora-js-sdk/pull/44
    - @rosylilly
- [UPDATE] simulcast で active パラメーターを有効にするための実装を追加する
    - @yuitowest

## 2020.3.0

- [UPDATE] Safari 14 以降で Simulcast が使えるように変更
    - @yuitowest

## 2020.2.0

- [UPDATE] sora-e2ee を 2020.2.0 に上げる
    - @voluntas
- [FIX] disconnect() を複数回実行した場合に例外が発生しないようにする
    - @yuitowest
- [UPDATE] 新スポットライトに対応する
    - ConnectionOptions に spotlightNumber を追加する
    - ConnectionOptions の spotlight に boolean を受け取れるよう修正する
    - @yuitowest

## 2020.1.5

- [FIX] metadata が undefined の場合以外は signaling connect message に metadata を含めるように変更
    - @yuitowest

## 2020.1.4

- [UPDATE] type.ts にある type Json のインデックスシグネチャに undefined を許可する
    - @yuitowest

## 2020.1.3

- [CHANGE] type.ts にある Audio, Video をそれぞれ SignalingAudio, SignalingVideo に名前変更する
    - @yuitowest
- [ADD] SoraConnection の型定義を export する
    - @yuitowest
- [ADD] sendrecv, sendonly, recvonly の引数に渡す options に signalingNotifyMetadata を追加する
    - @yuitowest

## 2020.1.2

- [FIX] sendrecv, sendonly, recvonly の引数に渡す metadata の型を Json に変更
    - @yuitowest
- [FIX] authMetadata の型を Json に変更
    - @yuitowest

## 2020.1.1

- [UPDATE] type export を追加
    - AudioCodecType, Callbacks, ConnectionBase, ConnectionOptions, ConnectionPublisher, ConnectionSubscriber, Role, SimulcastQuality, VideoCodecType の型定義を export する
    - @yuitowest

## 2020.1

- [UPDATE] E2EE 対応
    - @yuitowest
- [UPDATE] TypeScript 化
    - @yuitowest
- [UPDATE] async / await 化
    - @yuitowest
- [ADD] Sora から `type: ping` が送られてきた際に `stats: true` だった場合 `type: pong` 送信時に `stats` に getStats の結果を入れる
    - @yuitowest @voluntas
- [CHANGE] @deprecated メッセージを追加する
    - publisher/subscriber を使用している場合に warning を出すように変更する
    - addstream/removestream を使用している場合に warning を出すように変更する
    - debug: true 時に disconnect の MediaStream close 処理で warning を出すように変更する
    - @yuitowest
- [CHANGE] property 名の変更とアクセス制限の追加する
    - `_pc` を `pc` に名前変更する
    - `_ws` を `ws` に名前変更してアクセス制限を protected に変更する
    - `_callbacks` を `callbacks` に名前変更してアクセス制限を protected に変更
    - @yuitowest
- [CHANGE] method 名の変更とアクセス制限の追加する
    - _ がついているメソッド名から _ を削除してアクセス制限を追加する
    - @yuitowest

## 1.16.0

- [UPDATE] サンプルで利用する role を新しいものに変更する
    - @voluntas
- [ADD] タイムアウトを指定可能にする
    - デフォルトではタイムアウトは有効にはなっていない
    - @yuitowest
- [ADD] 新しい role である sendrecv / sendonly / sendrecv を利用できるようにする
    - @voluntas
- [ADD] サンプルに multsitream_sendonly.html を追加する
    - @voluntas
- [CHANGE] サンプルの multistream.html を multistream_sendrecv.html に変更する
    - @voluntas
- [CHANGE] サンプルの multistream_down.html を multistream_recvonly.html に変更する
    - @voluntas
- [CHANGE] サンプルの spotlight.html を spotlight_sendrecv.html に変更する
    - @voluntas
- [CHANGE] サンプルの spotlight_down.html を spotlight_recvonly.html に変更する
    - @voluntas
- [CHANGE] サンプルの updown.html を sendonly_recvonly.html に変更する
    - @voluntas
- [CHANGE] sdk_version と sdk_type を廃止し sora_client を追加
    - @voluntas
- [CHANGE] user_agent を廃止し sora_client を追加
    - @voluntas
- [FIX] README から simulcast_rid を削除する
    - @voluntas

## 1.15.0

- [UPDATE] タスクランナーを webpack から rollupjs に変更
    - @yuitowest
- [UPDATE] babel core を 6 から 7 へアップデート
    - @yuitowest
- [ADD] multistream + simulcast に対応する
    - @yuitowest
- [ADD] opus params 関連のオプションを追加する
    - @yuitowest
- [CHANGE] Plan B のコードをすべて削除する
- [CHANGE] ssrc group simulcast のコードをすべて削除する
    - @yuitowest
- [CHANGE] signaling message 作成時のチェックを修正
    - role が 'upstream' または 'downstream' でない場合はエラーになるように修正
    - channelId が null または undefined な場合はエラーになるように修正
    - metadata が null または undefined な場合は signaling message に metadata を含めないように修正
    - @yuitowest

## 1.14.0

- [UPDATE] rid ベース simulcast で replaceTrack を使用しないで addTrack のみで実装する
    - @yuitowest
- [FIX] rid ベース simulcast で音声がでない問題を修正
    - @yuitowest

## 1.13.0

- [ADD] rid ベース simulcast への対応
    - firefox と safari では利用できないようにする
    - @yuitowest
- [CHANGE] userAgent を user_agent に変更する
    - @yuitowest

## 1.12.0

- [UPDATE] example の整理
    - @yuitowest
- [UPDATE] development build 時に sora-js-sdk の version に '-dev' をつけるようにする
    - @yuitowest
- [ADD] Signaling Option に client_id を追加する
    - @yuitowest

## 1.11.0

- [UPDATE] Safari の Unified Plan, Plan B 両方に対応する
    - @yuitowest
- [UPDATE] Simulcast option が使えるブラウザ判定を変更する
    - @yuitowest

## 1.10.2

- [FIX] direction を {direciton: ''} 形式に変更する
    - @yuitowest

## 1.10.1

- [UPDATE] Firefox の Media Panel addon の Media-Webrtc が動作するよう RTCPeerConnection の変数格納を削除する
    - @yuitowest
- [ADD] ConnectionOptions の新しいプロパティに型を追加する
    - @exKAZUu

- [FIX] setDirection を direction に変更する
    - Safari Technology Preview 73 への対応
    - @yuitowest

## 1.10.0

- [UPDATE] simulcast, simulcastQuality オプションを追加
    - @yuitowest

## 1.9.3

- [FIX] Single Stream の subscriber で on('addstream', callback) が発火しない問題を修正する
    - @yuitowest

## 1.9.2

- [UPDATE] package json の文言修正
    - @yuitowest

## 1.9.1

- [UPDATE] Unified Plan の適応を Chrome M71 以降のバージョンに変更する
    - @yuitowest

## 1.9.0

- [ADD] Chrome M68 以降のバージョンの動作変更
    - RTCPeerConnection の config に sdpSemantics: 'unified-plan' を追加
    - signaling message に plan_b: true オプションを渡さないように修正
    - @yuitowest
- [CHANGE] snapshot 関連を削除
    - @yuitowest
- [FIX] ontrack で stream が取得できなかった場合のエラーを修正する
    - @yuitowest

## 1.8.2

- [CHANGE] vad を spotlight に変更する
    - @yuitowest

## 1.8.1

- [FIX] addTransceiver を使うのは safari の場合だけにする
    - @yuitowest
- [FIX] pc が null の場合は reject するように修正する
    - @yuitowest

## 1.8.0

- [UPDATE] signaling connect 時のパラメータに vad を追加する
    - @yuitowest
- [ADD] auth metadata を参照できるように修正する
    - @yuitowest

## 1.7.7

- [UPDATE] example を修正する
    - @yuitowest
- [FIX] disconnect 時に Safari では PeerConnection Closing Error が出る問題を修正する
    - @yuitowest
- [FIX] subscriber multistream 時に Chrome では remoteClientIds が更新されていなかった問題を修正する
    - @yuitowest
- [FIX] disconnect 時に remote 接続の clientId リストを初期化するように修正する
    - @yuitowest
- [FIX] disconnect 時に peerConnection の oniceconnectionstatechange を初期化するように修正する
    - @yuitowest

## 1.7.6

- [FIX] multistream subscriber 利用時に ontrack が video でしか発火しなかったのを修正する
    - @yuitowest
- [FIX] multistream subscriber 利用時に onremovestream を ontrack の動作に合わせる
    - @yuitowest

## 1.7.5

- [CHANGE] offer 作成用の peerConnection を close するように修正する
    - @yuitowest

## 1.7.4

- [UPDATE] signaling connect 時のパラメータに UserAgent を追加する
    - @yuitowest
- [CHANGE] publisher, subscriber の引数の options に渡したオブジェクトの value 値が null の場合は処理しないように修正する
    - @yuitowest

## 1.7.3

- [UPDATE] Firefox で icecandidate に時間がかかる問題を修正する
    - @yuitowest

## 1.7.2

- [UPDATE] 最新の Edge に対応する
- [FIX] signaling offer 時の message に config が含まれていない場合の処理を追加する
    - @yuitowest

## 1.7.1

- [UPDATE] signaling connect 時のパラメータに sdp を追加する
    - @yuitowest

## 1.7.0

- [ADD] event type に log を追加する
- [FIX] disconnect を同時に複数回呼ぶとエラーになる問題を修正する
    - @yuitowest

## 1.6.1

- [ADD] RTCPeerConnection の引数に MediaConstraints を渡せるようにする
    - @yuitowest

## 1.6.0

- [ADD] Publisher と Subscriber の options に AudioBitRate を追加する
    - @yuitowest

## 1.5.0

- [UPDATE] パッケージの更新
    - @yuitowest
- [CHANGE] Signaling 時の WebSocket onerror では reject しないようにする
    - @yuitowest

## 1.4.1

- [FIX] Signaling message の metadata が旧仕様(access_token)のままだったので修正する
    - @yuitowest

## 1.4.0

- [ADD] Signaling notify 用の callback を追加できるように変更する
    - @yuitowest

## 1.3.0

- [UPDATE] Safari に対応する
    - @yuitowest

## 1.2.0

- [ADD] Subscriber の multistream に対応する
    - @yuitowest
- [CHANGE] iceServers が指定されていない場合に 'stun:stun.l.google.com:19302' を使用していたのをやめる
    - @yuitowest

## 1.1.0

- [UPDATE] Microsoft Edge に対応する
    - @yuitowest

## 1.0.0

- [CHANGE] PeerConnection まで含めた処理を SDK で実行するように変更する
    - @yuitowest
- [CHANGE] multistream をパラメーターに追加する
    - @yuitowest
- [CHANGE] videoSnapshot をパラメーターに追加する
    - @yuitowest
- [CHANGE] videoBitRate をパラメーターに追加する
    - @yuitowest
- [CHANGE] audioCodecType をパラメーターに追加する
    - @yuitowest
- [CHANGE] codecType を videoCodecType に変更する
    - @yuitowest

## 0.5.0

- [UPDATE] シグナリングメッセージのキー名を変更する
    - @yuitowest
- [CHANGE] codecType のチェックをしないようにする
    - @yuitowest

## 0.4.2

- [UPDATE] ドキュメントを修正する
    - @yuitowest

## 0.4.1

- [UPDATE] ドキュメントを修正する
    - @yuitowest

## 0.4.0

- [UPDATE] codecType が選択できるように修正する
    - @yuitowest
- [UPDATE] パッケージの更新
    - @yuitowest
- [UPDATE] ビルドの仕組みを変更する
    - @yuitowest

## 0.3.2

- [UPDATE] パッケージの更新
    - @yuitowest

## 0.3.1

- [UPDATE] signaling 時に WS が切断した場合、ステータスコードが 440x だったら Promise.reject するように変更する
    - @yuitowest

## 0.3.0

- [ADD] disconnect を追加する
    - @yuitowest

## 0.2.0

- [CHANGE] constructor の引数に URL 文字列を受け取る用に修正する
    - @yuitowest
- [CHANGE] package name を sora.js から sora-js-sdk に変更する
    - @yuitowest
- [CHANGE] Promise 化する
    - @yuitowest
- [FIX] PeerConnection Object が GC の対象にならないように修正する
    - @yuitowest

## 0.1.0

**公開**<|MERGE_RESOLUTION|>--- conflicted
+++ resolved
@@ -11,7 +11,6 @@
 
 ## develop
 
-<<<<<<< HEAD
 - [UPDATE] SDP の再利用に対応する
     - 主に Lyra 周りで同じ mid の使い回しを考慮していないところがあったのを修正
     - @sile
@@ -30,12 +29,10 @@
     - @voluntas
 - [CHANGE] サンプルのチャネル ID を sora に変更する
     - @voluntas
-- [FIX] ミュート状態で接続すると、replace[Video|Audio]Track しても画像・音声データが送信されないのを修正
-=======
+
 ## 2022.3.2
 
 - [FIX] ミュート状態で接続すると、replace(Video|Audio)Track しても画像・音声データが送信されないのを修正
->>>>>>> fe054ddd
     - @melpon
 
 ## 2022.3.1
