--- conflicted
+++ resolved
@@ -9,8 +9,6 @@
 - FIX
     - バグ修正
 
-<<<<<<< HEAD
-
 ## develop
 - [UPDATE] sora-e2ee パッケージを内包するように変更する
     - lerna を使って複数 package を管理するようにする
@@ -24,13 +22,12 @@
 - [CHANGE] simulcast_rid を追加する
     - @voluntas
 - [CHANGE] オプションの e2ee を boolean のみに変更する
-=======
+
 ## 2020.4.1
 
 - [FIX] timeout option を設定時に特定の条件で正しく動かない問題を修正する
     - peerconnection connectionState が undefined の場合に timeout error が強制的に発動してしまう
     - peerconnection 接続前に timeout の時間に到達した場合 timeout error が発動しない
->>>>>>> bb6e8f3d
     - @yuitowest
 
 ## 2020.4.0
