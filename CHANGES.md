# 変更履歴

- UPDATE
    - 下位互換がある変更
- ADD
    - 下位互換がある追加
- CHANGE
    - 下位互換のない変更
- FIX
    - バグ修正

<<<<<<< HEAD
## develop
- [UPDATE] sora-e2ee パッケージを内包するように変更する
    - lerna を使って複数 package を管理するようにする
    - sdk package を作成して既存コードを sdk package 内へ移動する
    - e2ee package を作成して sora-e2ee コードを移植する
    - go-wasm package を作成して wasm_exec.js コードを内包する
- [CHANGE] simulcastQuality を simulcastRid に変更する
    - @voluntas
- [CHANGE] simulcast を bool のみに変更する
    - @voluntas
- [CHANGE] simulcast_rid を追加する
    - @voluntas
- [CHANGE] オプションの e2ee を boolean のみに変更する
=======
## 2020.4.2

- [FIX] metadata に直接 undefined を渡せるように修正する
    - @yuitowest
>>>>>>> 34213146

## 2020.4.1

- [FIX] timeout option を設定時に特定の条件で正しく動かない問題を修正する
    - peerconnection connectionState が undefined の場合に timeout error が強制的に発動してしまう
    - peerconnection 接続前に timeout の時間に到達した場合 timeout error が発動しない
    - @yuitowest

## 2020.4.0

- [CHANGE] signaling 時に処理に失敗した場合の reject の引数を CloseEvent オブジェクトから Error オブジェクトに変更する
    - @yuitowest
- [CHANGE] connect() のタイムアウト処理にデフォルト値を設定する
    - 60000 ms でタイムアウトするように設定する
    - @yuitowest
- [UPDATE] connect() 実行時に PeerConnection connectionState が 'connected' になったら処理が完了するように変更する
    - @yuitowest
- [UPDATE] disconnect 処理を修正する
    - websocket で type: "disconnect" を send するように変更する
    - websocket の readyState の監視をやめる
    - peerConnection の 切断監視を signalingState から connectionState に変更する
    - @yuitowest
- [UPDATE] sora-e2ee のバージョンを 2020.3.0 に更新する
    - @yuitowest
- [FIX] `package.json` に定義されている `module` の向き先を `dist/sora.mjs` に変更し、対象ファイルがビルドされるよう Rollup の設定を追加する
    - https://github.com/shiguredo/sora-js-sdk/pull/44
    - @rosylilly
- [UPDATE] simulcast で active パラメーターを有効にするための実装を追加する
    - @yuitowest

## 2020.3.0

- [UPDATE] Safari 14 以降で Simulcast が使えるように変更
    - @yuitowest

## 2020.2.0

- [UPDATE] sora-e2ee を 2020.2.0 に上げる
    - @voluntas
- [FIX] disconnect() を複数回実行した場合に例外が発生しないようにする
    - @yuitowest
- [UPDATE] 新スポットライトに対応する
    - ConnectionOptions に spotlightNumber を追加する
    - ConnectionOptions の spotlight に boolean を受け取れるよう修正する
    - @yuitowest

## 2020.1.5

- [FIX] metadata が undefined の場合以外は signaling connect message に metadata を含めるように変更
    - @yuitowest

## 2020.1.4

- [UPDATE] type.ts にある type Json のインデックスシグネチャに undefined を許可する
    - @yuitowest

## 2020.1.3

- [CHANGE] type.ts にある Audio, Video をそれぞれ SignalingAudio, SignalingVideo に名前変更する
    - @yuitowest
- [ADD] SoraConnection の型定義を export する
    - @yuitowest
- [ADD] sendrecv, sendonly, recvonly の引数に渡す options に signalingNotifyMetadata を追加する
    - @yuitowest

## 2020.1.2

- [FIX] sendrecv, sendonly, recvonly の引数に渡す metadata の型を Json に変更
    - @yuitowest
- [FIX] authMetadata の型を Json に変更
    - @yuitowest

## 2020.1.1

- [UPDATE] type export を追加
    - AudioCodecType, Callbacks, ConnectionBase, ConnectionOptions, ConnectionPublisher, ConnectionSubscriber, Role, SimulcastQuality, VideoCodecType の型定義を export する
    - @yuitowest

## 2020.1

- [UPDATE] E2EE 対応
    - @yuitowest
- [UPDATE] TypeScript 化
    - @yuitowest
- [UPDATE] async / await 化
    - @yuitowest
- [ADD] Sora から `type: ping` が送られてきた際に `stats: true` だった場合 `type: pong` 送信時に `stats` に getStats の結果を入れる
    - @yuitowest @voluntas
- [CHANGE] @deprecated メッセージを追加する
    - publisher/subscriber を使用している場合に warning を出すように変更する
    - addstream/removestream を使用している場合に warning を出すように変更する
    - debug: true 時に disconnect の MediaStream close 処理で warning を出すように変更する
    - @yuitowest
- [CHANGE] property 名の変更とアクセス制限の追加する
    - `_pc` を `pc` に名前変更する
    - `_ws` を `ws` に名前変更してアクセス制限を protected に変更する
    - `_callbacks` を `callbacks` に名前変更してアクセス制限を protected に変更
    - @yuitowest
- [CHANGE] method 名の変更とアクセス制限の追加する
    - _ がついているメソッド名から _ を削除してアクセス制限を追加する
    - @yuitowest

## 1.16.0

- [UPDATE] サンプルで利用する role を新しいものに変更する
    - @voluntas
- [ADD] タイムアウトを指定可能にする
    - デフォルトではタイムアウトは有効にはなっていない
    - @yuitowest
- [ADD] 新しい role である sendrecv / sendonly / sendrecv を利用できるようにする
    - @voluntas
- [ADD] サンプルに multsitream_sendonly.html を追加する
    - @voluntas
- [CHANGE] サンプルの multistream.html を multistream_sendrecv.html に変更する
    - @voluntas
- [CHANGE] サンプルの multistream_down.html を multistream_recvonly.html に変更する
    - @voluntas
- [CHANGE] サンプルの spotlight.html を spotlight_sendrecv.html に変更する
    - @voluntas
- [CHANGE] サンプルの spotlight_down.html を spotlight_recvonly.html に変更する
    - @voluntas
- [CHANGE] サンプルの updown.html を sendonly_recvonly.html に変更する
    - @voluntas
- [CHANGE] sdk_version と sdk_type を廃止し sora_client を追加
    - @voluntas
- [CHANGE] user_agent を廃止し sora_client を追加
    - @voluntas
- [FIX] README から simulcast_rid を削除する
    - @voluntas

## 1.15.0

- [UPDATE] タスクランナーを webpack から rollupjs に変更
    - @yuitowest
- [UPDATE] babel core を 6 から 7 へアップデート
    - @yuitowest
- [ADD] multistream + simulcast に対応する
    - @yuitowest
- [ADD] opus params 関連のオプションを追加する
    - @yuitowest
- [CHANGE] Plan B のコードをすべて削除する
- [CHANGE] ssrc group simulcast のコードをすべて削除する
    - @yuitowest
- [CHANGE] signaling message 作成時のチェックを修正
    - role が 'upstream' または 'downstream' でない場合はエラーになるように修正
    - channelId が null または undefined な場合はエラーになるように修正
    - metadata が null または undefined な場合は signaling message に metadata を含めないように修正
    - @yuitowest

## 1.14.0

- [UPDATE] rid ベース simulcast で replaceTrack を使用しないで addTrack のみで実装する
    - @yuitowest
- [FIX] rid ベース simulcast で音声がでない問題を修正
    - @yuitowest

## 1.13.0

- [ADD] rid ベース simulcast への対応
    - firefox と safari では利用できないようにする
    - @yuitowest
- [CHANGE] userAgent を user_agent に変更する
    - @yuitowest

## 1.12.0

- [UPDATE] example の整理
    - @yuitowest
- [UPDATE] development build 時に sora-js-sdk の version に '-dev' をつけるようにする
    - @yuitowest
- [ADD] Signaling Option に client_id を追加する
    - @yuitowest

## 1.11.0

- [UPDATE] Safari の Unified Plan, Plan B 両方に対応する
    - @yuitowest
- [UPDATE] Simulcast option が使えるブラウザ判定を変更する
    - @yuitowest

## 1.10.2

- [FIX] direction を {direciton: ''} 形式に変更する
    - @yuitowest

## 1.10.1

- [UPDATE] Firefox の Media Panel addon の Media-Webrtc が動作するよう RTCPeerConnection の変数格納を削除する
    - @yuitowest
- [ADD] ConnectionOptions の新しいプロパティに型を追加する
    - @exKAZUu

- [FIX] setDirection を direction に変更する
    - Safari Technology Preview 73 への対応
    - @yuitowest

## 1.10.0

- [UPDATE] simulcast, simulcastQuality オプションを追加
    - @yuitowest

## 1.9.3

- [FIX] Single Stream の subscriber で on('addstream', callback) が発火しない問題を修正する
    - @yuitowest

## 1.9.2

- [UPDATE] package json の文言修正
    - @yuitowest

## 1.9.1

- [UPDATE] Unified Plan の適応を Chrome M71 以降のバージョンに変更する
    - @yuitowest

## 1.9.0

- [ADD] Chrome M68 以降のバージョンの動作変更
    - RTCPeerConnection の config に sdpSemantics: 'unified-plan' を追加
    - signaling message に plan_b: true オプションを渡さないように修正
    - @yuitowest
- [CHANGE] snapshot 関連を削除
    - @yuitowest
- [FIX] ontrack で stream が取得できなかった場合のエラーを修正する
    - @yuitowest

## 1.8.2

- [CHANGE] vad を spotlight に変更する
    - @yuitowest

## 1.8.1

- [FIX] addTransceiver を使うのは safari の場合だけにする
    - @yuitowest
- [FIX] pc が null の場合は reject するように修正する
    - @yuitowest

## 1.8.0

- [UPDATE] signaling connect 時のパラメータに vad を追加する
    - @yuitowest
- [ADD] auth metadata を参照できるように修正する
    - @yuitowest

## 1.7.7

- [UPDATE] example を修正する
    - @yuitowest
- [FIX] disconnect 時に Safari では PeerConnection Closing Error が出る問題を修正する
    - @yuitowest
- [FIX] subscriber multistream 時に Chrome では remoteClientIds が更新されていなかった問題を修正する
    - @yuitowest
- [FIX] disconnect 時に remote 接続の clientId リストを初期化するように修正する
    - @yuitowest
- [FIX] disconnect 時に peerConnection の oniceconnectionstatechange を初期化するように修正する
    - @yuitowest

## 1.7.6

- [FIX] multistream subscriber 利用時に ontrack が video でしか発火しなかったのを修正する
    - @yuitowest
- [FIX] multistream subscriber 利用時に onremovestream を ontrack の動作に合わせる
    - @yuitowest

## 1.7.5

- [CHANGE] offer 作成用の peerConnection を close するように修正する
    - @yuitowest

## 1.7.4

- [UPDATE] signaling connect 時のパラメータに UserAgent を追加する
    - @yuitowest
- [CHANGE] publisher, subscriber の引数の options に渡したオブジェクトの value 値が null の場合は処理しないように修正する
    - @yuitowest

## 1.7.3

- [UPDATE] Firefox で icecandidate に時間がかかる問題を修正する
    - @yuitowest

## 1.7.2

- [UPDATE] 最新の Edge に対応する
- [FIX] signaling offer 時の message に config が含まれていない場合の処理を追加する
    - @yuitowest

## 1.7.1

- [UPDATE] signaling connect 時のパラメータに sdp を追加する
    - @yuitowest

## 1.7.0

- [ADD] event type に log を追加する
- [FIX] disconnect を同時に複数回呼ぶとエラーになる問題を修正する
    - @yuitowest

## 1.6.1

- [ADD] RTCPeerConnection の引数に MediaConstraints を渡せるようにする
    - @yuitowest

## 1.6.0

- [ADD] Publisher と Subscriber の options に AudioBitRate を追加する
    - @yuitowest

## 1.5.0

- [UPDATE] パッケージの更新
    - @yuitowest
- [CHANGE] Signaling 時の WebSocket onerror では reject しないようにする
    - @yuitowest

## 1.4.1

- [FIX] Signaling message の metadata が旧仕様(access_token)のままだったので修正する
    - @yuitowest

## 1.4.0

- [ADD] Signaling notify 用の callback を追加できるように変更する
    - @yuitowest

## 1.3.0

- [UPDATE] Safari に対応する
    - @yuitowest

## 1.2.0

- [ADD] Subscriber の multistream に対応する
    - @yuitowest
- [CHANGE] iceServers が指定されていない場合に 'stun:stun.l.google.com:19302' を使用していたのをやめる
    - @yuitowest

## 1.1.0

- [UPDATE] Microsoft Edge に対応する
    - @yuitowest

## 1.0.0

- [CHANGE] PeerConnection まで含めた処理を SDK で実行するように変更する
    - @yuitowest
- [CHANGE] multistream をパラメーターに追加する
    - @yuitowest
- [CHANGE] videoSnapshot をパラメーターに追加する
    - @yuitowest
- [CHANGE] videoBitRate をパラメーターに追加する
    - @yuitowest
- [CHANGE] audioCodecType をパラメーターに追加する
    - @yuitowest
- [CHANGE] codecType を videoCodecType に変更する
    - @yuitowest

## 0.5.0

- [UPDATE] シグナリングメッセージのキー名を変更する
    - @yuitowest
- [CHANGE] codecType のチェックをしないようにする
    - @yuitowest

## 0.4.2

- [UPDATE] ドキュメントを修正する
    - @yuitowest

## 0.4.1

- [UPDATE] ドキュメントを修正する
    - @yuitowest

## 0.4.0

- [UPDATE] codecType が選択できるように修正する
    - @yuitowest
- [UPDATE] パッケージの更新
    - @yuitowest
- [UPDATE] ビルドの仕組みを変更する
    - @yuitowest

## 0.3.2

- [UPDATE] パッケージの更新
    - @yuitowest

## 0.3.1

- [UPDATE] signaling 時に WS が切断した場合、ステータスコードが 440x だったら Promise.reject するように変更する
    - @yuitowest

## 0.3.0

- [ADD] disconnect を追加する
    - @yuitowest

## 0.2.0

- [CHANGE] constructor の引数に URL 文字列を受け取る用に修正する
    - @yuitowest
- [CHANGE] package name を sora.js から sora-js-sdk に変更する
    - @yuitowest
- [CHANGE] Promise 化する
    - @yuitowest
- [FIX] PeerConnection Object が GC の対象にならないように修正する
    - @yuitowest

## 0.1.0

**公開**
<|MERGE_RESOLUTION|>--- conflicted
+++ resolved
@@ -9,7 +9,6 @@
 - FIX
     - バグ修正
 
-<<<<<<< HEAD
 ## develop
 - [UPDATE] sora-e2ee パッケージを内包するように変更する
     - lerna を使って複数 package を管理するようにする
@@ -23,12 +22,11 @@
 - [CHANGE] simulcast_rid を追加する
     - @voluntas
 - [CHANGE] オプションの e2ee を boolean のみに変更する
-=======
+
 ## 2020.4.2
 
 - [FIX] metadata に直接 undefined を渡せるように修正する
     - @yuitowest
->>>>>>> 34213146
 
 ## 2020.4.1
 
