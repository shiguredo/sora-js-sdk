# 変更履歴

- UPDATE
    - 下位互換がある変更
- ADD
    - 下位互換がある追加
- CHANGE
    - 下位互換のない変更
- FIX
    - バグ修正

<<<<<<< HEAD
## develop
- [UPDATE] sendrecv API を使用して接続する場合に multistream option の初期値が true になるよう修正する
- [UPDATE] sendrecv API を使用して multistream: false で接続した場合、Sora との接続前に例外が発生するように修正する
- [UPDATE] パッケージを更新する
    - fflate "0.7.1" -> "0.7.2"
    - typescript "4.4.3" -> "4.5.4"
=======
## 2021.2.2
- [FIX] fflate package のバージョンを 0.7.1 から 0.7.3 に更新する
    - 0.7.3 https://github.com/101arrowz/fflate/blob/master/CHANGELOG.md#073
    - 0.7.2 https://github.com/101arrowz/fflate/blob/master/CHANGELOG.md#072
    - @yuitowest
>>>>>>> 280553b0

## 2021.2.1
- [FIX] type redirect 時のシグナリングで接続エラーになった場合、例外が発火しなかった問題を修正する
    - @yuitowest

## 2021.2.0
- [UPDATE] simulcast 時の transceiver 判定条件に offer.mids.video での分岐を追加する
    - @yuitowest
- [UPDATE] 複数パッケージの管理を lerna から npm workspace に変更する
    - @yuitowest
- [ADD] DataChannel メッセージング機能を追加する
    - sendrecv オブジェクトのオプションに datachannels を追加する
    - sendrecv オブジェクトに sendMessage API を追加する
    - sendrecv オブジェクトに datachannels プロパティを追加する
    - on callback に "message" を追加する
    - on callback に "datachannel" を追加する
    - @yuitowest
- [CHANGE] 複数 Signaling URL への接続に対応する
    - Connection オブジェクト第一引数の type を `string` から `string | string[]` に変更する
    - Connection オブジェクト signalingUrl プロパティの戻り値の type を `string` から `string | string[]` に変更する
    - SendRecv オブジェクト signalingUrl プロパティの戻り値の type を `string` から `string | string[]` に変更する
    - Connection オブジェクトに signalingUrlCandidates プロパティを追加する
    - SendRecv オブジェクト に signalingUrlCandidates プロパティを追加する
    - SendRecv オブジェクト に connectedSignalingUrl プロパティを追加する
    - SendRecv オブジェクト に signalingCandidateTimeout オプションを追加する
    - @yuitowest
- [UPDATE] type redirect 対応を追加する
    - @yuitowest
- [CHANGE] spotlight_legacy 対応を削除する
    - ConnectionOptions の spotlight オプションの型を boolean のみに変更する

## 2021.1.7
- [ADD] SoraCloseEvent 関連の type を export する
    - @yuitowest

## 2021.1.6
- [FIX] timeline ログに re-answer のログが出力されていなかったので修正する
    - @yuitowest
- [UPDATE] timeline ログの ontrack ログに詳細情報を追加する
    - @yuitowest

## 2021.1.5
- [FIX] dataChannelSignaling false の場合に Disconnect API 経由で切断すると disconnect callback が発火しない問題を修正する
    - @yuitowest
- [UPDATE] 非同期で disconnect を複数回呼んだ場合の処理を修正する
    - @yuitowest

## 2021.1.4
- [FIX] DataChannel 切断のタイムアウト処理中に WebSocket が切断すると Uncaught (in promise) が発生する問題を修正する
    - @yuitowest
- [UPDATE] 切断処理中の WebSocket の onclose タイムラインログに code と reason を入れるようにする
    - @yuitowest

## 2021.1.3
- [FIX] DataChannel 切断処理を修正する
    - 切断タイムアウト処理時にすでに DataChannel の readyState が "closed" 状態であれば onclose を待たないように修正する
    - @yuitowest

## 2021.1.2
- [CHANGE] disconnect API を修正する
    - type: disconnect メッセージに reason を追加するように修正する
    - @yuitowest
- [CHANGE] disconnect callback を修正する
    - disconnect callback が受け取る event を CloseEvent から SoraCloseEvent に変更する
    - disconnect callback が受け取る event の type は "close" のみから "normal" か "abend" のどちらかが返るように変更する
    - disconnect callback が受け取る event の code, reason は undefined のパターンを追加する
    - disconnect callback が受け取る event に title を追加する
    - disconnect callback が受け取る event に params を追加する
    - @yuitowest
- [CHANGE] connect signaling 時の意図しない WebSocket の切断時のメッセージを統一する
    - "Signaling failed. {reason}" に統一する
    - @yuitowest
- [CHANGE] timeline callback Event の property を変更する
    - transportType を logType に変更する
    - @yuitowest
- [CHANGE] signaling callback Event の property を変更する
    - transportType は必須項目にする
    - @yuitowest
- [UPDATE] PeerConnecion の状態が不正な場合に切断処理に入るようにする
    - PeerConnecion connectionState が "failed" になった場合は切断する
    - PeerConnecion connectionState が undefined の場合 iceConnectionState が "disconnect" になって1000ms変化がない場合は切断する
    - @yuitowest
- [UPDATE] 型を export する
    - @yuitowest

## 2021.1.1

- [FIX] 接続処理が途中で失敗した場合の timeline ログに connected のログが出力されていた問題を修正する
    - @yuitowest

## 2021.1.0

- [CHANGE] fflate を導入して DataChannel zlib 対応を追加する
    - @yuitowest
- [ADD] get audio, get video を追加して接続がそれぞれに対応しているかを返すようにする
    - @yuitowest
- [ADD] stopAudioTrack, stopVideoTrack, replaceAudioTrack, replaceVideoTrack を追加する
    - @yuitowest
- [CHANGE] timeout option を connectionTimeout option に名前を変更する
    - timeout option を使用している場合は deprecated warning が出るように変更
    - @yuitowest
- [CHANGE] Notify callback, Push callback の第二引数に TransportType を追加する
    - @yuitowest
- [CHANGE] role から upstream と downstream を削除する
    - @voluntas
- [CHANGE] publisher と subscriber を削除する
    - @voluntas
- [CHANGE] helper メソッドを追加
    - @yuitowest
- [CHANGE] シグナリングメッセージに型定義を追加
    - @yuitowest
- [CHANGE] 型定義の修正
    - Callbacks の各 callback 型定義を Function から適切なものに修正する
    - on メソッドに渡す第2引数の型定義を適切なものに修正する
    - trace メソッドに渡す第3引数の型定義をanyからunknownに変更する
    - @yuitowest
- [CHANGE] packages 以下の npm-client を yarn にする
    - @yuitowest
- [ADD] packages:upgrade コマンドを追加する
    - @yuitowest
- [ADD] Switch DataChannel を実装する
    - ConnectionOptions に dataChannelSignaling を追加する
    - ConnectionOptions に ignoreDisconnectWebSocket を追加する
    - @yuitowest
- [ADD] ConnectionOptions に spotlightFocusRid / spotlightUnfocusRid を追加する
    - @yuitowest
- [UPDATE] パッケージを更新する
    - typescript を3系から4系に変更
    - @yuitowest
- [UPDATE] サイマルキャストのサンプルを low / middle / high から r0 / r1 / r2 へ変更する
    - @voluntas

## 2020.6.2
- [FIX] simulcast が使用できるかどうかの判定を修正する
    - UserAgent を用いた判定から RTCRtpSender.getCapabilities を用いた判定に変更
    - @yuitowest

## 2020.6.1

- [FIX] simulcast 時に setParameters するための RTCRtpTransceiver 検索条件を変更する
    - getUserMedia constraints の audio/video と Sora signaling の audio/video が一致しなかった場合に `DOMException: Read-only field modified in setParameters().` が発生する
    - encodings が readonly な RTCRtpSender を持つ RTCRtpTransceiver を検索条件から除外して対応
    - @yuitowest

## 2020.6.0
- [UPDATE] e2ee 処理で signaling notify 時に metadata / authn_metadata どちらでも動作するように修正する
    - @yuitowest
- [UPDATE] connect 時の例外に code と reason を含めるようにする
    - WebSocket の onclose が発火した場合のみ Error オブジェクトに close event の code と reason を含める
    - @yuitowest
- [FIX] type offer 時に受け取った encodings を type update 時にも setParametes するように修正する
    - @yuitowest

## 2020.5.0

- [UPDATE] clientId option に空文字列を渡せるように修正する
    - @yuitowest
- [CHANGE] オプションの e2ee を boolean のみに変更する
    - @yuitowest
- [UPDATE] sora-e2ee パッケージを内包するように変更する
    - lerna を使って複数 package を管理するようにする
    - sdk package を作成して既存コードを sdk package 内へ移動する
    - e2ee package を作成して sora-e2ee コードを移植する
    - go-wasm package を作成して wasm_exec.js コードを内包する
    - @yuitowest
- [CHANGE] simulcastQuality を simulcastRid に変更する
    - @voluntas
- [CHANGE] simulcast を bool のみに変更する
    - @voluntas
- [CHANGE] simulcast_rid を追加する
    - @voluntas

## 2020.4.2

- [FIX] metadata に直接 undefined を渡せるように修正する
    - @yuitowest

## 2020.4.1

- [FIX] timeout option を設定時に特定の条件で正しく動かない問題を修正する
    - peerconnection connectionState が undefined の場合に timeout error が強制的に発動してしまう
    - peerconnection 接続前に timeout の時間に到達した場合 timeout error が発動しない
    - @yuitowest

## 2020.4.0

- [CHANGE] signaling 時に処理に失敗した場合の reject の引数を CloseEvent オブジェクトから Error オブジェクトに変更する
    - @yuitowest
- [CHANGE] connect() のタイムアウト処理にデフォルト値を設定する
    - 60000 ms でタイムアウトするように設定する
    - @yuitowest
- [UPDATE] connect() 実行時に PeerConnection connectionState が 'connected' になったら処理が完了するように変更する
    - @yuitowest
- [UPDATE] disconnect 処理を修正する
    - websocket で type: "disconnect" を send するように変更する
    - websocket の readyState の監視をやめる
    - peerConnection の 切断監視を signalingState から connectionState に変更する
    - @yuitowest
- [UPDATE] sora-e2ee のバージョンを 2020.3.0 に更新する
    - @yuitowest
- [FIX] `package.json` に定義されている `module` の向き先を `dist/sora.mjs` に変更し、対象ファイルがビルドされるよう Rollup の設定を追加する
    - https://github.com/shiguredo/sora-js-sdk/pull/44
    - @rosylilly
- [UPDATE] simulcast で active パラメーターを有効にするための実装を追加する
    - @yuitowest

## 2020.3.0

- [UPDATE] Safari 14 以降で Simulcast が使えるように変更
    - @yuitowest

## 2020.2.0

- [UPDATE] sora-e2ee を 2020.2.0 に上げる
    - @voluntas
- [FIX] disconnect() を複数回実行した場合に例外が発生しないようにする
    - @yuitowest
- [UPDATE] 新スポットライトに対応する
    - ConnectionOptions に spotlightNumber を追加する
    - ConnectionOptions の spotlight に boolean を受け取れるよう修正する
    - @yuitowest

## 2020.1.5

- [FIX] metadata が undefined の場合以外は signaling connect message に metadata を含めるように変更
    - @yuitowest

## 2020.1.4

- [UPDATE] type.ts にある type Json のインデックスシグネチャに undefined を許可する
    - @yuitowest

## 2020.1.3

- [CHANGE] type.ts にある Audio, Video をそれぞれ SignalingAudio, SignalingVideo に名前変更する
    - @yuitowest
- [ADD] SoraConnection の型定義を export する
    - @yuitowest
- [ADD] sendrecv, sendonly, recvonly の引数に渡す options に signalingNotifyMetadata を追加する
    - @yuitowest

## 2020.1.2

- [FIX] sendrecv, sendonly, recvonly の引数に渡す metadata の型を Json に変更
    - @yuitowest
- [FIX] authMetadata の型を Json に変更
    - @yuitowest

## 2020.1.1

- [UPDATE] type export を追加
    - AudioCodecType, Callbacks, ConnectionBase, ConnectionOptions, ConnectionPublisher, ConnectionSubscriber, Role, SimulcastQuality, VideoCodecType の型定義を export する
    - @yuitowest

## 2020.1

- [UPDATE] E2EE 対応
    - @yuitowest
- [UPDATE] TypeScript 化
    - @yuitowest
- [UPDATE] async / await 化
    - @yuitowest
- [ADD] Sora から `type: ping` が送られてきた際に `stats: true` だった場合 `type: pong` 送信時に `stats` に getStats の結果を入れる
    - @yuitowest @voluntas
- [CHANGE] @deprecated メッセージを追加する
    - publisher/subscriber を使用している場合に warning を出すように変更する
    - addstream/removestream を使用している場合に warning を出すように変更する
    - debug: true 時に disconnect の MediaStream close 処理で warning を出すように変更する
    - @yuitowest
- [CHANGE] property 名の変更とアクセス制限の追加する
    - `_pc` を `pc` に名前変更する
    - `_ws` を `ws` に名前変更してアクセス制限を protected に変更する
    - `_callbacks` を `callbacks` に名前変更してアクセス制限を protected に変更
    - @yuitowest
- [CHANGE] method 名の変更とアクセス制限の追加する
    - _ がついているメソッド名から _ を削除してアクセス制限を追加する
    - @yuitowest

## 1.16.0

- [UPDATE] サンプルで利用する role を新しいものに変更する
    - @voluntas
- [ADD] タイムアウトを指定可能にする
    - デフォルトではタイムアウトは有効にはなっていない
    - @yuitowest
- [ADD] 新しい role である sendrecv / sendonly / sendrecv を利用できるようにする
    - @voluntas
- [ADD] サンプルに multsitream_sendonly.html を追加する
    - @voluntas
- [CHANGE] サンプルの multistream.html を multistream_sendrecv.html に変更する
    - @voluntas
- [CHANGE] サンプルの multistream_down.html を multistream_recvonly.html に変更する
    - @voluntas
- [CHANGE] サンプルの spotlight.html を spotlight_sendrecv.html に変更する
    - @voluntas
- [CHANGE] サンプルの spotlight_down.html を spotlight_recvonly.html に変更する
    - @voluntas
- [CHANGE] サンプルの updown.html を sendonly_recvonly.html に変更する
    - @voluntas
- [CHANGE] sdk_version と sdk_type を廃止し sora_client を追加
    - @voluntas
- [CHANGE] user_agent を廃止し sora_client を追加
    - @voluntas
- [FIX] README から simulcast_rid を削除する
    - @voluntas

## 1.15.0

- [UPDATE] タスクランナーを webpack から rollupjs に変更
    - @yuitowest
- [UPDATE] babel core を 6 から 7 へアップデート
    - @yuitowest
- [ADD] multistream + simulcast に対応する
    - @yuitowest
- [ADD] opus params 関連のオプションを追加する
    - @yuitowest
- [CHANGE] Plan B のコードをすべて削除する
- [CHANGE] ssrc group simulcast のコードをすべて削除する
    - @yuitowest
- [CHANGE] signaling message 作成時のチェックを修正
    - role が 'upstream' または 'downstream' でない場合はエラーになるように修正
    - channelId が null または undefined な場合はエラーになるように修正
    - metadata が null または undefined な場合は signaling message に metadata を含めないように修正
    - @yuitowest

## 1.14.0

- [UPDATE] rid ベース simulcast で replaceTrack を使用しないで addTrack のみで実装する
    - @yuitowest
- [FIX] rid ベース simulcast で音声がでない問題を修正
    - @yuitowest

## 1.13.0

- [ADD] rid ベース simulcast への対応
    - firefox と safari では利用できないようにする
    - @yuitowest
- [CHANGE] userAgent を user_agent に変更する
    - @yuitowest

## 1.12.0

- [UPDATE] example の整理
    - @yuitowest
- [UPDATE] development build 時に sora-js-sdk の version に '-dev' をつけるようにする
    - @yuitowest
- [ADD] Signaling Option に client_id を追加する
    - @yuitowest

## 1.11.0

- [UPDATE] Safari の Unified Plan, Plan B 両方に対応する
    - @yuitowest
- [UPDATE] Simulcast option が使えるブラウザ判定を変更する
    - @yuitowest

## 1.10.2

- [FIX] direction を {direciton: ''} 形式に変更する
    - @yuitowest

## 1.10.1

- [UPDATE] Firefox の Media Panel addon の Media-Webrtc が動作するよう RTCPeerConnection の変数格納を削除する
    - @yuitowest
- [ADD] ConnectionOptions の新しいプロパティに型を追加する
    - @exKAZUu

- [FIX] setDirection を direction に変更する
    - Safari Technology Preview 73 への対応
    - @yuitowest

## 1.10.0

- [UPDATE] simulcast, simulcastQuality オプションを追加
    - @yuitowest

## 1.9.3

- [FIX] Single Stream の subscriber で on('addstream', callback) が発火しない問題を修正する
    - @yuitowest

## 1.9.2

- [UPDATE] package json の文言修正
    - @yuitowest

## 1.9.1

- [UPDATE] Unified Plan の適応を Chrome M71 以降のバージョンに変更する
    - @yuitowest

## 1.9.0

- [ADD] Chrome M68 以降のバージョンの動作変更
    - RTCPeerConnection の config に sdpSemantics: 'unified-plan' を追加
    - signaling message に plan_b: true オプションを渡さないように修正
    - @yuitowest
- [CHANGE] snapshot 関連を削除
    - @yuitowest
- [FIX] ontrack で stream が取得できなかった場合のエラーを修正する
    - @yuitowest

## 1.8.2

- [CHANGE] vad を spotlight に変更する
    - @yuitowest

## 1.8.1

- [FIX] addTransceiver を使うのは safari の場合だけにする
    - @yuitowest
- [FIX] pc が null の場合は reject するように修正する
    - @yuitowest

## 1.8.0

- [UPDATE] signaling connect 時のパラメータに vad を追加する
    - @yuitowest
- [ADD] auth metadata を参照できるように修正する
    - @yuitowest

## 1.7.7

- [UPDATE] example を修正する
    - @yuitowest
- [FIX] disconnect 時に Safari では PeerConnection Closing Error が出る問題を修正する
    - @yuitowest
- [FIX] subscriber multistream 時に Chrome では remoteClientIds が更新されていなかった問題を修正する
    - @yuitowest
- [FIX] disconnect 時に remote 接続の clientId リストを初期化するように修正する
    - @yuitowest
- [FIX] disconnect 時に peerConnection の oniceconnectionstatechange を初期化するように修正する
    - @yuitowest

## 1.7.6

- [FIX] multistream subscriber 利用時に ontrack が video でしか発火しなかったのを修正する
    - @yuitowest
- [FIX] multistream subscriber 利用時に onremovestream を ontrack の動作に合わせる
    - @yuitowest

## 1.7.5

- [CHANGE] offer 作成用の peerConnection を close するように修正する
    - @yuitowest

## 1.7.4

- [UPDATE] signaling connect 時のパラメータに UserAgent を追加する
    - @yuitowest
- [CHANGE] publisher, subscriber の引数の options に渡したオブジェクトの value 値が null の場合は処理しないように修正する
    - @yuitowest

## 1.7.3

- [UPDATE] Firefox で icecandidate に時間がかかる問題を修正する
    - @yuitowest

## 1.7.2

- [UPDATE] 最新の Edge に対応する
- [FIX] signaling offer 時の message に config が含まれていない場合の処理を追加する
    - @yuitowest

## 1.7.1

- [UPDATE] signaling connect 時のパラメータに sdp を追加する
    - @yuitowest

## 1.7.0

- [ADD] event type に log を追加する
- [FIX] disconnect を同時に複数回呼ぶとエラーになる問題を修正する
    - @yuitowest

## 1.6.1

- [ADD] RTCPeerConnection の引数に MediaConstraints を渡せるようにする
    - @yuitowest

## 1.6.0

- [ADD] Publisher と Subscriber の options に AudioBitRate を追加する
    - @yuitowest

## 1.5.0

- [UPDATE] パッケージの更新
    - @yuitowest
- [CHANGE] Signaling 時の WebSocket onerror では reject しないようにする
    - @yuitowest

## 1.4.1

- [FIX] Signaling message の metadata が旧仕様(access_token)のままだったので修正する
    - @yuitowest

## 1.4.0

- [ADD] Signaling notify 用の callback を追加できるように変更する
    - @yuitowest

## 1.3.0

- [UPDATE] Safari に対応する
    - @yuitowest

## 1.2.0

- [ADD] Subscriber の multistream に対応する
    - @yuitowest
- [CHANGE] iceServers が指定されていない場合に 'stun:stun.l.google.com:19302' を使用していたのをやめる
    - @yuitowest

## 1.1.0

- [UPDATE] Microsoft Edge に対応する
    - @yuitowest

## 1.0.0

- [CHANGE] PeerConnection まで含めた処理を SDK で実行するように変更する
    - @yuitowest
- [CHANGE] multistream をパラメーターに追加する
    - @yuitowest
- [CHANGE] videoSnapshot をパラメーターに追加する
    - @yuitowest
- [CHANGE] videoBitRate をパラメーターに追加する
    - @yuitowest
- [CHANGE] audioCodecType をパラメーターに追加する
    - @yuitowest
- [CHANGE] codecType を videoCodecType に変更する
    - @yuitowest

## 0.5.0

- [UPDATE] シグナリングメッセージのキー名を変更する
    - @yuitowest
- [CHANGE] codecType のチェックをしないようにする
    - @yuitowest

## 0.4.2

- [UPDATE] ドキュメントを修正する
    - @yuitowest

## 0.4.1

- [UPDATE] ドキュメントを修正する
    - @yuitowest

## 0.4.0

- [UPDATE] codecType が選択できるように修正する
    - @yuitowest
- [UPDATE] パッケージの更新
    - @yuitowest
- [UPDATE] ビルドの仕組みを変更する
    - @yuitowest

## 0.3.2

- [UPDATE] パッケージの更新
    - @yuitowest

## 0.3.1

- [UPDATE] signaling 時に WS が切断した場合、ステータスコードが 440x だったら Promise.reject するように変更する
    - @yuitowest

## 0.3.0

- [ADD] disconnect を追加する
    - @yuitowest

## 0.2.0

- [CHANGE] constructor の引数に URL 文字列を受け取る用に修正する
    - @yuitowest
- [CHANGE] package name を sora.js から sora-js-sdk に変更する
    - @yuitowest
- [CHANGE] Promise 化する
    - @yuitowest
- [FIX] PeerConnection Object が GC の対象にならないように修正する
    - @yuitowest

## 0.1.0

**公開**
<|MERGE_RESOLUTION|>--- conflicted
+++ resolved
@@ -9,20 +9,18 @@
 - FIX
     - バグ修正
 
-<<<<<<< HEAD
 ## develop
 - [UPDATE] sendrecv API を使用して接続する場合に multistream option の初期値が true になるよう修正する
 - [UPDATE] sendrecv API を使用して multistream: false で接続した場合、Sora との接続前に例外が発生するように修正する
 - [UPDATE] パッケージを更新する
     - fflate "0.7.1" -> "0.7.2"
     - typescript "4.4.3" -> "4.5.4"
-=======
+
 ## 2021.2.2
 - [FIX] fflate package のバージョンを 0.7.1 から 0.7.3 に更新する
     - 0.7.3 https://github.com/101arrowz/fflate/blob/master/CHANGELOG.md#073
     - 0.7.2 https://github.com/101arrowz/fflate/blob/master/CHANGELOG.md#072
     - @yuitowest
->>>>>>> 280553b0
 
 ## 2021.2.1
 - [FIX] type redirect 時のシグナリングで接続エラーになった場合、例外が発火しなかった問題を修正する
