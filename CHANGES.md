--- conflicted
+++ resolved
@@ -11,16 +11,14 @@
 
 ## develop
 
-<<<<<<< HEAD
 - [CHANGE] stopAudioTrack と stopVideoTrack を非推奨にする
   - 代わりに名前を変えただけの removeAudioTrack と removeVideoTrack を用意する
   - @voluntas
-=======
+
 ## 2023.2.1
 
 **テストとサンプルのみの変更であり、SDK の変更はありません**
 
->>>>>>> 4aff4f6b
 - [CHANGE] examples を Vite を利用して動かすように変更する
   - serve を削除
   - Vite を追加
