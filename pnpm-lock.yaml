lockfileVersion: '9.0'

settings:
  autoInstallPeers: true
  excludeLinksFromLockfile: false

overrides:
  get-pkg-repo: 5.0.0

importers:

  .:
    devDependencies:
      '@biomejs/biome':
        specifier: 1.9.1
        version: 1.9.1
      '@playwright/test':
        specifier: 1.47.1
        version: 1.47.1
      typedoc:
        specifier: 0.26.7
        version: 0.26.7(typescript@5.6.2)
      typescript:
        specifier: 5.6.2
        version: 5.6.2
      vite:
        specifier: 5.4.6
        version: 5.4.6(@types/node@22.5.5)
      vitest:
        specifier: 2.1.1
        version: 2.1.1(@types/node@22.5.5)(jsdom@25.0.0)

  examples:
    dependencies:
      sora-js-sdk:
        specifier: workspace:*
        version: link:..

  packages/sdk:
    devDependencies:
      '@rollup/plugin-commonjs':
        specifier: 26.0.1
        version: 26.0.1(rollup@4.21.3)
      '@rollup/plugin-node-resolve':
        specifier: 15.2.3
        version: 15.2.3(rollup@4.21.3)
      '@rollup/plugin-replace':
        specifier: 5.0.7
        version: 5.0.7(rollup@4.21.3)
      '@rollup/plugin-typescript':
        specifier: 11.1.6
        version: 11.1.6(rollup@4.21.3)(tslib@2.7.0)(typescript@5.6.2)
      jsdom:
        specifier: 25.0.0
        version: 25.0.0
      rollup:
<<<<<<< HEAD
        specifier: 4.21.3
=======
        specifier: 4.21.2
>>>>>>> d0c3001b
        version: 4.21.3
      rollup-plugin-delete:
        specifier: 2.1.0
        version: 2.1.0(rollup@4.21.3)

packages:

  '@biomejs/biome@1.9.1':
    resolution: {integrity: sha512-Ps0Rg0zg3B1zpx+zQHMz5b0n0PBNCAaXttHEDTVrJD5YXR6Uj3T+abTDgeS3wsu4z5i2whqcE1lZxGyWH4bZYg==}
    engines: {node: '>=14.21.3'}
    hasBin: true

  '@biomejs/cli-darwin-arm64@1.9.1':
    resolution: {integrity: sha512-js0brHswq/BoeKgfSEUJYOjUOlML6p65Nantti+PsoQ61u9+YVGIZ7325LK7iUpDH8KVJT+Bx7K2b/6Q//W1Pw==}
    engines: {node: '>=14.21.3'}
    cpu: [arm64]
    os: [darwin]

  '@biomejs/cli-darwin-x64@1.9.1':
    resolution: {integrity: sha512-2zVyjUg5rN0k8XrytkubQWLbp2r/AS5wPhXs4vgVjvqbLnzo32EGX8p61gzroF2dH9DCUCfskdrigCGqNdEbpg==}
    engines: {node: '>=14.21.3'}
    cpu: [x64]
    os: [darwin]

  '@biomejs/cli-linux-arm64-musl@1.9.1':
    resolution: {integrity: sha512-L/JmXKvhsZ1lTgqOr3tWkzuY/NRppdIscHeC9aaiR72WjnBgJS94mawl9BWmGB3aWBc0q6oSDWnBS7617EMMmA==}
    engines: {node: '>=14.21.3'}
    cpu: [arm64]
    os: [linux]

  '@biomejs/cli-linux-arm64@1.9.1':
    resolution: {integrity: sha512-QgxwfnG+r2aer5RNGR67Ey91Tv7xXW8E9YckHhwuyWjdLEvKWkrSJrhVG/6ub0kVvTSNkYOuT/7/jMOFBuUbRA==}
    engines: {node: '>=14.21.3'}
    cpu: [arm64]
    os: [linux]

  '@biomejs/cli-linux-x64-musl@1.9.1':
    resolution: {integrity: sha512-gY+eFLIAW45v3WicQHicvjRfA0ntMZHx7h937bXwBMFNFoKmB6rMi6+fKQ6/hiS6juhsFxZdZIz20m15s49J6A==}
    engines: {node: '>=14.21.3'}
    cpu: [x64]
    os: [linux]

  '@biomejs/cli-linux-x64@1.9.1':
    resolution: {integrity: sha512-F0INygtzI2L2n2R1KtYHGr3YWDt9Up1zrUluwembM+iJ1dXN3qzlSb7deFUsSJm4FaIPriqs6Xa56ukdQW6UeQ==}
    engines: {node: '>=14.21.3'}
    cpu: [x64]
    os: [linux]

  '@biomejs/cli-win32-arm64@1.9.1':
    resolution: {integrity: sha512-7Jahxar3OB+aTPOgXisMJmMKMsjcK+UmdlG3UIOQjzN/ZFEsPV+GT3bfrVjZDQaCw/zes0Cqd7VTWFjFTC/+MQ==}
    engines: {node: '>=14.21.3'}
    cpu: [arm64]
    os: [win32]

  '@biomejs/cli-win32-x64@1.9.1':
    resolution: {integrity: sha512-liSRWjWzFhyG7s1jg/Bbv9FL+ha/CEd5tFO3+dFIJNplL4TnvAivtyfRVi/tu/pNjISbV1k9JwdBewtAKAgA0w==}
    engines: {node: '>=14.21.3'}
    cpu: [x64]
    os: [win32]

  '@esbuild/aix-ppc64@0.21.5':
    resolution: {integrity: sha512-1SDgH6ZSPTlggy1yI6+Dbkiz8xzpHJEVAlF/AM1tHPLsf5STom9rwtjE4hKAF20FfXXNTFqEYXyJNWh1GiZedQ==}
    engines: {node: '>=12'}
    cpu: [ppc64]
    os: [aix]

  '@esbuild/android-arm64@0.21.5':
    resolution: {integrity: sha512-c0uX9VAUBQ7dTDCjq+wdyGLowMdtR/GoC2U5IYk/7D1H1JYC0qseD7+11iMP2mRLN9RcCMRcjC4YMclCzGwS/A==}
    engines: {node: '>=12'}
    cpu: [arm64]
    os: [android]

  '@esbuild/android-arm@0.21.5':
    resolution: {integrity: sha512-vCPvzSjpPHEi1siZdlvAlsPxXl7WbOVUBBAowWug4rJHb68Ox8KualB+1ocNvT5fjv6wpkX6o/iEpbDrf68zcg==}
    engines: {node: '>=12'}
    cpu: [arm]
    os: [android]

  '@esbuild/android-x64@0.21.5':
    resolution: {integrity: sha512-D7aPRUUNHRBwHxzxRvp856rjUHRFW1SdQATKXH2hqA0kAZb1hKmi02OpYRacl0TxIGz/ZmXWlbZgjwWYaCakTA==}
    engines: {node: '>=12'}
    cpu: [x64]
    os: [android]

  '@esbuild/darwin-arm64@0.21.5':
    resolution: {integrity: sha512-DwqXqZyuk5AiWWf3UfLiRDJ5EDd49zg6O9wclZ7kUMv2WRFr4HKjXp/5t8JZ11QbQfUS6/cRCKGwYhtNAY88kQ==}
    engines: {node: '>=12'}
    cpu: [arm64]
    os: [darwin]

  '@esbuild/darwin-x64@0.21.5':
    resolution: {integrity: sha512-se/JjF8NlmKVG4kNIuyWMV/22ZaerB+qaSi5MdrXtd6R08kvs2qCN4C09miupktDitvh8jRFflwGFBQcxZRjbw==}
    engines: {node: '>=12'}
    cpu: [x64]
    os: [darwin]

  '@esbuild/freebsd-arm64@0.21.5':
    resolution: {integrity: sha512-5JcRxxRDUJLX8JXp/wcBCy3pENnCgBR9bN6JsY4OmhfUtIHe3ZW0mawA7+RDAcMLrMIZaf03NlQiX9DGyB8h4g==}
    engines: {node: '>=12'}
    cpu: [arm64]
    os: [freebsd]

  '@esbuild/freebsd-x64@0.21.5':
    resolution: {integrity: sha512-J95kNBj1zkbMXtHVH29bBriQygMXqoVQOQYA+ISs0/2l3T9/kj42ow2mpqerRBxDJnmkUDCaQT/dfNXWX/ZZCQ==}
    engines: {node: '>=12'}
    cpu: [x64]
    os: [freebsd]

  '@esbuild/linux-arm64@0.21.5':
    resolution: {integrity: sha512-ibKvmyYzKsBeX8d8I7MH/TMfWDXBF3db4qM6sy+7re0YXya+K1cem3on9XgdT2EQGMu4hQyZhan7TeQ8XkGp4Q==}
    engines: {node: '>=12'}
    cpu: [arm64]
    os: [linux]

  '@esbuild/linux-arm@0.21.5':
    resolution: {integrity: sha512-bPb5AHZtbeNGjCKVZ9UGqGwo8EUu4cLq68E95A53KlxAPRmUyYv2D6F0uUI65XisGOL1hBP5mTronbgo+0bFcA==}
    engines: {node: '>=12'}
    cpu: [arm]
    os: [linux]

  '@esbuild/linux-ia32@0.21.5':
    resolution: {integrity: sha512-YvjXDqLRqPDl2dvRODYmmhz4rPeVKYvppfGYKSNGdyZkA01046pLWyRKKI3ax8fbJoK5QbxblURkwK/MWY18Tg==}
    engines: {node: '>=12'}
    cpu: [ia32]
    os: [linux]

  '@esbuild/linux-loong64@0.21.5':
    resolution: {integrity: sha512-uHf1BmMG8qEvzdrzAqg2SIG/02+4/DHB6a9Kbya0XDvwDEKCoC8ZRWI5JJvNdUjtciBGFQ5PuBlpEOXQj+JQSg==}
    engines: {node: '>=12'}
    cpu: [loong64]
    os: [linux]

  '@esbuild/linux-mips64el@0.21.5':
    resolution: {integrity: sha512-IajOmO+KJK23bj52dFSNCMsz1QP1DqM6cwLUv3W1QwyxkyIWecfafnI555fvSGqEKwjMXVLokcV5ygHW5b3Jbg==}
    engines: {node: '>=12'}
    cpu: [mips64el]
    os: [linux]

  '@esbuild/linux-ppc64@0.21.5':
    resolution: {integrity: sha512-1hHV/Z4OEfMwpLO8rp7CvlhBDnjsC3CttJXIhBi+5Aj5r+MBvy4egg7wCbe//hSsT+RvDAG7s81tAvpL2XAE4w==}
    engines: {node: '>=12'}
    cpu: [ppc64]
    os: [linux]

  '@esbuild/linux-riscv64@0.21.5':
    resolution: {integrity: sha512-2HdXDMd9GMgTGrPWnJzP2ALSokE/0O5HhTUvWIbD3YdjME8JwvSCnNGBnTThKGEB91OZhzrJ4qIIxk/SBmyDDA==}
    engines: {node: '>=12'}
    cpu: [riscv64]
    os: [linux]

  '@esbuild/linux-s390x@0.21.5':
    resolution: {integrity: sha512-zus5sxzqBJD3eXxwvjN1yQkRepANgxE9lgOW2qLnmr8ikMTphkjgXu1HR01K4FJg8h1kEEDAqDcZQtbrRnB41A==}
    engines: {node: '>=12'}
    cpu: [s390x]
    os: [linux]

  '@esbuild/linux-x64@0.21.5':
    resolution: {integrity: sha512-1rYdTpyv03iycF1+BhzrzQJCdOuAOtaqHTWJZCWvijKD2N5Xu0TtVC8/+1faWqcP9iBCWOmjmhoH94dH82BxPQ==}
    engines: {node: '>=12'}
    cpu: [x64]
    os: [linux]

  '@esbuild/netbsd-x64@0.21.5':
    resolution: {integrity: sha512-Woi2MXzXjMULccIwMnLciyZH4nCIMpWQAs049KEeMvOcNADVxo0UBIQPfSmxB3CWKedngg7sWZdLvLczpe0tLg==}
    engines: {node: '>=12'}
    cpu: [x64]
    os: [netbsd]

  '@esbuild/openbsd-x64@0.21.5':
    resolution: {integrity: sha512-HLNNw99xsvx12lFBUwoT8EVCsSvRNDVxNpjZ7bPn947b8gJPzeHWyNVhFsaerc0n3TsbOINvRP2byTZ5LKezow==}
    engines: {node: '>=12'}
    cpu: [x64]
    os: [openbsd]

  '@esbuild/sunos-x64@0.21.5':
    resolution: {integrity: sha512-6+gjmFpfy0BHU5Tpptkuh8+uw3mnrvgs+dSPQXQOv3ekbordwnzTVEb4qnIvQcYXq6gzkyTnoZ9dZG+D4garKg==}
    engines: {node: '>=12'}
    cpu: [x64]
    os: [sunos]

  '@esbuild/win32-arm64@0.21.5':
    resolution: {integrity: sha512-Z0gOTd75VvXqyq7nsl93zwahcTROgqvuAcYDUr+vOv8uHhNSKROyU961kgtCD1e95IqPKSQKH7tBTslnS3tA8A==}
    engines: {node: '>=12'}
    cpu: [arm64]
    os: [win32]

  '@esbuild/win32-ia32@0.21.5':
    resolution: {integrity: sha512-SWXFF1CL2RVNMaVs+BBClwtfZSvDgtL//G/smwAc5oVK/UPu2Gu9tIaRgFmYFFKrmg3SyAjSrElf0TiJ1v8fYA==}
    engines: {node: '>=12'}
    cpu: [ia32]
    os: [win32]

  '@esbuild/win32-x64@0.21.5':
    resolution: {integrity: sha512-tQd/1efJuzPC6rCFwEvLtci/xNFcTZknmXs98FYDfGE4wP9ClFV98nyKrzJKVPMhdDnjzLhdUyMX4PsQAPjwIw==}
    engines: {node: '>=12'}
    cpu: [x64]
    os: [win32]

  '@isaacs/cliui@8.0.2':
    resolution: {integrity: sha512-O8jcjabXaleOG9DQ0+ARXWZBTfnP4WNAqzuiJK7ll44AmxGKv/J2M4TPjxjY3znBCfvBXFzucm1twdyFybFqEA==}
    engines: {node: '>=12'}

  '@jridgewell/sourcemap-codec@1.5.0':
    resolution: {integrity: sha512-gv3ZRaISU3fjPAgNsriBRqGWQL6quFx04YMPW/zD8XMLsU32mhCCbfbO6KZFLjvYpCZ8zyDEgqsgf+PwPaM7GQ==}

  '@nodelib/fs.scandir@2.1.5':
    resolution: {integrity: sha512-vq24Bq3ym5HEQm2NKCr3yXDwjc7vTsEThRDnkp2DK9p1uqLR+DHurm/NOTo0KG7HYHU7eppKZj3MyqYuMBf62g==}
    engines: {node: '>= 8'}

  '@nodelib/fs.stat@2.0.5':
    resolution: {integrity: sha512-RkhPPp2zrqDAQA/2jNhnztcPAlv64XdhIp7a7454A5ovI7Bukxgt7MX7udwAu3zg1DcpPU0rz3VV1SeaqvY4+A==}
    engines: {node: '>= 8'}

  '@nodelib/fs.walk@1.2.8':
    resolution: {integrity: sha512-oGB+UxlgWcgQkgwo8GcEGwemoTFt3FIO9ababBmaGwXIoBKZ+GTy0pP185beGg7Llih/NSHSV2XAs1lnznocSg==}
    engines: {node: '>= 8'}

  '@pkgjs/parseargs@0.11.0':
    resolution: {integrity: sha512-+1VkjdD0QBLPodGrJUeqarH8VAIvQODIbwh9XpP5Syisf7YoQgsJKPNFoqqLQlu+VQ/tVSshMR6loPMn8U+dPg==}
    engines: {node: '>=14'}

  '@playwright/test@1.47.1':
    resolution: {integrity: sha512-dbWpcNQZ5nj16m+A5UNScYx7HX5trIy7g4phrcitn+Nk83S32EBX/CLU4hiF4RGKX/yRc93AAqtfaXB7JWBd4Q==}
    engines: {node: '>=18'}
    hasBin: true

  '@rollup/plugin-commonjs@26.0.1':
    resolution: {integrity: sha512-UnsKoZK6/aGIH6AdkptXhNvhaqftcjq3zZdT+LY5Ftms6JR06nADcDsYp5hTU9E2lbJUEOhdlY5J4DNTneM+jQ==}
    engines: {node: '>=16.0.0 || 14 >= 14.17'}
    peerDependencies:
      rollup: ^2.68.0||^3.0.0||^4.0.0
    peerDependenciesMeta:
      rollup:
        optional: true

  '@rollup/plugin-node-resolve@15.2.3':
    resolution: {integrity: sha512-j/lym8nf5E21LwBT4Df1VD6hRO2L2iwUeUmP7litikRsVp1H6NWx20NEp0Y7su+7XGc476GnXXc4kFeZNGmaSQ==}
    engines: {node: '>=14.0.0'}
    peerDependencies:
      rollup: ^2.78.0||^3.0.0||^4.0.0
    peerDependenciesMeta:
      rollup:
        optional: true

  '@rollup/plugin-replace@5.0.7':
    resolution: {integrity: sha512-PqxSfuorkHz/SPpyngLyg5GCEkOcee9M1bkxiVDr41Pd61mqP1PLOoDPbpl44SB2mQGKwV/In74gqQmGITOhEQ==}
    engines: {node: '>=14.0.0'}
    peerDependencies:
      rollup: ^1.20.0||^2.0.0||^3.0.0||^4.0.0
    peerDependenciesMeta:
      rollup:
        optional: true

  '@rollup/plugin-typescript@11.1.6':
    resolution: {integrity: sha512-R92yOmIACgYdJ7dJ97p4K69I8gg6IEHt8M7dUBxN3W6nrO8uUxX5ixl0yU/N3aZTi8WhPuICvOHXQvF6FaykAA==}
    engines: {node: '>=14.0.0'}
    peerDependencies:
      rollup: ^2.14.0||^3.0.0||^4.0.0
      tslib: '*'
      typescript: '>=3.7.0'
    peerDependenciesMeta:
      rollup:
        optional: true
      tslib:
        optional: true

  '@rollup/pluginutils@5.1.0':
    resolution: {integrity: sha512-XTIWOPPcpvyKI6L1NHo0lFlCyznUEyPmPY1mc3KpPVDYulHSTvyeLNVW00QTLIAFNhR3kYnJTQHeGqU4M3n09g==}
    engines: {node: '>=14.0.0'}
    peerDependencies:
      rollup: ^1.20.0||^2.0.0||^3.0.0||^4.0.0
    peerDependenciesMeta:
      rollup:
        optional: true

  '@rollup/rollup-android-arm-eabi@4.21.3':
    resolution: {integrity: sha512-MmKSfaB9GX+zXl6E8z4koOr/xU63AMVleLEa64v7R0QF/ZloMs5vcD1sHgM64GXXS1csaJutG+ddtzcueI/BLg==}
    cpu: [arm]
    os: [android]

  '@rollup/rollup-android-arm64@4.21.3':
    resolution: {integrity: sha512-zrt8ecH07PE3sB4jPOggweBjJMzI1JG5xI2DIsUbkA+7K+Gkjys6eV7i9pOenNSDJH3eOr/jLb/PzqtmdwDq5g==}
    cpu: [arm64]
    os: [android]

  '@rollup/rollup-darwin-arm64@4.21.3':
    resolution: {integrity: sha512-P0UxIOrKNBFTQaXTxOH4RxuEBVCgEA5UTNV6Yz7z9QHnUJ7eLX9reOd/NYMO3+XZO2cco19mXTxDMXxit4R/eQ==}
    cpu: [arm64]
    os: [darwin]

  '@rollup/rollup-darwin-x64@4.21.3':
    resolution: {integrity: sha512-L1M0vKGO5ASKntqtsFEjTq/fD91vAqnzeaF6sfNAy55aD+Hi2pBI5DKwCO+UNDQHWsDViJLqshxOahXyLSh3EA==}
    cpu: [x64]
    os: [darwin]

  '@rollup/rollup-linux-arm-gnueabihf@4.21.3':
    resolution: {integrity: sha512-btVgIsCjuYFKUjopPoWiDqmoUXQDiW2A4C3Mtmp5vACm7/GnyuprqIDPNczeyR5W8rTXEbkmrJux7cJmD99D2g==}
    cpu: [arm]
    os: [linux]

  '@rollup/rollup-linux-arm-musleabihf@4.21.3':
    resolution: {integrity: sha512-zmjbSphplZlau6ZTkxd3+NMtE4UKVy7U4aVFMmHcgO5CUbw17ZP6QCgyxhzGaU/wFFdTfiojjbLG3/0p9HhAqA==}
    cpu: [arm]
    os: [linux]

  '@rollup/rollup-linux-arm64-gnu@4.21.3':
    resolution: {integrity: sha512-nSZfcZtAnQPRZmUkUQwZq2OjQciR6tEoJaZVFvLHsj0MF6QhNMg0fQ6mUOsiCUpTqxTx0/O6gX0V/nYc7LrgPw==}
    cpu: [arm64]
    os: [linux]

  '@rollup/rollup-linux-arm64-musl@4.21.3':
    resolution: {integrity: sha512-MnvSPGO8KJXIMGlQDYfvYS3IosFN2rKsvxRpPO2l2cum+Z3exiExLwVU+GExL96pn8IP+GdH8Tz70EpBhO0sIQ==}
    cpu: [arm64]
    os: [linux]

  '@rollup/rollup-linux-powerpc64le-gnu@4.21.3':
    resolution: {integrity: sha512-+W+p/9QNDr2vE2AXU0qIy0qQE75E8RTwTwgqS2G5CRQ11vzq0tbnfBd6brWhS9bCRjAjepJe2fvvkvS3dno+iw==}
    cpu: [ppc64]
    os: [linux]

  '@rollup/rollup-linux-riscv64-gnu@4.21.3':
    resolution: {integrity: sha512-yXH6K6KfqGXaxHrtr+Uoy+JpNlUlI46BKVyonGiaD74ravdnF9BUNC+vV+SIuB96hUMGShhKV693rF9QDfO6nQ==}
    cpu: [riscv64]
    os: [linux]

  '@rollup/rollup-linux-s390x-gnu@4.21.3':
    resolution: {integrity: sha512-R8cwY9wcnApN/KDYWTH4gV/ypvy9yZUHlbJvfaiXSB48JO3KpwSpjOGqO4jnGkLDSk1hgjYkTbTt6Q7uvPf8eg==}
    cpu: [s390x]
    os: [linux]

  '@rollup/rollup-linux-x64-gnu@4.21.3':
    resolution: {integrity: sha512-kZPbX/NOPh0vhS5sI+dR8L1bU2cSO9FgxwM8r7wHzGydzfSjLRCFAT87GR5U9scj2rhzN3JPYVC7NoBbl4FZ0g==}
    cpu: [x64]
    os: [linux]

  '@rollup/rollup-linux-x64-musl@4.21.3':
    resolution: {integrity: sha512-S0Yq+xA1VEH66uiMNhijsWAafffydd2X5b77eLHfRmfLsRSpbiAWiRHV6DEpz6aOToPsgid7TI9rGd6zB1rhbg==}
    cpu: [x64]
    os: [linux]

  '@rollup/rollup-win32-arm64-msvc@4.21.3':
    resolution: {integrity: sha512-9isNzeL34yquCPyerog+IMCNxKR8XYmGd0tHSV+OVx0TmE0aJOo9uw4fZfUuk2qxobP5sug6vNdZR6u7Mw7Q+Q==}
    cpu: [arm64]
    os: [win32]

  '@rollup/rollup-win32-ia32-msvc@4.21.3':
    resolution: {integrity: sha512-nMIdKnfZfzn1Vsk+RuOvl43ONTZXoAPUUxgcU0tXooqg4YrAqzfKzVenqqk2g5efWh46/D28cKFrOzDSW28gTA==}
    cpu: [ia32]
    os: [win32]

  '@rollup/rollup-win32-x64-msvc@4.21.3':
    resolution: {integrity: sha512-fOvu7PCQjAj4eWDEuD8Xz5gpzFqXzGlxHZozHP4b9Jxv9APtdxL6STqztDzMLuRXEc4UpXGGhx029Xgm91QBeA==}
    cpu: [x64]
    os: [win32]

  '@shikijs/core@1.17.7':
    resolution: {integrity: sha512-ZnIDxFu/yvje3Q8owSHaEHd+bu/jdWhHAaJ17ggjXofHx5rc4bhpCSW+OjC6smUBi5s5dd023jWtZ1gzMu/yrw==}

  '@shikijs/engine-javascript@1.17.7':
    resolution: {integrity: sha512-wwSf7lKPsm+hiYQdX+1WfOXujtnUG6fnN4rCmExxa4vo+OTmvZ9B1eKauilvol/LHUPrQgW12G3gzem7pY5ckw==}

  '@shikijs/engine-oniguruma@1.17.7':
    resolution: {integrity: sha512-pvSYGnVeEIconU28NEzBXqSQC/GILbuNbAHwMoSfdTBrobKAsV1vq2K4cAgiaW1TJceLV9QMGGh18hi7cCzbVQ==}

  '@shikijs/types@1.17.7':
    resolution: {integrity: sha512-+qA4UyhWLH2q4EFd+0z4K7GpERDU+c+CN2XYD3sC+zjvAr5iuwD1nToXZMt1YODshjkEGEDV86G7j66bKjqDdg==}

  '@shikijs/vscode-textmate@9.2.2':
    resolution: {integrity: sha512-TMp15K+GGYrWlZM8+Lnj9EaHEFmOen0WJBrfa17hF7taDOYthuPPV0GWzfd/9iMij0akS/8Yw2ikquH7uVi/fg==}

  '@types/estree@1.0.5':
    resolution: {integrity: sha512-/kYRxGDLWzHOB7q+wtSUQlFrtcdUccpfy+X+9iMBpHK8QLLhx2wIPYuS5DYtR9Wa/YlZAbIovy7qVdB1Aq6Lyw==}

  '@types/glob@7.2.0':
    resolution: {integrity: sha512-ZUxbzKl0IfJILTS6t7ip5fQQM/J3TJYubDm3nMbgubNNYS62eXeUpoLUC8/7fJNiFYHTrGPQn7hspDUzIHX3UA==}

  '@types/hast@3.0.4':
    resolution: {integrity: sha512-WPs+bbQw5aCj+x6laNGWLH3wviHtoCv/P3+otBhbOhJgG8qtpdAMlTCxLtsTWA7LH1Oh/bFCHsBn0TPS5m30EQ==}

  '@types/mdast@4.0.4':
    resolution: {integrity: sha512-kGaNbPh1k7AFzgpud/gMdvIm5xuECykRR+JnWKQno9TAXVa6WIVCGTPvYGekIDL4uwCZQSYbUxNBSb1aUo79oA==}

  '@types/minimatch@5.1.2':
    resolution: {integrity: sha512-K0VQKziLUWkVKiRVrx4a40iPaxTUefQmjtkQofBkYRcoaaL/8rhwDWww9qWbrgicNOgnpIsMxyNIUM4+n6dUIA==}

  '@types/node@22.5.5':
    resolution: {integrity: sha512-Xjs4y5UPO/CLdzpgR6GirZJx36yScjh73+2NlLlkFRSoQN8B0DpfXPdZGnvVmLRLOsqDpOfTNv7D9trgGhmOIA==}

  '@types/node@22.5.5':
    resolution: {integrity: sha512-Xjs4y5UPO/CLdzpgR6GirZJx36yScjh73+2NlLlkFRSoQN8B0DpfXPdZGnvVmLRLOsqDpOfTNv7D9trgGhmOIA==}

  '@types/resolve@1.20.2':
    resolution: {integrity: sha512-60BCwRFOZCQhDncwQdxxeOEEkbc5dIMccYLwbxsS4TUNeVECQ/pBJ0j09mrHOl/JJvpRPGwO9SvE4nR2Nb/a4Q==}

  '@types/unist@3.0.3':
    resolution: {integrity: sha512-ko/gIFJRv177XgZsZcBwnqJN5x/Gien8qNOn0D5bQU/zAzVf9Zt3BlcUiLqhV9y4ARk0GbT3tnUiPNgnTXzc/Q==}

  '@ungap/structured-clone@1.2.0':
    resolution: {integrity: sha512-zuVdFrMJiuCDQUMCzQaD6KL28MjnqqN8XnAqiEq9PNm/hCPTSGfrXCOfwj1ow4LFb/tNymJPwsNbVePc1xFqrQ==}
<<<<<<< HEAD

  '@vitest/expect@2.1.1':
    resolution: {integrity: sha512-YeueunS0HiHiQxk+KEOnq/QMzlUuOzbU1Go+PgAsHvvv3tUkJPm9xWt+6ITNTlzsMXUjmgm5T+U7KBPK2qQV6w==}

  '@vitest/mocker@2.1.1':
    resolution: {integrity: sha512-LNN5VwOEdJqCmJ/2XJBywB11DLlkbY0ooDJW3uRX5cZyYCrc4PI/ePX0iQhE3BiEGiQmK4GE7Q/PqCkkaiPnrA==}
    peerDependencies:
      '@vitest/spy': 2.1.1
      msw: ^2.3.5
      vite: ^5.0.0
    peerDependenciesMeta:
      msw:
        optional: true
      vite:
        optional: true

=======

  '@vitest/expect@2.1.1':
    resolution: {integrity: sha512-YeueunS0HiHiQxk+KEOnq/QMzlUuOzbU1Go+PgAsHvvv3tUkJPm9xWt+6ITNTlzsMXUjmgm5T+U7KBPK2qQV6w==}

  '@vitest/mocker@2.1.1':
    resolution: {integrity: sha512-LNN5VwOEdJqCmJ/2XJBywB11DLlkbY0ooDJW3uRX5cZyYCrc4PI/ePX0iQhE3BiEGiQmK4GE7Q/PqCkkaiPnrA==}
    peerDependencies:
      '@vitest/spy': 2.1.1
      msw: ^2.3.5
      vite: ^5.0.0
    peerDependenciesMeta:
      msw:
        optional: true
      vite:
        optional: true

>>>>>>> d0c3001b
  '@vitest/pretty-format@2.1.1':
    resolution: {integrity: sha512-SjxPFOtuINDUW8/UkElJYQSFtnWX7tMksSGW0vfjxMneFqxVr8YJ979QpMbDW7g+BIiq88RAGDjf7en6rvLPPQ==}

  '@vitest/runner@2.1.1':
    resolution: {integrity: sha512-uTPuY6PWOYitIkLPidaY5L3t0JJITdGTSwBtwMjKzo5O6RCOEncz9PUN+0pDidX8kTHYjO0EwUIvhlGpnGpxmA==}

  '@vitest/snapshot@2.1.1':
    resolution: {integrity: sha512-BnSku1WFy7r4mm96ha2FzN99AZJgpZOWrAhtQfoxjUU5YMRpq1zmHRq7a5K9/NjqonebO7iVDla+VvZS8BOWMw==}

  '@vitest/spy@2.1.1':
    resolution: {integrity: sha512-ZM39BnZ9t/xZ/nF4UwRH5il0Sw93QnZXd9NAZGRpIgj0yvVwPpLd702s/Cx955rGaMlyBQkZJ2Ir7qyY48VZ+g==}

  '@vitest/utils@2.1.1':
    resolution: {integrity: sha512-Y6Q9TsI+qJ2CC0ZKj6VBb+T8UPz593N113nnUykqwANqhgf3QkZeHFlusgKLTqrnVHbj/XDKZcDHol+dxVT+rQ==}

  agent-base@7.1.1:
    resolution: {integrity: sha512-H0TSyFNDMomMNJQBn8wFV5YC/2eJ+VXECwOadZJT554xP6cODZHPX3H9QMQECxvrgiSOP1pHjy1sMWQVYJOUOA==}
    engines: {node: '>= 14'}

  aggregate-error@3.1.0:
    resolution: {integrity: sha512-4I7Td01quW/RpocfNayFdFVk1qSuoh0E7JrbRJ16nH01HhKFQ88INq9Sd+nd72zqRySlr9BmDA8xlEJ6vJMrYA==}
    engines: {node: '>=8'}

  ansi-regex@5.0.1:
    resolution: {integrity: sha512-quJQXlTSUGL2LH9SUXo8VwsY4soanhgo6LNSm84E1LBcE8s3O0wpdiRzyR9z/ZZJMlMWv37qOOb9pdJlMUEKFQ==}
    engines: {node: '>=8'}

  ansi-regex@6.1.0:
    resolution: {integrity: sha512-7HSX4QQb4CspciLpVFwyRe79O3xsIZDDLER21kERQ71oaPodF8jL725AgJMFAYbooIqolJoRLuM81SpeUkpkvA==}
    engines: {node: '>=12'}

  ansi-styles@4.3.0:
    resolution: {integrity: sha512-zbB9rCJAT1rbjiVDb2hqKFHNYLxgtk8NURxZ3IZwD3F6NtxbXZQCnnSi1Lkx+IDohdPlFp222wVALIheZJQSEg==}
    engines: {node: '>=8'}

  ansi-styles@6.2.1:
    resolution: {integrity: sha512-bN798gFfQX+viw3R7yrGWRqnrN2oRkEkUjjl4JNn4E8GxxbjtG3FbrEIIY3l8/hrwUwIeCZvi4QuOTP4MErVug==}
    engines: {node: '>=12'}

  argparse@2.0.1:
    resolution: {integrity: sha512-8+9WqebbFzpX9OR+Wa6O29asIogeRMzcGtAINdpMHHyAg10f05aSFVBbcEqGf/PXw1EjAZ+q2/bEBg3DvurK3Q==}

  array-union@2.1.0:
    resolution: {integrity: sha512-HGyxoOTYUyCM6stUe6EJgnd4EoewAI7zMdfqO+kGjnlZmBDz/cR5pf8r/cR4Wq60sL/p0IkcjUEEPwS3GFrIyw==}
    engines: {node: '>=8'}

  assertion-error@2.0.1:
    resolution: {integrity: sha512-Izi8RQcffqCeNVgFigKli1ssklIbpHnCYc6AknXGYoB6grJqyeby7jv12JUQgmTAnIDnbck1uxksT4dzN3PWBA==}
    engines: {node: '>=12'}

  asynckit@0.4.0:
    resolution: {integrity: sha512-Oei9OH4tRh0YqU3GxhX79dM/mwVgvbZJaSNaRk+bshkj0S5cfHcgYakreBjrHwatXKbz+IoIdYLxrKim2MjW0Q==}

  balanced-match@1.0.2:
    resolution: {integrity: sha512-3oSeUO0TMV67hN1AmbXsK4yaqU7tjiHlbxRDZOpH0KW9+CeX4bRAaX0Anxt0tx2MrpRpWwQaPwIlISEJhYU5Pw==}

  brace-expansion@1.1.11:
    resolution: {integrity: sha512-iCuPHDFgrHX7H2vEI/5xpz07zSHB00TpugqhmYtVmMO6518mCuRMoOYFldEBl0g187ufozdaHgWKcYFb61qGiA==}

  brace-expansion@2.0.1:
    resolution: {integrity: sha512-XnAIvQ8eM+kC6aULx6wuQiwVsnzsi9d3WxzV3FpWTGA19F621kwdbsAcFKXgKUHZWsy+mY6iL1sHTxWEFCytDA==}

  braces@3.0.3:
    resolution: {integrity: sha512-yQbXgO/OSZVD2IsiLlro+7Hf6Q18EJrKSEsdoMzKePKXct3gvD8oLcOQdIzGupr5Fj+EDe8gO/lxc1BzfMpxvA==}
    engines: {node: '>=8'}

  builtin-modules@3.3.0:
    resolution: {integrity: sha512-zhaCDicdLuWN5UbN5IMnFqNMhNfo919sH85y2/ea+5Yg9TsTkeZxpL+JLbp6cgYFS4sRLp3YV4S6yDuqVWHYOw==}
    engines: {node: '>=6'}

  cac@6.7.14:
    resolution: {integrity: sha512-b6Ilus+c3RrdDk+JhLKUAQfzzgLEPy6wcXqS7f/xe1EETvsDP6GORG7SFuOs6cID5YkqchW/LXZbX5bc8j7ZcQ==}
    engines: {node: '>=8'}

  ccount@2.0.1:
    resolution: {integrity: sha512-eyrF0jiFpY+3drT6383f1qhkbGsLSifNAjA61IUjZjmLCWjItY6LB9ft9YhoDgwfmclB2zhu51Lc7+95b8NRAg==}

  chai@5.1.1:
    resolution: {integrity: sha512-pT1ZgP8rPNqUgieVaEY+ryQr6Q4HXNg8Ei9UnLUrjN4IA7dvQC5JB+/kxVcPNDHyBcc/26CXPkbNzq3qwrOEKA==}
    engines: {node: '>=12'}

  character-entities-html4@2.1.0:
    resolution: {integrity: sha512-1v7fgQRj6hnSwFpq1Eu0ynr/CDEw0rXo2B61qXrLNdHZmPKgb7fqS1a2JwF0rISo9q77jDI8VMEHoApn8qDoZA==}

  character-entities-legacy@3.0.0:
    resolution: {integrity: sha512-RpPp0asT/6ufRm//AJVwpViZbGM/MkjQFxJccQRHmISF/22NBtsHqAWmL+/pmkPWoIUJdWyeVleTl1wydHATVQ==}

  check-error@2.1.1:
    resolution: {integrity: sha512-OAlb+T7V4Op9OwdkjmguYRqncdlx5JiofwOAUkmTF+jNdHwzTaTs4sRAGpzLF3oOz5xAyDGrPgeIDFQmDOTiJw==}
    engines: {node: '>= 16'}

  clean-stack@2.2.0:
    resolution: {integrity: sha512-4diC9HaTE+KRAMWhDhrGOECgWZxoevMc5TlkObMqNSsVU62PYzXZ/SMTjzyGAFF1YusgxGcSWTEXBhp0CPwQ1A==}
    engines: {node: '>=6'}

  color-convert@2.0.1:
    resolution: {integrity: sha512-RRECPsj7iu/xb5oKYcsFHSppFNnsj/52OVTRKb4zP5onXwVF3zVmmToNcOfGC+CRDpfK/U584fMg38ZHCaElKQ==}
    engines: {node: '>=7.0.0'}

  color-name@1.1.4:
    resolution: {integrity: sha512-dOy+3AuW3a2wNbZHIuMZpTcgjGuLU/uBL/ubcZF9OXbDo8ff4O8yVp5Bf0efS8uEoYo5q4Fx7dY9OgQGXgAsQA==}

  combined-stream@1.0.8:
    resolution: {integrity: sha512-FQN4MRfuJeHf7cBbBMJFXhKSDq+2kAArBlmRBvcvFE5BB1HZKXtSFASDhdlz9zOYwxh8lDdnvmMOe/+5cdoEdg==}
    engines: {node: '>= 0.8'}

  comma-separated-tokens@2.0.3:
    resolution: {integrity: sha512-Fu4hJdvzeylCfQPp9SGWidpzrMs7tTrlu6Vb8XGaRGck8QSNZJJp538Wrb60Lax4fPwR64ViY468OIUTbRlGZg==}

  commondir@1.0.1:
    resolution: {integrity: sha512-W9pAhw0ja1Edb5GVdIF1mjZw/ASI0AlShXM83UUGe2DVr5TdAPEA1OA8m/g8zWp9x6On7gqufY+FatDbC3MDQg==}

  concat-map@0.0.1:
    resolution: {integrity: sha512-/Srv4dswyQNBfohGpz9o6Yb3Gz3SrUDqBH5rTuhGR7ahtlbYKnVxw2bCFMRljaA7EXHaXZ8wsHdodFvbkhKmqg==}

  cross-spawn@7.0.3:
    resolution: {integrity: sha512-iRDPJKUPVEND7dHPO8rkbOnPpyDygcDFtWjpeWNCgy8WP2rXcxXL8TskReQl6OrB2G7+UJrags1q15Fudc7G6w==}
    engines: {node: '>= 8'}

  cssstyle@4.1.0:
    resolution: {integrity: sha512-h66W1URKpBS5YMI/V8PyXvTMFT8SupJ1IzoIV8IeBC/ji8WVmrO8dGlTi+2dh6whmdk6BiKJLD/ZBkhWbcg6nA==}
    engines: {node: '>=18'}

  data-urls@5.0.0:
    resolution: {integrity: sha512-ZYP5VBHshaDAiVZxjbRVcFJpc+4xGgT0bK3vzy1HLN8jTO975HEbuYzZJcHoQEY5K1a0z8YayJkyVETa08eNTg==}
    engines: {node: '>=18'}

  debug@4.3.7:
    resolution: {integrity: sha512-Er2nc/H7RrMXZBFCEim6TCmMk02Z8vLC2Rbi1KEBggpo0fS6l0S1nnapwmIi3yW/+GOJap1Krg4w0Hg80oCqgQ==}
    engines: {node: '>=6.0'}
    peerDependencies:
      supports-color: '*'
    peerDependenciesMeta:
      supports-color:
        optional: true

  decimal.js@10.4.3:
    resolution: {integrity: sha512-VBBaLc1MgL5XpzgIP7ny5Z6Nx3UrRkIViUkPUdtl9aya5amy3De1gsUUSB1g3+3sExYNjCAsAznmukyxCb1GRA==}

  deep-eql@5.0.2:
    resolution: {integrity: sha512-h5k/5U50IJJFpzfL6nO9jaaumfjO/f2NjK/oYB2Djzm4p9L+3T9qWpZqZ2hAbLPuuYq9wrU08WQyBTL5GbPk5Q==}
    engines: {node: '>=6'}

  deepmerge@4.3.1:
    resolution: {integrity: sha512-3sUqbMEc77XqpdNO7FRyRog+eW3ph+GYCbj+rK+uYyRMuwsVy0rMiVtPn+QJlKFvWP/1PYpapqYn0Me2knFn+A==}
    engines: {node: '>=0.10.0'}

  del@5.1.0:
    resolution: {integrity: sha512-wH9xOVHnczo9jN2IW68BabcecVPxacIA3g/7z6vhSU/4stOKQzeCRK0yD0A24WiAAUJmmVpWqrERcTxnLo3AnA==}
    engines: {node: '>=8'}

  delayed-stream@1.0.0:
    resolution: {integrity: sha512-ZySD7Nf91aLB0RxL4KGrKHBXl7Eds1DAmEdcoVawXnLD7SDhpNgtuII2aAkg7a7QS41jxPSZ17p4VdGnMHk3MQ==}
    engines: {node: '>=0.4.0'}

  dequal@2.0.3:
    resolution: {integrity: sha512-0je+qPKHEMohvfRTCEo3CrPG6cAzAYgmzKyxRiYSSDkS6eGJdyVJm7WaYA5ECaAD9wLB2T4EEeymA5aFVcYXCA==}
    engines: {node: '>=6'}

  devlop@1.1.0:
    resolution: {integrity: sha512-RWmIqhcFf1lRYBvNmr7qTNuyCt/7/ns2jbpp1+PalgE/rDQcBT0fioSMUpJ93irlUhC5hrg4cYqe6U+0ImW0rA==}

  dir-glob@3.0.1:
    resolution: {integrity: sha512-WkrWp9GR4KXfKGYzOLmTuGVi1UWFfws377n9cc55/tb6DuqyF6pcQ5AbiHEshaDpY9v6oaSr2XCDidGmMwdzIA==}
    engines: {node: '>=8'}

  eastasianwidth@0.2.0:
    resolution: {integrity: sha512-I88TYZWc9XiYHRQ4/3c5rjjfgkjhLyW2luGIheGERbNQ6OY7yTybanSpDXZa8y7VUP9YmDcYa+eyq4ca7iLqWA==}

  emoji-regex@8.0.0:
    resolution: {integrity: sha512-MSjYzcWNOA0ewAHpz0MxpYFvwg6yjy1NG3xteoqz644VCo/RPgnr1/GGt+ic3iJTzQ8Eu3TdM14SawnVUmGE6A==}

  emoji-regex@9.2.2:
    resolution: {integrity: sha512-L18DaJsXSUk2+42pv8mLs5jJT2hqFkFE4j21wOmgbUqsZ2hL72NsUU785g9RXgo3s0ZNgVl42TiHp3ZtOv/Vyg==}

  entities@4.5.0:
    resolution: {integrity: sha512-V0hjH4dGPh9Ao5p0MoRY6BVqtwCjhz6vI5LT8AJ55H+4g9/4vbHx1I54fS0XuclLhDHArPQCiMjDxjaL8fPxhw==}
    engines: {node: '>=0.12'}

  esbuild@0.21.5:
    resolution: {integrity: sha512-mg3OPMV4hXywwpoDxu3Qda5xCKQi+vCTZq8S9J/EpkhB2HzKXq4SNFZE3+NK93JYxc8VMSep+lOUSC/RVKaBqw==}
    engines: {node: '>=12'}
    hasBin: true

  estree-walker@2.0.2:
    resolution: {integrity: sha512-Rfkk/Mp/DL7JVje3u18FxFujQlTNR2q6QfMSMB7AvCBx91NGj/ba3kCfza0f6dVDbw7YlRf/nDrn7pQrCCyQ/w==}

  estree-walker@3.0.3:
    resolution: {integrity: sha512-7RUKfXgSMMkzt6ZuXmqapOurLGPPfgj6l9uRZ7lRGolvk0y2yocc35LdcxKC5PQZdn2DMqioAQ2NoWcrTKmm6g==}

  fast-glob@3.3.2:
    resolution: {integrity: sha512-oX2ruAFQwf/Orj8m737Y5adxDQO0LAB7/S5MnxCdTNDd4p6BsyIVsv9JQsATbTSq8KHRpLwIHbVlUNatxd+1Ow==}
    engines: {node: '>=8.6.0'}

  fastq@1.17.1:
    resolution: {integrity: sha512-sRVD3lWVIXWg6By68ZN7vho9a1pQcN/WBFaAAsDDFzlJjvoGx0P8z7V1t72grFJfJhu3YPZBuu25f7Kaw2jN1w==}

  fill-range@7.1.1:
    resolution: {integrity: sha512-YsGpe3WHLK8ZYi4tWDg2Jy3ebRz2rXowDxnld4bkQB00cc/1Zw9AWnC0i9ztDJitivtQvaI9KaLyKrc+hBW0yg==}
    engines: {node: '>=8'}

  foreground-child@3.3.0:
    resolution: {integrity: sha512-Ld2g8rrAyMYFXBhEqMz8ZAHBi4J4uS1i/CxGMDnjyFWddMXLVcDp051DZfu+t7+ab7Wv6SMqpWmyFIj5UbfFvg==}
    engines: {node: '>=14'}

  form-data@4.0.0:
    resolution: {integrity: sha512-ETEklSGi5t0QMZuiXoA/Q6vcnxcLQP5vdugSpuAyi6SVGi2clPPp+xgEhuMaHC+zGgn31Kd235W35f7Hykkaww==}
    engines: {node: '>= 6'}

  fs.realpath@1.0.0:
    resolution: {integrity: sha512-OO0pH2lK6a0hZnAdau5ItzHPI6pUlvI7jMVnxUQRtw4owF2wk8lOSabtGDCTP4Ggrg2MbGnWO9X8K1t4+fGMDw==}

  fsevents@2.3.2:
    resolution: {integrity: sha512-xiqMQR4xAeHTuB9uWm+fFRcIOgKBMiOBP+eXiyT7jsgVCq1bkVygt00oASowB7EdtpOHaaPgKt812P9ab+DDKA==}
    engines: {node: ^8.16.0 || ^10.6.0 || >=11.0.0}
    os: [darwin]

  fsevents@2.3.3:
    resolution: {integrity: sha512-5xoDfX+fL7faATnagmWPpbFtwh/R77WmMMqqHGS65C3vvB0YHrgF+B1YmZ3441tMj5n63k0212XNoJwzlhffQw==}
    engines: {node: ^8.16.0 || ^10.6.0 || >=11.0.0}
    os: [darwin]

  function-bind@1.1.2:
    resolution: {integrity: sha512-7XHNxH7qX9xG5mIwxkhumTox/MIRNcOgDrxWsMt2pAr23WHp6MrRlN7FBSFpCpr+oVO0F744iUgR82nJMfG2SA==}

  get-func-name@2.0.2:
    resolution: {integrity: sha512-8vXOvuE167CtIc3OyItco7N/dpRtBbYOsPsXCz7X/PMnlGjYjSGuZJgM1Y7mmew7BKf9BqvLX2tnOVy1BBUsxQ==}

  glob-parent@5.1.2:
    resolution: {integrity: sha512-AOIgSQCepiJYwP3ARnGx+5VnTu2HBYdzbGP45eLw1vr3zB3vZLeyed1sC9hnbcOc9/SrMyM5RPQrkGz4aS9Zow==}
    engines: {node: '>= 6'}

  glob@10.4.5:
    resolution: {integrity: sha512-7Bv8RF0k6xjo7d4A/PxYLbUCfb6c+Vpd2/mB2yRDlew7Jb5hEXiCD9ibfO7wpk8i4sevK6DFny9h7EYbM3/sHg==}
    hasBin: true

  glob@7.2.3:
    resolution: {integrity: sha512-nFR0zLpU2YCaRxwoCJvL6UvCH2JFyFVIvwTLsIf21AuHlMskA1hhTdk+LlYJtOlYt9v6dvszD2BGRqBL+iQK9Q==}
    deprecated: Glob versions prior to v9 are no longer supported

  globby@10.0.2:
    resolution: {integrity: sha512-7dUi7RvCoT/xast/o/dLN53oqND4yk0nsHkhRgn9w65C4PofCLOoJ39iSOg+qVDdWQPIEj+eszMHQ+aLVwwQSg==}
    engines: {node: '>=8'}

  graceful-fs@4.2.11:
    resolution: {integrity: sha512-RbJ5/jmFcNNCcDV5o9eTnBLJ/HszWV0P73bc+Ff4nS/rJj+YaS6IGyiOL0VoBYX+l1Wrl3k63h/KrH+nhJ0XvQ==}

  hasown@2.0.2:
    resolution: {integrity: sha512-0hJU9SCPvmMzIBdZFqNPXWa6dqh7WdH0cII9y+CyS8rG3nL48Bclra9HmKhVVUHyPWNH5Y7xDwAB7bfgSjkUMQ==}
    engines: {node: '>= 0.4'}

  hast-util-to-html@9.0.3:
    resolution: {integrity: sha512-M17uBDzMJ9RPCqLMO92gNNUDuBSq10a25SDBI08iCCxmorf4Yy6sYHK57n9WAbRAAaU+DuR4W6GN9K4DFZesYg==}

  hast-util-whitespace@3.0.0:
    resolution: {integrity: sha512-88JUN06ipLwsnv+dVn+OIYOvAuvBMy/Qoi6O7mQHxdPXpjy+Cd6xRkWwux7DKO+4sYILtLBRIKgsdpS2gQc7qw==}

  html-encoding-sniffer@4.0.0:
    resolution: {integrity: sha512-Y22oTqIU4uuPgEemfz7NDJz6OeKf12Lsu+QC+s3BVpda64lTiMYCyGwg5ki4vFxkMwQdeZDl2adZoqUgdFuTgQ==}
    engines: {node: '>=18'}

  html-void-elements@3.0.0:
    resolution: {integrity: sha512-bEqo66MRXsUGxWHV5IP0PUiAWwoEjba4VCzg0LjFJBpchPaTfyfCKTG6bc5F8ucKec3q5y6qOdGyYTSBEvhCrg==}

  http-proxy-agent@7.0.2:
    resolution: {integrity: sha512-T1gkAiYYDWYx3V5Bmyu7HcfcvL7mUrTWiM6yOfa3PIphViJ/gFPbvidQ+veqSOHci/PxBcDabeUNCzpOODJZig==}
    engines: {node: '>= 14'}

  https-proxy-agent@7.0.5:
    resolution: {integrity: sha512-1e4Wqeblerz+tMKPIq2EMGiiWW1dIjZOksyHWSUm1rmuvw/how9hBHZ38lAGj5ID4Ik6EdkOw7NmWPy6LAwalw==}
    engines: {node: '>= 14'}

  iconv-lite@0.6.3:
    resolution: {integrity: sha512-4fCk79wshMdzMp2rH06qWrJE4iolqLhCUH+OiuIgU++RB0+94NlDL81atO7GX55uUKueo0txHNtvEyI6D7WdMw==}
    engines: {node: '>=0.10.0'}

  ignore@5.3.2:
    resolution: {integrity: sha512-hsBTNUqQTDwkWtcdYI2i06Y/nUBEsNEDJKjWdigLvegy8kDuJAS8uRlpkkcQpyEXL0Z/pjDy5HBmMjRCJ2gq+g==}
    engines: {node: '>= 4'}

  indent-string@4.0.0:
    resolution: {integrity: sha512-EdDDZu4A2OyIK7Lr/2zG+w5jmbuk1DVBnEwREQvBzspBJkCEbRa8GxU1lghYcaGJCnRWibjDXlq779X1/y5xwg==}
    engines: {node: '>=8'}

  inflight@1.0.6:
    resolution: {integrity: sha512-k92I/b08q4wvFscXCLvqfsHCrjrF7yiXsQuIVvVE7N82W3+aqpzuUdBbfhWcy/FZR3/4IgflMgKLOsvPDrGCJA==}
    deprecated: This module is not supported, and leaks memory. Do not use it. Check out lru-cache if you want a good and tested way to coalesce async requests by a key value, which is much more comprehensive and powerful.

  inherits@2.0.4:
    resolution: {integrity: sha512-k/vGaX4/Yla3WzyMCvTQOXYeIHvqOKtnqBduzTHpzpQZzAskKMhZ2K+EnBiSM9zGSoIFeMpXKxa4dYeZIQqewQ==}

  is-builtin-module@3.2.1:
    resolution: {integrity: sha512-BSLE3HnV2syZ0FK0iMA/yUGplUeMmNz4AW5fnTunbCIqZi4vG3WjJT9FHMy5D69xmAYBHXQhJdALdpwVxV501A==}
    engines: {node: '>=6'}

  is-core-module@2.15.1:
    resolution: {integrity: sha512-z0vtXSwucUJtANQWldhbtbt7BnL0vxiFjIdDLAatwhDYty2bad6s+rijD6Ri4YuYJubLzIJLUidCh09e1djEVQ==}
    engines: {node: '>= 0.4'}

  is-extglob@2.1.1:
    resolution: {integrity: sha512-SbKbANkN603Vi4jEZv49LeVJMn4yGwsbzZworEoyEiutsN3nJYdbO36zfhGJ6QEDpOZIFkDtnq5JRxmvl3jsoQ==}
    engines: {node: '>=0.10.0'}

  is-fullwidth-code-point@3.0.0:
    resolution: {integrity: sha512-zymm5+u+sCsSWyD9qNaejV3DFvhCKclKdizYaJUuHA83RLjb7nSuGnddCHGv0hk+KY7BMAlsWeK4Ueg6EV6XQg==}
    engines: {node: '>=8'}

  is-glob@4.0.3:
    resolution: {integrity: sha512-xelSayHH36ZgE7ZWhli7pW34hNbNl8Ojv5KVmkJD4hBdD3th8Tfk9vYasLM+mXWOZhFkgZfxhLSnrwRr4elSSg==}
    engines: {node: '>=0.10.0'}

  is-module@1.0.0:
    resolution: {integrity: sha512-51ypPSPCoTEIN9dy5Oy+h4pShgJmPCygKfyRCISBI+JoWT/2oJvK8QPxmwv7b/p239jXrm9M1mlQbyKJ5A152g==}

  is-number@7.0.0:
    resolution: {integrity: sha512-41Cifkg6e8TylSpdtTpeLVMqvSBEVzTttHvERD741+pnZ8ANv0004MRL43QKPDlK9cGvNp6NZWZUBlbGXYxxng==}
    engines: {node: '>=0.12.0'}

  is-path-cwd@2.2.0:
    resolution: {integrity: sha512-w942bTcih8fdJPJmQHFzkS76NEP8Kzzvmw92cXsazb8intwLqPibPPdXf4ANdKV3rYMuuQYGIWtvz9JilB3NFQ==}
    engines: {node: '>=6'}

  is-path-inside@3.0.3:
    resolution: {integrity: sha512-Fd4gABb+ycGAmKou8eMftCupSir5lRxqf4aD/vd0cD2qc4HL07OjCeuHMr8Ro4CoMaeCKDB0/ECBOVWjTwUvPQ==}
    engines: {node: '>=8'}

  is-potential-custom-element-name@1.0.1:
    resolution: {integrity: sha512-bCYeRA2rVibKZd+s2625gGnGF/t7DSqDs4dP7CrLA1m7jKWz6pps0LpYLJN8Q64HtmPKJ1hrN3nzPNKFEKOUiQ==}

  is-reference@1.2.1:
    resolution: {integrity: sha512-U82MsXXiFIrjCK4otLT+o2NA2Cd2g5MLoOVXUZjIOhLurrRxpEXzI8O0KZHr3IjLvlAH1kTPYSuqer5T9ZVBKQ==}

  isexe@2.0.0:
    resolution: {integrity: sha512-RHxMLp9lnKHGHRng9QFhRCMbYAcVpn69smSGcq3f36xjgVVWThj4qqLbTLlq7Ssj8B+fIQ1EuCEGI2lKsyQeIw==}

  jackspeak@3.4.3:
    resolution: {integrity: sha512-OGlZQpz2yfahA/Rd1Y8Cd9SIEsqvXkLVoSw/cgwhnhFMDbsQFeZYoJJ7bIZBS9BcamUW96asq/npPWugM+RQBw==}

  jsdom@25.0.0:
    resolution: {integrity: sha512-OhoFVT59T7aEq75TVw9xxEfkXgacpqAhQaYgP9y/fDqWQCMB/b1H66RfmPm/MaeaAIU9nDwMOVTlPN51+ao6CQ==}
    engines: {node: '>=18'}
    peerDependencies:
      canvas: ^2.11.2
    peerDependenciesMeta:
      canvas:
        optional: true

  linkify-it@5.0.0:
    resolution: {integrity: sha512-5aHCbzQRADcdP+ATqnDuhhJ/MRIqDkZX5pyjFHRRysS8vZ5AbqGEoFIb6pYHPZ+L/OC2Lc+xT8uHVVR5CAK/wQ==}

  loupe@3.1.1:
    resolution: {integrity: sha512-edNu/8D5MKVfGVFRhFf8aAxiTM6Wumfz5XsaatSxlD3w4R1d/WEKUTydCdPGbl9K7QG/Ca3GnDV2sIKIpXRQcw==}

  lru-cache@10.4.3:
    resolution: {integrity: sha512-JNAzZcXrCt42VGLuYz0zfAzDfAvJWW6AfYlDBQyDV5DClI2m5sAmK+OIO7s59XfsRsWHp02jAJrRadPRGTt6SQ==}

  lunr@2.3.9:
    resolution: {integrity: sha512-zTU3DaZaF3Rt9rhN3uBMGQD3dD2/vFQqnvZCDv4dl5iOzq2IZQqTxu90r4E5J+nP70J3ilqVCrbho2eWaeW8Ow==}

  magic-string@0.30.11:
    resolution: {integrity: sha512-+Wri9p0QHMy+545hKww7YAu5NyzF8iomPL/RQazugQ9+Ez4Ic3mERMd8ZTX5rfK944j+560ZJi8iAwgak1Ac7A==}

  markdown-it@14.1.0:
    resolution: {integrity: sha512-a54IwgWPaeBCAAsv13YgmALOF1elABB08FxO9i+r4VFk5Vl4pKokRPeX8u5TCgSsPi6ec1otfLjdOpVcgbpshg==}
    hasBin: true

  mdast-util-to-hast@13.2.0:
    resolution: {integrity: sha512-QGYKEuUsYT9ykKBCMOEDLsU5JRObWQusAolFMeko/tYPufNkRffBAQjIE+99jbA87xv6FgmjLtwjh9wBWajwAA==}

  mdurl@2.0.0:
    resolution: {integrity: sha512-Lf+9+2r+Tdp5wXDXC4PcIBjTDtq4UKjCPMQhKIuzpJNW0b96kVqSwW0bT7FhRSfmAiFYgP+SCRvdrDozfh0U5w==}

  merge2@1.4.1:
    resolution: {integrity: sha512-8q7VEgMJW4J8tcfVPy8g09NcQwZdbwFEqhe/WZkoIzjn/3TGDwtOCYtXGxA3O8tPzpczCCDgv+P2P5y00ZJOOg==}
    engines: {node: '>= 8'}

  micromark-util-character@2.1.0:
    resolution: {integrity: sha512-KvOVV+X1yLBfs9dCBSopq/+G1PcgT3lAK07mC4BzXi5E7ahzMAF8oIupDDJ6mievI6F+lAATkbQQlQixJfT3aQ==}

  micromark-util-encode@2.0.0:
    resolution: {integrity: sha512-pS+ROfCXAGLWCOc8egcBvT0kf27GoWMqtdarNfDcjb6YLuV5cM3ioG45Ys2qOVqeqSbjaKg72vU+Wby3eddPsA==}

  micromark-util-sanitize-uri@2.0.0:
    resolution: {integrity: sha512-WhYv5UEcZrbAtlsnPuChHUAsu/iBPOVaEVsntLBIdpibO0ddy8OzavZz3iL2xVvBZOpolujSliP65Kq0/7KIYw==}

  micromark-util-symbol@2.0.0:
    resolution: {integrity: sha512-8JZt9ElZ5kyTnO94muPxIGS8oyElRJaiJO8EzV6ZSyGQ1Is8xwl4Q45qU5UOg+bGH4AikWziz0iN4sFLWs8PGw==}

  micromark-util-types@2.0.0:
    resolution: {integrity: sha512-oNh6S2WMHWRZrmutsRmDDfkzKtxF+bc2VxLC9dvtrDIRFln627VsFP6fLMgTryGDljgLPjkrzQSDcPrjPyDJ5w==}

  micromatch@4.0.8:
    resolution: {integrity: sha512-PXwfBhYu0hBCPw8Dn0E+WDYb7af3dSLVWKi3HGv84IdF4TyFoC0ysxFd0Goxw7nSv4T/PzEJQxsYsEiFCKo2BA==}
    engines: {node: '>=8.6'}

  mime-db@1.52.0:
    resolution: {integrity: sha512-sPU4uV7dYlvtWJxwwxHD0PuihVNiE7TyAbQ5SWxDCB9mUYvOgroQOwYQQOKPJ8CIbE+1ETVlOoK1UC2nU3gYvg==}
    engines: {node: '>= 0.6'}

  mime-types@2.1.35:
    resolution: {integrity: sha512-ZDY+bPm5zTTF+YpCrAU9nK0UgICYPT0QtT1NZWFv4s++TNkcgVaT0g6+4R2uI4MjQjzysHB1zxuWL50hzaeXiw==}
    engines: {node: '>= 0.6'}

  minimatch@3.1.2:
    resolution: {integrity: sha512-J7p63hRiAjw1NDEww1W7i37+ByIrOWO5XQQAzZ3VOcL0PNybwpfmV/N05zFAzwQ9USyEcX6t3UO+K5aqBQOIHw==}

  minimatch@9.0.5:
    resolution: {integrity: sha512-G6T0ZX48xgozx7587koeX9Ys2NYy6Gmv//P89sEte9V9whIapMNF4idKxnW2QtCcLiTWlb/wfCabAtAFWhhBow==}
    engines: {node: '>=16 || 14 >=14.17'}

  minipass@7.1.2:
    resolution: {integrity: sha512-qOOzS1cBTWYF4BH8fVePDBOO9iptMnGUEZwNc/cMWnTV2nVLZ7VoNWEPHkYczZA0pdoA7dl6e7FL659nX9S2aw==}
    engines: {node: '>=16 || 14 >=14.17'}

  ms@2.1.3:
    resolution: {integrity: sha512-6FlzubTLZG3J2a/NVCAleEhjzq5oxgHyaCU9yYXvcLsvoVaHJq/s5xXI6/XXP6tz7R9xAOtHnSO/tXtF3WRTlA==}

  nanoid@3.3.7:
    resolution: {integrity: sha512-eSRppjcPIatRIMC1U6UngP8XFcz8MQWGQdt1MTBQ7NaAmvXDfvNxbvWV3x2y6CdEUciCSsDHDQZbhYaB8QEo2g==}
    engines: {node: ^10 || ^12 || ^13.7 || ^14 || >=15.0.1}
    hasBin: true

  nwsapi@2.2.12:
    resolution: {integrity: sha512-qXDmcVlZV4XRtKFzddidpfVP4oMSGhga+xdMc25mv8kaLUHtgzCDhUxkrN8exkGdTlLNaXj7CV3GtON7zuGZ+w==}

  once@1.4.0:
    resolution: {integrity: sha512-lNaJgI+2Q5URQBkccEKHTQOPaXdUxnZZElQTZY0MFUAuaEqe1E+Nyvgdz/aIyNi6Z9MzO5dv1H8n58/GELp3+w==}

  oniguruma-to-js@0.4.3:
    resolution: {integrity: sha512-X0jWUcAlxORhOqqBREgPMgnshB7ZGYszBNspP+tS9hPD3l13CdaXcHbgImoHUHlrvGx/7AvFEkTRhAGYh+jzjQ==}

  p-map@3.0.0:
    resolution: {integrity: sha512-d3qXVTF/s+W+CdJ5A29wywV2n8CQQYahlgz2bFiA+4eVNJbHJodPZ+/gXwPGh0bOqA+j8S+6+ckmvLGPk1QpxQ==}
    engines: {node: '>=8'}

  package-json-from-dist@1.0.0:
    resolution: {integrity: sha512-dATvCeZN/8wQsGywez1mzHtTlP22H8OEfPrVMLNr4/eGa+ijtLn/6M5f0dY8UKNrC2O9UCU6SSoG3qRKnt7STw==}

  parse5@7.1.2:
    resolution: {integrity: sha512-Czj1WaSVpaoj0wbhMzLmWD69anp2WH7FXMB9n1Sy8/ZFF9jolSQVMu1Ij5WIyGmcBmhk7EOndpO4mIpihVqAXw==}

  path-is-absolute@1.0.1:
    resolution: {integrity: sha512-AVbw3UJ2e9bq64vSaS9Am0fje1Pa8pbGqTTsmXfaIiMpnr5DlDhfJOuLj9Sf95ZPVDAUerDfEk88MPmPe7UCQg==}
    engines: {node: '>=0.10.0'}

  path-key@3.1.1:
    resolution: {integrity: sha512-ojmeN0qd+y0jszEtoY48r0Peq5dwMEkIlCOu6Q5f41lfkswXuKtYrhgoTpLnyIcHm24Uhqx+5Tqm2InSwLhE6Q==}
    engines: {node: '>=8'}

  path-parse@1.0.7:
    resolution: {integrity: sha512-LDJzPVEEEPR+y48z93A0Ed0yXb8pAByGWo/k5YYdYgpY2/2EsOsksJrq7lOHxryrVOn1ejG6oAp8ahvOIQD8sw==}

  path-scurry@1.11.1:
    resolution: {integrity: sha512-Xa4Nw17FS9ApQFJ9umLiJS4orGjm7ZzwUrwamcGQuHSzDyth9boKDaycYdDcZDuqYATXw4HFXgaqWTctW/v1HA==}
    engines: {node: '>=16 || 14 >=14.18'}

  path-type@4.0.0:
    resolution: {integrity: sha512-gDKb8aZMDeD/tZWs9P6+q0J9Mwkdl6xMV8TjnGP3qJVJ06bdMgkbBlLU8IdfOsIsFz2BW1rNVT3XuNEl8zPAvw==}
    engines: {node: '>=8'}

  pathe@1.1.2:
    resolution: {integrity: sha512-whLdWMYL2TwI08hn8/ZqAbrVemu0LNaNNJZX73O6qaIdCTfXutsLhMkjdENX0qhsQ9uIimo4/aQOmXkoon2nDQ==}

  pathval@2.0.0:
    resolution: {integrity: sha512-vE7JKRyES09KiunauX7nd2Q9/L7lhok4smP9RZTDeD4MVs72Dp2qNFVz39Nz5a0FVEW0BJR6C0DYrq6unoziZA==}
    engines: {node: '>= 14.16'}

  picocolors@1.1.0:
    resolution: {integrity: sha512-TQ92mBOW0l3LeMeyLV6mzy/kWr8lkd/hp3mTg7wYK7zJhuBStmGMBG0BdeDZS/dZx1IukaX6Bk11zcln25o1Aw==}

  picomatch@2.3.1:
    resolution: {integrity: sha512-JU3teHTNjmE2VCGFzuY8EXzCDVwEqB2a8fsIvwaStHhAWJEeVd1o1QD80CU6+ZdEXXSLbSsuLwJjkCBWqRQUVA==}
    engines: {node: '>=8.6'}

  playwright-core@1.47.1:
    resolution: {integrity: sha512-i1iyJdLftqtt51mEk6AhYFaAJCDx0xQ/O5NU8EKaWFgMjItPVma542Nh/Aq8aLCjIJSzjaiEQGW/nyqLkGF1OQ==}
    engines: {node: '>=18'}
    hasBin: true

  playwright@1.47.1:
    resolution: {integrity: sha512-SUEKi6947IqYbKxRiqnbUobVZY4bF1uu+ZnZNJX9DfU1tlf2UhWfvVjLf01pQx9URsOr18bFVUKXmanYWhbfkw==}
    engines: {node: '>=18'}
    hasBin: true

  postcss@8.4.47:
    resolution: {integrity: sha512-56rxCq7G/XfB4EkXq9Egn5GCqugWvDFjafDOThIdMBsI15iqPqR5r15TfSr1YPYeEI19YeaXMCbY6u88Y76GLQ==}
    engines: {node: ^10 || ^12 || >=14}

  property-information@6.5.0:
    resolution: {integrity: sha512-PgTgs/BlvHxOu8QuEN7wi5A0OmXaBcHpmCSTehcs6Uuu9IkDIEo13Hy7n898RHfrQ49vKCoGeWZSaAK01nwVig==}

  psl@1.9.0:
    resolution: {integrity: sha512-E/ZsdU4HLs/68gYzgGTkMicWTLPdAftJLfJFlLUAAKZGkStNU72sZjT66SnMDVOfOWY/YAoiD7Jxa9iHvngcag==}

  punycode.js@2.3.1:
    resolution: {integrity: sha512-uxFIHU0YlHYhDQtV4R9J6a52SLx28BCjT+4ieh7IGbgwVJWO+km431c4yRlREUAsAmt/uMjQUyQHNEPf0M39CA==}
    engines: {node: '>=6'}

  punycode@2.3.1:
    resolution: {integrity: sha512-vYt7UD1U9Wg6138shLtLOvdAu+8DsC/ilFtEVHcH+wydcSpNE20AfSOduf6MkRFahL5FY7X1oU7nKVZFtfq8Fg==}
    engines: {node: '>=6'}

  querystringify@2.2.0:
    resolution: {integrity: sha512-FIqgj2EUvTa7R50u0rGsyTftzjYmv/a3hO345bZNrqabNqjtgiDMgmo4mkUjd+nzU5oF3dClKqFIPUKybUyqoQ==}

  queue-microtask@1.2.3:
    resolution: {integrity: sha512-NuaNSa6flKT5JaSYQzJok04JzTL1CA6aGhv5rfLW3PgqA+M2ChpZQnAC8h8i4ZFkBS8X5RqkDBHA7r4hej3K9A==}

  regex@4.3.2:
    resolution: {integrity: sha512-kK/AA3A9K6q2js89+VMymcboLOlF5lZRCYJv3gzszXFHBr6kO6qLGzbm+UIugBEV8SMMKCTR59txoY6ctRHYVw==}

  requires-port@1.0.0:
    resolution: {integrity: sha512-KigOCHcocU3XODJxsu8i/j8T9tzT4adHiecwORRQ0ZZFcp7ahwXuRU1m+yuO90C5ZUyGeGfocHDI14M3L3yDAQ==}

  resolve@1.22.8:
    resolution: {integrity: sha512-oKWePCxqpd6FlLvGV1VU0x7bkPmmCNolxzjMf4NczoDnQcIWrAF+cPtZn5i6n+RfD2d9i0tzpKnG6Yk168yIyw==}
    hasBin: true

  reusify@1.0.4:
    resolution: {integrity: sha512-U9nH88a3fc/ekCF1l0/UP1IosiuIjyTh7hBvXVMHYgVcfGvt897Xguj2UOLDeI5BG2m7/uwyaLVT6fbtCwTyzw==}
    engines: {iojs: '>=1.0.0', node: '>=0.10.0'}

  rimraf@3.0.2:
    resolution: {integrity: sha512-JZkJMZkAGFFPP2YqXZXPbMlMBgsxzE8ILs4lMIX/2o0L9UBw9O/Y3o6wFw/i9YLapcUJWwqbi3kdxIPdC62TIA==}
    deprecated: Rimraf versions prior to v4 are no longer supported
    hasBin: true

  rollup-plugin-delete@2.1.0:
    resolution: {integrity: sha512-TEbqJd7giLvzQDTu4jSPufwhTJs/iYVN2LfR/YIYkqjC/oZ0/h9Q0AeljifIhzBzJYZtHQTWKEbMms5fbh54pw==}
    engines: {node: '>=10'}
    peerDependencies:
      rollup: '*'

  rollup@4.21.3:
    resolution: {integrity: sha512-7sqRtBNnEbcBtMeRVc6VRsJMmpI+JU1z9VTvW8D4gXIYQFz0aLcsE6rRkyghZkLfEgUZgVvOG7A5CVz/VW5GIA==}
    engines: {node: '>=18.0.0', npm: '>=8.0.0'}
    hasBin: true

  rrweb-cssom@0.7.1:
    resolution: {integrity: sha512-TrEMa7JGdVm0UThDJSx7ddw5nVm3UJS9o9CCIZ72B1vSyEZoziDqBYP3XIoi/12lKrJR8rE3jeFHMok2F/Mnsg==}

  run-parallel@1.2.0:
    resolution: {integrity: sha512-5l4VyZR86LZ/lDxZTR6jqL8AFE2S0IFLMP26AbjsLVADxHdhB/c0GUsH+y39UfCi3dzz8OlQuPmnaJOMoDHQBA==}

  safer-buffer@2.1.2:
    resolution: {integrity: sha512-YZo3K82SD7Riyi0E1EQPojLz7kpepnSQI9IyPbHHg1XXXevb5dJI7tpyN2ADxGcQbHG7vcyRHk0cbwqcQriUtg==}

  saxes@6.0.0:
    resolution: {integrity: sha512-xAg7SOnEhrm5zI3puOOKyy1OMcMlIJZYNJY7xLBwSze0UjhPLnWfj2GF2EpT0jmzaJKIWKHLsaSSajf35bcYnA==}
    engines: {node: '>=v12.22.7'}

  shebang-command@2.0.0:
    resolution: {integrity: sha512-kHxr2zZpYtdmrN1qDjrrX/Z1rR1kG8Dx+gkpK1G4eXmvXswmcE1hTWBWYUzlraYw1/yZp6YuDY77YtvbN0dmDA==}
    engines: {node: '>=8'}

  shebang-regex@3.0.0:
    resolution: {integrity: sha512-7++dFhtcx3353uBaq8DDR4NuxBetBzC7ZQOhmTQInHEd6bSrXdiEyzCvG07Z44UYdLShWUyXt5M/yhz8ekcb1A==}
    engines: {node: '>=8'}

  shiki@1.17.7:
    resolution: {integrity: sha512-Zf6hNtWhFyF4XP5OOsXkBTEx9JFPiN0TQx4wSe+Vqeuczewgk2vT4IZhF4gka55uelm052BD5BaHavNqUNZd+A==}

  siginfo@2.0.0:
    resolution: {integrity: sha512-ybx0WO1/8bSBLEWXZvEd7gMW3Sn3JFlW3TvX1nREbDLRNQNaeNN8WK0meBwPdAaOI7TtRRRJn/Es1zhrrCHu7g==}

  signal-exit@4.1.0:
    resolution: {integrity: sha512-bzyZ1e88w9O1iNJbKnOlvYTrWPDl46O1bG0D3XInv+9tkPrxrN8jUUTiFlDkkmKWgn1M6CfIA13SuGqOa9Korw==}
    engines: {node: '>=14'}

  slash@3.0.0:
    resolution: {integrity: sha512-g9Q1haeby36OSStwb4ntCGGGaKsaVSjQ68fBxoQcutl5fS1vuY18H3wSt3jFyFtrkx+Kz0V1G85A4MyAdDMi2Q==}
    engines: {node: '>=8'}

  source-map-js@1.2.1:
    resolution: {integrity: sha512-UXWMKhLOwVKb728IUtQPXxfYU+usdybtUrK/8uGE8CQMvrhOpwvzDBwj0QhSL7MQc7vIsISBG8VQ8+IDQxpfQA==}
    engines: {node: '>=0.10.0'}

  space-separated-tokens@2.0.2:
    resolution: {integrity: sha512-PEGlAwrG8yXGXRjW32fGbg66JAlOAwbObuqVoJpv/mRgoWDQfgH1wDPvtzWyUSNAXBGSk8h755YDbbcEy3SH2Q==}

  stackback@0.0.2:
    resolution: {integrity: sha512-1XMJE5fQo1jGH6Y/7ebnwPOBEkIEnT4QF32d5R1+VXdXveM0IBMJt8zfaxX1P3QhVwrYe+576+jkANtSS2mBbw==}

  std-env@3.7.0:
    resolution: {integrity: sha512-JPbdCEQLj1w5GilpiHAx3qJvFndqybBysA3qUOnznweH4QbNYUsW/ea8QzSrnh0vNsezMMw5bcVool8lM0gwzg==}

  string-width@4.2.3:
    resolution: {integrity: sha512-wKyQRQpjJ0sIp62ErSZdGsjMJWsap5oRNihHhu6G7JVO/9jIB6UyevL+tXuOqrng8j/cxKTWyWUwvSTriiZz/g==}
    engines: {node: '>=8'}

  string-width@5.1.2:
    resolution: {integrity: sha512-HnLOCR3vjcY8beoNLtcjZ5/nxn2afmME6lhrDrebokqMap+XbeW8n9TXpPDOqdGK5qcI3oT0GKTW6wC7EMiVqA==}
    engines: {node: '>=12'}

  stringify-entities@4.0.4:
    resolution: {integrity: sha512-IwfBptatlO+QCJUo19AqvrPNqlVMpW9YEL2LIVY+Rpv2qsjCGxaDLNRgeGsQWJhfItebuJhsGSLjaBbNSQ+ieg==}

  strip-ansi@6.0.1:
    resolution: {integrity: sha512-Y38VPSHcqkFrCpFnQ9vuSXmquuv5oXOKpGeT6aGrr3o3Gc9AlVa6JBfUSOCnbxGGZF+/0ooI7KrPuUSztUdU5A==}
    engines: {node: '>=8'}

  strip-ansi@7.1.0:
    resolution: {integrity: sha512-iq6eVVI64nQQTRYq2KtEg2d2uU7LElhTJwsH4YzIHZshxlgZms/wIc4VoDQTlG/IvVIrBKG06CrZnp0qv7hkcQ==}
    engines: {node: '>=12'}

  supports-preserve-symlinks-flag@1.0.0:
    resolution: {integrity: sha512-ot0WnXS9fgdkgIcePe6RHNk1WA8+muPa6cSjeR3V8K27q9BB1rTE3R1p7Hv0z1ZyAc8s6Vvv8DIyWf681MAt0w==}
    engines: {node: '>= 0.4'}

  symbol-tree@3.2.4:
    resolution: {integrity: sha512-9QNk5KwDF+Bvz+PyObkmSYjI5ksVUYtjW7AU22r2NKcfLJcXp96hkDWU3+XndOsUb+AQ9QhfzfCT2O+CNWT5Tw==}

  tinybench@2.9.0:
    resolution: {integrity: sha512-0+DUvqWMValLmha6lr4kD8iAMK1HzV0/aKnCtWb9v9641TnP/MFb7Pc2bxoxQjTXAErryXVgUOfv2YqNllqGeg==}

  tinyexec@0.3.0:
    resolution: {integrity: sha512-tVGE0mVJPGb0chKhqmsoosjsS+qUnJVGJpZgsHYQcGoPlG3B51R3PouqTgEGH2Dc9jjFyOqOpix6ZHNMXp1FZg==}

  tinypool@1.0.1:
    resolution: {integrity: sha512-URZYihUbRPcGv95En+sz6MfghfIc2OJ1sv/RmhWZLouPY0/8Vo80viwPvg3dlaS9fuq7fQMEfgRRK7BBZThBEA==}
    engines: {node: ^18.0.0 || >=20.0.0}

  tinyrainbow@1.2.0:
    resolution: {integrity: sha512-weEDEq7Z5eTHPDh4xjX789+fHfF+P8boiFB+0vbWzpbnbsEr/GRaohi/uMKxg8RZMXnl1ItAi/IUHWMsjDV7kQ==}
    engines: {node: '>=14.0.0'}

  tinyspy@3.0.2:
    resolution: {integrity: sha512-n1cw8k1k0x4pgA2+9XrOkFydTerNcJ1zWCO5Nn9scWHTD+5tp8dghT2x1uduQePZTZgd3Tupf+x9BxJjeJi77Q==}
    engines: {node: '>=14.0.0'}

  to-regex-range@5.0.1:
    resolution: {integrity: sha512-65P7iz6X5yEr1cwcgvQxbbIw7Uk3gOy5dIdtZ4rDveLqhrdJP+Li/Hx6tyK0NEb+2GCyneCMJiGqrADCSNk8sQ==}
    engines: {node: '>=8.0'}

  tough-cookie@4.1.4:
    resolution: {integrity: sha512-Loo5UUvLD9ScZ6jh8beX1T6sO1w2/MpCRpEP7V280GKMVUQ0Jzar2U3UJPsrdbziLEMMhu3Ujnq//rhiFuIeag==}
    engines: {node: '>=6'}

  tr46@5.0.0:
    resolution: {integrity: sha512-tk2G5R2KRwBd+ZN0zaEXpmzdKyOYksXwywulIX95MBODjSzMIuQnQ3m8JxgbhnL1LeVo7lqQKsYa1O3Htl7K5g==}
    engines: {node: '>=18'}

  trim-lines@3.0.1:
    resolution: {integrity: sha512-kRj8B+YHZCc9kQYdWfJB2/oUl9rA99qbowYYBtr4ui4mZyAQ2JpvVBd/6U2YloATfqBhBTSMhTpgBHtU0Mf3Rg==}

  tslib@2.7.0:
    resolution: {integrity: sha512-gLXCKdN1/j47AiHiOkJN69hJmcbGTHI0ImLmbYLHykhgeN0jVGola9yVjFgzCUklsZQMW55o+dW7IXv3RCXDzA==}

  typedoc@0.26.7:
    resolution: {integrity: sha512-gUeI/Wk99vjXXMi8kanwzyhmeFEGv1LTdTQsiyIsmSYsBebvFxhbcyAx7Zjo4cMbpLGxM4Uz3jVIjksu/I2v6Q==}
    engines: {node: '>= 18'}
    hasBin: true
    peerDependencies:
      typescript: 4.6.x || 4.7.x || 4.8.x || 4.9.x || 5.0.x || 5.1.x || 5.2.x || 5.3.x || 5.4.x || 5.5.x || 5.6.x

  typescript@5.6.2:
    resolution: {integrity: sha512-NW8ByodCSNCwZeghjN3o+JX5OFH0Ojg6sadjEKY4huZ52TqbJTJnDo5+Tw98lSy63NZvi4n+ez5m2u5d4PkZyw==}
    engines: {node: '>=14.17'}
    hasBin: true

  uc.micro@2.1.0:
    resolution: {integrity: sha512-ARDJmphmdvUk6Glw7y9DQ2bFkKBHwQHLi2lsaH6PPmz/Ka9sFOBsBluozhDltWmnv9u/cF6Rt87znRTPV+yp/A==}

  undici-types@6.19.8:
    resolution: {integrity: sha512-ve2KP6f/JnbPBFyobGHuerC9g1FYGn/F8n1LWTwNxCEzd6IfqTwUQcNXgEtmmQ6DlRrC1hrSrBnCZPokRrDHjw==}

  unist-util-is@6.0.0:
    resolution: {integrity: sha512-2qCTHimwdxLfz+YzdGfkqNlH0tLi9xjTnHddPmJwtIG9MGsdbutfTc4P+haPD7l7Cjxf/WZj+we5qfVPvvxfYw==}

  unist-util-position@5.0.0:
    resolution: {integrity: sha512-fucsC7HjXvkB5R3kTCO7kUjRdrS0BJt3M/FPxmHMBOm8JQi2BsHAHFsy27E0EolP8rp0NzXsJ+jNPyDWvOJZPA==}

  unist-util-stringify-position@4.0.0:
    resolution: {integrity: sha512-0ASV06AAoKCDkS2+xw5RXJywruurpbC4JZSm7nr7MOt1ojAzvyyaO+UxZf18j8FCF6kmzCZKcAgN/yu2gm2XgQ==}

  unist-util-visit-parents@6.0.1:
    resolution: {integrity: sha512-L/PqWzfTP9lzzEa6CKs0k2nARxTdZduw3zyh8d2NVBnsyvHjSX4TWse388YrrQKbvI8w20fGjGlhgT96WwKykw==}

  unist-util-visit@5.0.0:
    resolution: {integrity: sha512-MR04uvD+07cwl/yhVuVWAtw+3GOR/knlL55Nd/wAdblk27GCVt3lqpTivy/tkJcZoNPzTwS1Y+KMojlLDhoTzg==}

  universalify@0.2.0:
    resolution: {integrity: sha512-CJ1QgKmNg3CwvAv/kOFmtnEN05f0D/cn9QntgNOQlQF9dgvVTHj3t+8JPdjqawCHk7V/KA+fbUqzZ9XWhcqPUg==}
    engines: {node: '>= 4.0.0'}

  url-parse@1.5.10:
    resolution: {integrity: sha512-WypcfiRhfeUP9vvF0j6rw0J3hrWrw6iZv3+22h6iRMJ/8z1Tj6XfLP4DsUix5MhMPnXpiHDoKyoZ/bdCkwBCiQ==}

  vfile-message@4.0.2:
    resolution: {integrity: sha512-jRDZ1IMLttGj41KcZvlrYAaI3CfqpLpfpf+Mfig13viT6NKvRzWZ+lXz0Y5D60w6uJIBAOGq9mSHf0gktF0duw==}

  vfile@6.0.3:
    resolution: {integrity: sha512-KzIbH/9tXat2u30jf+smMwFCsno4wHVdNmzFyL+T/L3UGqqk6JKfVqOFOZEpZSHADH1k40ab6NUIXZq422ov3Q==}

  vite-node@2.1.1:
    resolution: {integrity: sha512-N/mGckI1suG/5wQI35XeR9rsMsPqKXzq1CdUndzVstBj/HvyxxGctwnK6WX43NGt5L3Z5tcRf83g4TITKJhPrA==}
    engines: {node: ^18.0.0 || >=20.0.0}
    hasBin: true

  vite@5.4.6:
    resolution: {integrity: sha512-IeL5f8OO5nylsgzd9tq4qD2QqI0k2CQLGrWD0rCN0EQJZpBK5vJAx0I+GDkMOXxQX/OfFHMuLIx6ddAxGX/k+Q==}
    engines: {node: ^18.0.0 || >=20.0.0}
    hasBin: true
    peerDependencies:
      '@types/node': ^18.0.0 || >=20.0.0
      less: '*'
      lightningcss: ^1.21.0
      sass: '*'
      sass-embedded: '*'
      stylus: '*'
      sugarss: '*'
      terser: ^5.4.0
    peerDependenciesMeta:
      '@types/node':
        optional: true
      less:
        optional: true
      lightningcss:
        optional: true
      sass:
        optional: true
      sass-embedded:
        optional: true
      stylus:
        optional: true
      sugarss:
        optional: true
      terser:
        optional: true

  vitest@2.1.1:
    resolution: {integrity: sha512-97We7/VC0e9X5zBVkvt7SGQMGrRtn3KtySFQG5fpaMlS+l62eeXRQO633AYhSTC3z7IMebnPPNjGXVGNRFlxBA==}
    engines: {node: ^18.0.0 || >=20.0.0}
    hasBin: true
    peerDependencies:
      '@edge-runtime/vm': '*'
      '@types/node': ^18.0.0 || >=20.0.0
      '@vitest/browser': 2.1.1
      '@vitest/ui': 2.1.1
      happy-dom: '*'
      jsdom: '*'
    peerDependenciesMeta:
      '@edge-runtime/vm':
        optional: true
      '@types/node':
        optional: true
      '@vitest/browser':
        optional: true
      '@vitest/ui':
        optional: true
      happy-dom:
        optional: true
      jsdom:
        optional: true

  w3c-xmlserializer@5.0.0:
    resolution: {integrity: sha512-o8qghlI8NZHU1lLPrpi2+Uq7abh4GGPpYANlalzWxyWteJOCsr/P+oPBA49TOLu5FTZO4d3F9MnWJfiMo4BkmA==}
    engines: {node: '>=18'}

  webidl-conversions@7.0.0:
    resolution: {integrity: sha512-VwddBukDzu71offAQR975unBIGqfKZpM+8ZX6ySk8nYhVoo5CYaZyzt3YBvYtRtO+aoGlqxPg/B87NGVZ/fu6g==}
    engines: {node: '>=12'}

  whatwg-encoding@3.1.1:
    resolution: {integrity: sha512-6qN4hJdMwfYBtE3YBTTHhoeuUrDBPZmbQaxWAqSALV/MeEnR5z1xd8UKud2RAkFoPkmB+hli1TZSnyi84xz1vQ==}
    engines: {node: '>=18'}

  whatwg-mimetype@4.0.0:
    resolution: {integrity: sha512-QaKxh0eNIi2mE9p2vEdzfagOKHCcj1pJ56EEHGQOVxp8r9/iszLUUV7v89x9O1p/T+NlTM5W7jW6+cz4Fq1YVg==}
    engines: {node: '>=18'}

  whatwg-url@14.0.0:
    resolution: {integrity: sha512-1lfMEm2IEr7RIV+f4lUNPOqfFL+pO+Xw3fJSqmjX9AbXcXcYOkCe1P6+9VBZB6n94af16NfZf+sSk0JCBZC9aw==}
    engines: {node: '>=18'}

  which@2.0.2:
    resolution: {integrity: sha512-BLI3Tl1TW3Pvl70l3yq3Y64i+awpwXqsGBYWkkqMtnbXgrMD+yj7rhW0kuEDxzJaYXGjEW5ogapKNMEKNMjibA==}
    engines: {node: '>= 8'}
    hasBin: true

  why-is-node-running@2.3.0:
    resolution: {integrity: sha512-hUrmaWBdVDcxvYqnyh09zunKzROWjbZTiNy8dBEjkS7ehEDQibXJ7XvlmtbwuTclUiIyN+CyXQD4Vmko8fNm8w==}
    engines: {node: '>=8'}
    hasBin: true

  wrap-ansi@7.0.0:
    resolution: {integrity: sha512-YVGIj2kamLSTxw6NsZjoBxfSwsn0ycdesmc4p+Q21c5zPuZ1pl+NfxVdxPtdHvmNVOQ6XSYG4AUtyt/Fi7D16Q==}
    engines: {node: '>=10'}

  wrap-ansi@8.1.0:
    resolution: {integrity: sha512-si7QWI6zUMq56bESFvagtmzMdGOtoxfR+Sez11Mobfc7tm+VkUckk9bW2UeffTGVUbOksxmSw0AA2gs8g71NCQ==}
    engines: {node: '>=12'}

  wrappy@1.0.2:
    resolution: {integrity: sha512-l4Sp/DRseor9wL6EvV2+TuQn63dMkPjZ/sp9XkghTEbV9KlPS1xUsZ3u7/IQO4wxtcFB4bgpQPRcR3QCvezPcQ==}

  ws@8.18.0:
    resolution: {integrity: sha512-8VbfWfHLbbwu3+N6OKsOMpBdT4kXPDDB9cJk2bJ6mh9ucxdlnNvH1e+roYkKmN9Nxw2yjz7VzeO9oOz2zJ04Pw==}
    engines: {node: '>=10.0.0'}
    peerDependencies:
      bufferutil: ^4.0.1
      utf-8-validate: '>=5.0.2'
    peerDependenciesMeta:
      bufferutil:
        optional: true
      utf-8-validate:
        optional: true

  xml-name-validator@5.0.0:
    resolution: {integrity: sha512-EvGK8EJ3DhaHfbRlETOWAS5pO9MZITeauHKJyb8wyajUfQUenkIg2MvLDTZ4T/TgIcm3HU0TFBgWWboAZ30UHg==}
    engines: {node: '>=18'}

  xmlchars@2.2.0:
    resolution: {integrity: sha512-JZnDKK8B0RCDw84FNdDAIpZK+JuJw+s7Lz8nksI7SIuU3UXJJslUthsi+uWBUYOwPFwW7W7PRLRfUKpxjtjFCw==}

  yaml@2.5.1:
    resolution: {integrity: sha512-bLQOjaX/ADgQ20isPJRvF0iRUHIxVhYvr53Of7wGcWlO2jvtUlH5m87DsmulFVxRpNLOnI4tB6p/oh8D7kpn9Q==}
    engines: {node: '>= 14'}
    hasBin: true

  zwitch@2.0.4:
    resolution: {integrity: sha512-bXE4cR/kVZhKZX/RjPEflHaKVhUVl85noU3v6b8apfQEc1x4A+zBxjZ4lN8LqGd6WZ3dl98pY4o717VFmoPp+A==}

snapshots:

  '@biomejs/biome@1.9.1':
    optionalDependencies:
      '@biomejs/cli-darwin-arm64': 1.9.1
      '@biomejs/cli-darwin-x64': 1.9.1
      '@biomejs/cli-linux-arm64': 1.9.1
      '@biomejs/cli-linux-arm64-musl': 1.9.1
      '@biomejs/cli-linux-x64': 1.9.1
      '@biomejs/cli-linux-x64-musl': 1.9.1
      '@biomejs/cli-win32-arm64': 1.9.1
      '@biomejs/cli-win32-x64': 1.9.1

  '@biomejs/cli-darwin-arm64@1.9.1':
    optional: true

  '@biomejs/cli-darwin-x64@1.9.1':
    optional: true

  '@biomejs/cli-linux-arm64-musl@1.9.1':
    optional: true

  '@biomejs/cli-linux-arm64@1.9.1':
    optional: true

  '@biomejs/cli-linux-x64-musl@1.9.1':
    optional: true

  '@biomejs/cli-linux-x64@1.9.1':
    optional: true

  '@biomejs/cli-win32-arm64@1.9.1':
    optional: true

  '@biomejs/cli-win32-x64@1.9.1':
    optional: true

  '@esbuild/aix-ppc64@0.21.5':
    optional: true

  '@esbuild/android-arm64@0.21.5':
    optional: true

  '@esbuild/android-arm@0.21.5':
    optional: true

  '@esbuild/android-x64@0.21.5':
    optional: true

  '@esbuild/darwin-arm64@0.21.5':
    optional: true

  '@esbuild/darwin-x64@0.21.5':
    optional: true

  '@esbuild/freebsd-arm64@0.21.5':
    optional: true

  '@esbuild/freebsd-x64@0.21.5':
    optional: true

  '@esbuild/linux-arm64@0.21.5':
    optional: true

  '@esbuild/linux-arm@0.21.5':
    optional: true

  '@esbuild/linux-ia32@0.21.5':
    optional: true

  '@esbuild/linux-loong64@0.21.5':
    optional: true

  '@esbuild/linux-mips64el@0.21.5':
    optional: true

  '@esbuild/linux-ppc64@0.21.5':
    optional: true

  '@esbuild/linux-riscv64@0.21.5':
    optional: true

  '@esbuild/linux-s390x@0.21.5':
    optional: true

  '@esbuild/linux-x64@0.21.5':
    optional: true

  '@esbuild/netbsd-x64@0.21.5':
    optional: true

  '@esbuild/openbsd-x64@0.21.5':
    optional: true

  '@esbuild/sunos-x64@0.21.5':
    optional: true

  '@esbuild/win32-arm64@0.21.5':
    optional: true

  '@esbuild/win32-ia32@0.21.5':
    optional: true

  '@esbuild/win32-x64@0.21.5':
    optional: true

  '@isaacs/cliui@8.0.2':
    dependencies:
      string-width: 5.1.2
      string-width-cjs: string-width@4.2.3
      strip-ansi: 7.1.0
      strip-ansi-cjs: strip-ansi@6.0.1
      wrap-ansi: 8.1.0
      wrap-ansi-cjs: wrap-ansi@7.0.0

  '@jridgewell/sourcemap-codec@1.5.0': {}

  '@nodelib/fs.scandir@2.1.5':
    dependencies:
      '@nodelib/fs.stat': 2.0.5
      run-parallel: 1.2.0

  '@nodelib/fs.stat@2.0.5': {}

  '@nodelib/fs.walk@1.2.8':
    dependencies:
      '@nodelib/fs.scandir': 2.1.5
      fastq: 1.17.1

  '@pkgjs/parseargs@0.11.0':
    optional: true

  '@playwright/test@1.47.1':
    dependencies:
      playwright: 1.47.1

  '@rollup/plugin-commonjs@26.0.1(rollup@4.21.3)':
    dependencies:
      '@rollup/pluginutils': 5.1.0(rollup@4.21.3)
      commondir: 1.0.1
      estree-walker: 2.0.2
      glob: 10.4.5
      is-reference: 1.2.1
      magic-string: 0.30.11
    optionalDependencies:
      rollup: 4.21.3

  '@rollup/plugin-node-resolve@15.2.3(rollup@4.21.3)':
    dependencies:
      '@rollup/pluginutils': 5.1.0(rollup@4.21.3)
      '@types/resolve': 1.20.2
      deepmerge: 4.3.1
      is-builtin-module: 3.2.1
      is-module: 1.0.0
      resolve: 1.22.8
    optionalDependencies:
      rollup: 4.21.3

  '@rollup/plugin-replace@5.0.7(rollup@4.21.3)':
    dependencies:
      '@rollup/pluginutils': 5.1.0(rollup@4.21.3)
      magic-string: 0.30.11
    optionalDependencies:
      rollup: 4.21.3

  '@rollup/plugin-typescript@11.1.6(rollup@4.21.3)(tslib@2.7.0)(typescript@5.6.2)':
    dependencies:
      '@rollup/pluginutils': 5.1.0(rollup@4.21.3)
      resolve: 1.22.8
      typescript: 5.6.2
    optionalDependencies:
      rollup: 4.21.3
      tslib: 2.7.0

  '@rollup/pluginutils@5.1.0(rollup@4.21.3)':
    dependencies:
      '@types/estree': 1.0.5
      estree-walker: 2.0.2
      picomatch: 2.3.1
    optionalDependencies:
      rollup: 4.21.3

  '@rollup/rollup-android-arm-eabi@4.21.3':
    optional: true

  '@rollup/rollup-android-arm64@4.21.3':
    optional: true

  '@rollup/rollup-darwin-arm64@4.21.3':
    optional: true

  '@rollup/rollup-darwin-x64@4.21.3':
    optional: true

  '@rollup/rollup-linux-arm-gnueabihf@4.21.3':
    optional: true

  '@rollup/rollup-linux-arm-musleabihf@4.21.3':
    optional: true

  '@rollup/rollup-linux-arm64-gnu@4.21.3':
    optional: true

  '@rollup/rollup-linux-arm64-musl@4.21.3':
    optional: true

  '@rollup/rollup-linux-powerpc64le-gnu@4.21.3':
    optional: true

  '@rollup/rollup-linux-riscv64-gnu@4.21.3':
    optional: true

  '@rollup/rollup-linux-s390x-gnu@4.21.3':
    optional: true

  '@rollup/rollup-linux-x64-gnu@4.21.3':
    optional: true

  '@rollup/rollup-linux-x64-musl@4.21.3':
    optional: true

  '@rollup/rollup-win32-arm64-msvc@4.21.3':
    optional: true

  '@rollup/rollup-win32-ia32-msvc@4.21.3':
    optional: true

  '@rollup/rollup-win32-x64-msvc@4.21.3':
    optional: true

  '@shikijs/core@1.17.7':
    dependencies:
      '@shikijs/engine-javascript': 1.17.7
      '@shikijs/engine-oniguruma': 1.17.7
      '@shikijs/types': 1.17.7
      '@shikijs/vscode-textmate': 9.2.2
      '@types/hast': 3.0.4
      hast-util-to-html: 9.0.3

  '@shikijs/engine-javascript@1.17.7':
    dependencies:
      '@shikijs/types': 1.17.7
      '@shikijs/vscode-textmate': 9.2.2
      oniguruma-to-js: 0.4.3

  '@shikijs/engine-oniguruma@1.17.7':
    dependencies:
      '@shikijs/types': 1.17.7
      '@shikijs/vscode-textmate': 9.2.2

  '@shikijs/types@1.17.7':
    dependencies:
      '@shikijs/vscode-textmate': 9.2.2
      '@types/hast': 3.0.4

  '@shikijs/vscode-textmate@9.2.2': {}

  '@types/estree@1.0.5': {}

  '@types/glob@7.2.0':
    dependencies:
      '@types/minimatch': 5.1.2
      '@types/node': 22.5.5

  '@types/hast@3.0.4':
    dependencies:
      '@types/unist': 3.0.3

  '@types/mdast@4.0.4':
    dependencies:
      '@types/unist': 3.0.3

  '@types/minimatch@5.1.2': {}

  '@types/node@22.5.5':
    dependencies:
      undici-types: 6.19.8

  '@types/node@22.5.5':
    dependencies:
      undici-types: 6.19.8
    optional: true

  '@types/resolve@1.20.2': {}

  '@types/unist@3.0.3': {}

  '@ungap/structured-clone@1.2.0': {}

  '@vitest/expect@2.1.1':
    dependencies:
      '@vitest/spy': 2.1.1
      '@vitest/utils': 2.1.1
      chai: 5.1.1
      tinyrainbow: 1.2.0

  '@vitest/mocker@2.1.1(@vitest/spy@2.1.1)(vite@5.4.6(@types/node@22.5.5))':
    dependencies:
      '@vitest/spy': 2.1.1
      estree-walker: 3.0.3
      magic-string: 0.30.11
    optionalDependencies:
      vite: 5.4.6(@types/node@22.5.5)

  '@vitest/pretty-format@2.1.1':
    dependencies:
      tinyrainbow: 1.2.0

  '@vitest/runner@2.1.1':
    dependencies:
      '@vitest/utils': 2.1.1
      pathe: 1.1.2

  '@vitest/snapshot@2.1.1':
    dependencies:
      '@vitest/pretty-format': 2.1.1
      magic-string: 0.30.11
      pathe: 1.1.2

  '@vitest/spy@2.1.1':
    dependencies:
      tinyspy: 3.0.2

  '@vitest/utils@2.1.1':
    dependencies:
      '@vitest/pretty-format': 2.1.1
      loupe: 3.1.1
      tinyrainbow: 1.2.0

  agent-base@7.1.1:
    dependencies:
      debug: 4.3.7
    transitivePeerDependencies:
      - supports-color

  aggregate-error@3.1.0:
    dependencies:
      clean-stack: 2.2.0
      indent-string: 4.0.0

  ansi-regex@5.0.1: {}

  ansi-regex@6.1.0: {}

  ansi-styles@4.3.0:
    dependencies:
      color-convert: 2.0.1

  ansi-styles@6.2.1: {}

  argparse@2.0.1: {}

  array-union@2.1.0: {}

  assertion-error@2.0.1: {}

  asynckit@0.4.0: {}

  balanced-match@1.0.2: {}

  brace-expansion@1.1.11:
    dependencies:
      balanced-match: 1.0.2
      concat-map: 0.0.1

  brace-expansion@2.0.1:
    dependencies:
      balanced-match: 1.0.2

  braces@3.0.3:
    dependencies:
      fill-range: 7.1.1

  builtin-modules@3.3.0: {}

  cac@6.7.14: {}

  ccount@2.0.1: {}

  chai@5.1.1:
    dependencies:
      assertion-error: 2.0.1
      check-error: 2.1.1
      deep-eql: 5.0.2
      loupe: 3.1.1
      pathval: 2.0.0

  character-entities-html4@2.1.0: {}

  character-entities-legacy@3.0.0: {}

  check-error@2.1.1: {}

  clean-stack@2.2.0: {}

  color-convert@2.0.1:
    dependencies:
      color-name: 1.1.4

  color-name@1.1.4: {}

  combined-stream@1.0.8:
    dependencies:
      delayed-stream: 1.0.0

  comma-separated-tokens@2.0.3: {}

  commondir@1.0.1: {}

  concat-map@0.0.1: {}

  cross-spawn@7.0.3:
    dependencies:
      path-key: 3.1.1
      shebang-command: 2.0.0
      which: 2.0.2

  cssstyle@4.1.0:
    dependencies:
      rrweb-cssom: 0.7.1

  data-urls@5.0.0:
    dependencies:
      whatwg-mimetype: 4.0.0
      whatwg-url: 14.0.0

  debug@4.3.7:
    dependencies:
      ms: 2.1.3

  decimal.js@10.4.3: {}

  deep-eql@5.0.2: {}

  deepmerge@4.3.1: {}

  del@5.1.0:
    dependencies:
      globby: 10.0.2
      graceful-fs: 4.2.11
      is-glob: 4.0.3
      is-path-cwd: 2.2.0
      is-path-inside: 3.0.3
      p-map: 3.0.0
      rimraf: 3.0.2
      slash: 3.0.0

  delayed-stream@1.0.0: {}

  dequal@2.0.3: {}

  devlop@1.1.0:
    dependencies:
      dequal: 2.0.3

  dir-glob@3.0.1:
    dependencies:
      path-type: 4.0.0

  eastasianwidth@0.2.0: {}

  emoji-regex@8.0.0: {}

  emoji-regex@9.2.2: {}

  entities@4.5.0: {}

  esbuild@0.21.5:
    optionalDependencies:
      '@esbuild/aix-ppc64': 0.21.5
      '@esbuild/android-arm': 0.21.5
      '@esbuild/android-arm64': 0.21.5
      '@esbuild/android-x64': 0.21.5
      '@esbuild/darwin-arm64': 0.21.5
      '@esbuild/darwin-x64': 0.21.5
      '@esbuild/freebsd-arm64': 0.21.5
      '@esbuild/freebsd-x64': 0.21.5
      '@esbuild/linux-arm': 0.21.5
      '@esbuild/linux-arm64': 0.21.5
      '@esbuild/linux-ia32': 0.21.5
      '@esbuild/linux-loong64': 0.21.5
      '@esbuild/linux-mips64el': 0.21.5
      '@esbuild/linux-ppc64': 0.21.5
      '@esbuild/linux-riscv64': 0.21.5
      '@esbuild/linux-s390x': 0.21.5
      '@esbuild/linux-x64': 0.21.5
      '@esbuild/netbsd-x64': 0.21.5
      '@esbuild/openbsd-x64': 0.21.5
      '@esbuild/sunos-x64': 0.21.5
      '@esbuild/win32-arm64': 0.21.5
      '@esbuild/win32-ia32': 0.21.5
      '@esbuild/win32-x64': 0.21.5

  estree-walker@2.0.2: {}

  estree-walker@3.0.3:
    dependencies:
      '@types/estree': 1.0.5

  fast-glob@3.3.2:
    dependencies:
      '@nodelib/fs.stat': 2.0.5
      '@nodelib/fs.walk': 1.2.8
      glob-parent: 5.1.2
      merge2: 1.4.1
      micromatch: 4.0.8

  fastq@1.17.1:
    dependencies:
      reusify: 1.0.4

  fill-range@7.1.1:
    dependencies:
      to-regex-range: 5.0.1

  foreground-child@3.3.0:
    dependencies:
      cross-spawn: 7.0.3
      signal-exit: 4.1.0

  form-data@4.0.0:
    dependencies:
      asynckit: 0.4.0
      combined-stream: 1.0.8
      mime-types: 2.1.35

  fs.realpath@1.0.0: {}

  fsevents@2.3.2:
    optional: true

  fsevents@2.3.3:
    optional: true

  function-bind@1.1.2: {}

  get-func-name@2.0.2: {}

  glob-parent@5.1.2:
    dependencies:
      is-glob: 4.0.3

  glob@10.4.5:
    dependencies:
      foreground-child: 3.3.0
      jackspeak: 3.4.3
      minimatch: 9.0.5
      minipass: 7.1.2
      package-json-from-dist: 1.0.0
      path-scurry: 1.11.1

  glob@7.2.3:
    dependencies:
      fs.realpath: 1.0.0
      inflight: 1.0.6
      inherits: 2.0.4
      minimatch: 3.1.2
      once: 1.4.0
      path-is-absolute: 1.0.1

  globby@10.0.2:
    dependencies:
      '@types/glob': 7.2.0
      array-union: 2.1.0
      dir-glob: 3.0.1
      fast-glob: 3.3.2
      glob: 7.2.3
      ignore: 5.3.2
      merge2: 1.4.1
      slash: 3.0.0

  graceful-fs@4.2.11: {}

  hasown@2.0.2:
    dependencies:
      function-bind: 1.1.2

  hast-util-to-html@9.0.3:
    dependencies:
      '@types/hast': 3.0.4
      '@types/unist': 3.0.3
      ccount: 2.0.1
      comma-separated-tokens: 2.0.3
      hast-util-whitespace: 3.0.0
      html-void-elements: 3.0.0
      mdast-util-to-hast: 13.2.0
      property-information: 6.5.0
      space-separated-tokens: 2.0.2
      stringify-entities: 4.0.4
      zwitch: 2.0.4

  hast-util-whitespace@3.0.0:
    dependencies:
      '@types/hast': 3.0.4

  html-encoding-sniffer@4.0.0:
    dependencies:
      whatwg-encoding: 3.1.1

  html-void-elements@3.0.0: {}

  http-proxy-agent@7.0.2:
    dependencies:
      agent-base: 7.1.1
      debug: 4.3.7
    transitivePeerDependencies:
      - supports-color

  https-proxy-agent@7.0.5:
    dependencies:
      agent-base: 7.1.1
      debug: 4.3.7
    transitivePeerDependencies:
      - supports-color

  iconv-lite@0.6.3:
    dependencies:
      safer-buffer: 2.1.2

  ignore@5.3.2: {}

  indent-string@4.0.0: {}

  inflight@1.0.6:
    dependencies:
      once: 1.4.0
      wrappy: 1.0.2

  inherits@2.0.4: {}

  is-builtin-module@3.2.1:
    dependencies:
      builtin-modules: 3.3.0

  is-core-module@2.15.1:
    dependencies:
      hasown: 2.0.2

  is-extglob@2.1.1: {}

  is-fullwidth-code-point@3.0.0: {}

  is-glob@4.0.3:
    dependencies:
      is-extglob: 2.1.1

  is-module@1.0.0: {}

  is-number@7.0.0: {}

  is-path-cwd@2.2.0: {}

  is-path-inside@3.0.3: {}

  is-potential-custom-element-name@1.0.1: {}

  is-reference@1.2.1:
    dependencies:
      '@types/estree': 1.0.5

  isexe@2.0.0: {}

  jackspeak@3.4.3:
    dependencies:
      '@isaacs/cliui': 8.0.2
    optionalDependencies:
      '@pkgjs/parseargs': 0.11.0

  jsdom@25.0.0:
    dependencies:
      cssstyle: 4.1.0
      data-urls: 5.0.0
      decimal.js: 10.4.3
      form-data: 4.0.0
      html-encoding-sniffer: 4.0.0
      http-proxy-agent: 7.0.2
      https-proxy-agent: 7.0.5
      is-potential-custom-element-name: 1.0.1
      nwsapi: 2.2.12
      parse5: 7.1.2
      rrweb-cssom: 0.7.1
      saxes: 6.0.0
      symbol-tree: 3.2.4
      tough-cookie: 4.1.4
      w3c-xmlserializer: 5.0.0
      webidl-conversions: 7.0.0
      whatwg-encoding: 3.1.1
      whatwg-mimetype: 4.0.0
      whatwg-url: 14.0.0
      ws: 8.18.0
      xml-name-validator: 5.0.0
    transitivePeerDependencies:
      - bufferutil
      - supports-color
      - utf-8-validate

  linkify-it@5.0.0:
    dependencies:
      uc.micro: 2.1.0

  loupe@3.1.1:
    dependencies:
      get-func-name: 2.0.2

  lru-cache@10.4.3: {}

  lunr@2.3.9: {}

  magic-string@0.30.11:
    dependencies:
      '@jridgewell/sourcemap-codec': 1.5.0

  markdown-it@14.1.0:
    dependencies:
      argparse: 2.0.1
      entities: 4.5.0
      linkify-it: 5.0.0
      mdurl: 2.0.0
      punycode.js: 2.3.1
      uc.micro: 2.1.0

  mdast-util-to-hast@13.2.0:
    dependencies:
      '@types/hast': 3.0.4
      '@types/mdast': 4.0.4
      '@ungap/structured-clone': 1.2.0
      devlop: 1.1.0
      micromark-util-sanitize-uri: 2.0.0
      trim-lines: 3.0.1
      unist-util-position: 5.0.0
      unist-util-visit: 5.0.0
      vfile: 6.0.3

  mdurl@2.0.0: {}

  merge2@1.4.1: {}

  micromark-util-character@2.1.0:
    dependencies:
      micromark-util-symbol: 2.0.0
      micromark-util-types: 2.0.0

  micromark-util-encode@2.0.0: {}

  micromark-util-sanitize-uri@2.0.0:
    dependencies:
      micromark-util-character: 2.1.0
      micromark-util-encode: 2.0.0
      micromark-util-symbol: 2.0.0

  micromark-util-symbol@2.0.0: {}

  micromark-util-types@2.0.0: {}

  micromatch@4.0.8:
    dependencies:
      braces: 3.0.3
      picomatch: 2.3.1

  mime-db@1.52.0: {}

  mime-types@2.1.35:
    dependencies:
      mime-db: 1.52.0

  minimatch@3.1.2:
    dependencies:
      brace-expansion: 1.1.11

  minimatch@9.0.5:
    dependencies:
      brace-expansion: 2.0.1

  minipass@7.1.2: {}

  ms@2.1.3: {}

  nanoid@3.3.7: {}

  nwsapi@2.2.12: {}

  once@1.4.0:
    dependencies:
      wrappy: 1.0.2

  oniguruma-to-js@0.4.3:
    dependencies:
      regex: 4.3.2

  p-map@3.0.0:
    dependencies:
      aggregate-error: 3.1.0

  package-json-from-dist@1.0.0: {}

  parse5@7.1.2:
    dependencies:
      entities: 4.5.0

  path-is-absolute@1.0.1: {}

  path-key@3.1.1: {}

  path-parse@1.0.7: {}

  path-scurry@1.11.1:
    dependencies:
      lru-cache: 10.4.3
      minipass: 7.1.2

  path-type@4.0.0: {}

  pathe@1.1.2: {}

  pathval@2.0.0: {}

  picocolors@1.1.0: {}

  picomatch@2.3.1: {}

  playwright-core@1.47.1: {}

  playwright@1.47.1:
    dependencies:
      playwright-core: 1.47.1
    optionalDependencies:
      fsevents: 2.3.2

  postcss@8.4.47:
    dependencies:
      nanoid: 3.3.7
      picocolors: 1.1.0
      source-map-js: 1.2.1

  property-information@6.5.0: {}

  psl@1.9.0: {}

  punycode.js@2.3.1: {}

  punycode@2.3.1: {}

  querystringify@2.2.0: {}

  queue-microtask@1.2.3: {}

  regex@4.3.2: {}

  requires-port@1.0.0: {}

  resolve@1.22.8:
    dependencies:
      is-core-module: 2.15.1
      path-parse: 1.0.7
      supports-preserve-symlinks-flag: 1.0.0

  reusify@1.0.4: {}

  rimraf@3.0.2:
    dependencies:
      glob: 7.2.3

  rollup-plugin-delete@2.1.0(rollup@4.21.3):
    dependencies:
      del: 5.1.0
      rollup: 4.21.3

  rollup@4.21.3:
    dependencies:
      '@types/estree': 1.0.5
    optionalDependencies:
      '@rollup/rollup-android-arm-eabi': 4.21.3
      '@rollup/rollup-android-arm64': 4.21.3
      '@rollup/rollup-darwin-arm64': 4.21.3
      '@rollup/rollup-darwin-x64': 4.21.3
      '@rollup/rollup-linux-arm-gnueabihf': 4.21.3
      '@rollup/rollup-linux-arm-musleabihf': 4.21.3
      '@rollup/rollup-linux-arm64-gnu': 4.21.3
      '@rollup/rollup-linux-arm64-musl': 4.21.3
      '@rollup/rollup-linux-powerpc64le-gnu': 4.21.3
      '@rollup/rollup-linux-riscv64-gnu': 4.21.3
      '@rollup/rollup-linux-s390x-gnu': 4.21.3
      '@rollup/rollup-linux-x64-gnu': 4.21.3
      '@rollup/rollup-linux-x64-musl': 4.21.3
      '@rollup/rollup-win32-arm64-msvc': 4.21.3
      '@rollup/rollup-win32-ia32-msvc': 4.21.3
      '@rollup/rollup-win32-x64-msvc': 4.21.3
      fsevents: 2.3.3

  rrweb-cssom@0.7.1: {}

  run-parallel@1.2.0:
    dependencies:
      queue-microtask: 1.2.3

  safer-buffer@2.1.2: {}

  saxes@6.0.0:
    dependencies:
      xmlchars: 2.2.0

  shebang-command@2.0.0:
    dependencies:
      shebang-regex: 3.0.0

  shebang-regex@3.0.0: {}

  shiki@1.17.7:
    dependencies:
      '@shikijs/core': 1.17.7
      '@shikijs/engine-javascript': 1.17.7
      '@shikijs/engine-oniguruma': 1.17.7
      '@shikijs/types': 1.17.7
      '@shikijs/vscode-textmate': 9.2.2
      '@types/hast': 3.0.4

  siginfo@2.0.0: {}

  signal-exit@4.1.0: {}

  slash@3.0.0: {}

  source-map-js@1.2.1: {}

  space-separated-tokens@2.0.2: {}

  stackback@0.0.2: {}

  std-env@3.7.0: {}

  string-width@4.2.3:
    dependencies:
      emoji-regex: 8.0.0
      is-fullwidth-code-point: 3.0.0
      strip-ansi: 6.0.1

  string-width@5.1.2:
    dependencies:
      eastasianwidth: 0.2.0
      emoji-regex: 9.2.2
      strip-ansi: 7.1.0

  stringify-entities@4.0.4:
    dependencies:
      character-entities-html4: 2.1.0
      character-entities-legacy: 3.0.0

  strip-ansi@6.0.1:
    dependencies:
      ansi-regex: 5.0.1

  strip-ansi@7.1.0:
    dependencies:
      ansi-regex: 6.1.0

  supports-preserve-symlinks-flag@1.0.0: {}

  symbol-tree@3.2.4: {}

  tinybench@2.9.0: {}

  tinyexec@0.3.0: {}

  tinypool@1.0.1: {}

  tinyrainbow@1.2.0: {}

  tinyspy@3.0.2: {}

  to-regex-range@5.0.1:
    dependencies:
      is-number: 7.0.0

  tough-cookie@4.1.4:
    dependencies:
      psl: 1.9.0
      punycode: 2.3.1
      universalify: 0.2.0
      url-parse: 1.5.10

  tr46@5.0.0:
    dependencies:
      punycode: 2.3.1

  trim-lines@3.0.1: {}

  tslib@2.7.0:
    optional: true

  typedoc@0.26.7(typescript@5.6.2):
    dependencies:
      lunr: 2.3.9
      markdown-it: 14.1.0
      minimatch: 9.0.5
      shiki: 1.17.7
      typescript: 5.6.2
      yaml: 2.5.1

  typescript@5.6.2: {}

  uc.micro@2.1.0: {}

  undici-types@6.19.8: {}

  unist-util-is@6.0.0:
    dependencies:
      '@types/unist': 3.0.3

  unist-util-position@5.0.0:
    dependencies:
      '@types/unist': 3.0.3

  unist-util-stringify-position@4.0.0:
    dependencies:
      '@types/unist': 3.0.3

  unist-util-visit-parents@6.0.1:
    dependencies:
      '@types/unist': 3.0.3
      unist-util-is: 6.0.0

  unist-util-visit@5.0.0:
    dependencies:
      '@types/unist': 3.0.3
      unist-util-is: 6.0.0
      unist-util-visit-parents: 6.0.1

  universalify@0.2.0: {}

  url-parse@1.5.10:
    dependencies:
      querystringify: 2.2.0
      requires-port: 1.0.0

  vfile-message@4.0.2:
    dependencies:
      '@types/unist': 3.0.3
      unist-util-stringify-position: 4.0.0

  vfile@6.0.3:
    dependencies:
      '@types/unist': 3.0.3
      vfile-message: 4.0.2

  vite-node@2.1.1(@types/node@22.5.5):
    dependencies:
      cac: 6.7.14
      debug: 4.3.7
      pathe: 1.1.2
      vite: 5.4.6(@types/node@22.5.5)
    transitivePeerDependencies:
      - '@types/node'
      - less
      - lightningcss
      - sass
      - sass-embedded
      - stylus
      - sugarss
      - supports-color
      - terser

  vite@5.4.6(@types/node@22.5.5):
    dependencies:
      esbuild: 0.21.5
      postcss: 8.4.47
      rollup: 4.21.3
    optionalDependencies:
      '@types/node': 22.5.5
      fsevents: 2.3.3

  vitest@2.1.1(@types/node@22.5.5)(jsdom@25.0.0):
    dependencies:
      '@vitest/expect': 2.1.1
      '@vitest/mocker': 2.1.1(@vitest/spy@2.1.1)(vite@5.4.6(@types/node@22.5.5))
      '@vitest/pretty-format': 2.1.1
      '@vitest/runner': 2.1.1
      '@vitest/snapshot': 2.1.1
      '@vitest/spy': 2.1.1
      '@vitest/utils': 2.1.1
      chai: 5.1.1
      debug: 4.3.7
      magic-string: 0.30.11
      pathe: 1.1.2
      std-env: 3.7.0
      tinybench: 2.9.0
      tinyexec: 0.3.0
      tinypool: 1.0.1
      tinyrainbow: 1.2.0
      vite: 5.4.6(@types/node@22.5.5)
      vite-node: 2.1.1(@types/node@22.5.5)
      why-is-node-running: 2.3.0
    optionalDependencies:
      '@types/node': 22.5.5
      jsdom: 25.0.0
    transitivePeerDependencies:
      - less
      - lightningcss
      - msw
      - sass
      - sass-embedded
      - stylus
      - sugarss
      - supports-color
      - terser

  w3c-xmlserializer@5.0.0:
    dependencies:
      xml-name-validator: 5.0.0

  webidl-conversions@7.0.0: {}

  whatwg-encoding@3.1.1:
    dependencies:
      iconv-lite: 0.6.3

  whatwg-mimetype@4.0.0: {}

  whatwg-url@14.0.0:
    dependencies:
      tr46: 5.0.0
      webidl-conversions: 7.0.0

  which@2.0.2:
    dependencies:
      isexe: 2.0.0

  why-is-node-running@2.3.0:
    dependencies:
      siginfo: 2.0.0
      stackback: 0.0.2

  wrap-ansi@7.0.0:
    dependencies:
      ansi-styles: 4.3.0
      string-width: 4.2.3
      strip-ansi: 6.0.1

  wrap-ansi@8.1.0:
    dependencies:
      ansi-styles: 6.2.1
      string-width: 5.1.2
      strip-ansi: 7.1.0

  wrappy@1.0.2: {}

  ws@8.18.0: {}

  xml-name-validator@5.0.0: {}

  xmlchars@2.2.0: {}

  yaml@2.5.1: {}

  zwitch@2.0.4: {}<|MERGE_RESOLUTION|>--- conflicted
+++ resolved
@@ -54,11 +54,7 @@
         specifier: 25.0.0
         version: 25.0.0
       rollup:
-<<<<<<< HEAD
-        specifier: 4.21.3
-=======
         specifier: 4.21.2
->>>>>>> d0c3001b
         version: 4.21.3
       rollup-plugin-delete:
         specifier: 2.1.0
@@ -444,12 +440,12 @@
   '@types/minimatch@5.1.2':
     resolution: {integrity: sha512-K0VQKziLUWkVKiRVrx4a40iPaxTUefQmjtkQofBkYRcoaaL/8rhwDWww9qWbrgicNOgnpIsMxyNIUM4+n6dUIA==}
 
+  '@types/node@22.5.4':
+    resolution: {integrity: sha512-FDuKUJQm/ju9fT/SeX/6+gBzoPzlVCzfzmGkwKvRHQVxi4BntVbyIwf6a4Xn62mrvndLiml6z/UBXIdEVjQLXg==}
+
   '@types/node@22.5.5':
     resolution: {integrity: sha512-Xjs4y5UPO/CLdzpgR6GirZJx36yScjh73+2NlLlkFRSoQN8B0DpfXPdZGnvVmLRLOsqDpOfTNv7D9trgGhmOIA==}
 
-  '@types/node@22.5.5':
-    resolution: {integrity: sha512-Xjs4y5UPO/CLdzpgR6GirZJx36yScjh73+2NlLlkFRSoQN8B0DpfXPdZGnvVmLRLOsqDpOfTNv7D9trgGhmOIA==}
-
   '@types/resolve@1.20.2':
     resolution: {integrity: sha512-60BCwRFOZCQhDncwQdxxeOEEkbc5dIMccYLwbxsS4TUNeVECQ/pBJ0j09mrHOl/JJvpRPGwO9SvE4nR2Nb/a4Q==}
 
@@ -458,7 +454,6 @@
 
   '@ungap/structured-clone@1.2.0':
     resolution: {integrity: sha512-zuVdFrMJiuCDQUMCzQaD6KL28MjnqqN8XnAqiEq9PNm/hCPTSGfrXCOfwj1ow4LFb/tNymJPwsNbVePc1xFqrQ==}
-<<<<<<< HEAD
 
   '@vitest/expect@2.1.1':
     resolution: {integrity: sha512-YeueunS0HiHiQxk+KEOnq/QMzlUuOzbU1Go+PgAsHvvv3tUkJPm9xWt+6ITNTlzsMXUjmgm5T+U7KBPK2qQV6w==}
@@ -475,24 +470,6 @@
       vite:
         optional: true
 
-=======
-
-  '@vitest/expect@2.1.1':
-    resolution: {integrity: sha512-YeueunS0HiHiQxk+KEOnq/QMzlUuOzbU1Go+PgAsHvvv3tUkJPm9xWt+6ITNTlzsMXUjmgm5T+U7KBPK2qQV6w==}
-
-  '@vitest/mocker@2.1.1':
-    resolution: {integrity: sha512-LNN5VwOEdJqCmJ/2XJBywB11DLlkbY0ooDJW3uRX5cZyYCrc4PI/ePX0iQhE3BiEGiQmK4GE7Q/PqCkkaiPnrA==}
-    peerDependencies:
-      '@vitest/spy': 2.1.1
-      msw: ^2.3.5
-      vite: ^5.0.0
-    peerDependenciesMeta:
-      msw:
-        optional: true
-      vite:
-        optional: true
-
->>>>>>> d0c3001b
   '@vitest/pretty-format@2.1.1':
     resolution: {integrity: sha512-SjxPFOtuINDUW8/UkElJYQSFtnWX7tMksSGW0vfjxMneFqxVr8YJ979QpMbDW7g+BIiq88RAGDjf7en6rvLPPQ==}
 
