--- conflicted
+++ resolved
@@ -84,20 +84,6 @@
       '@shiguredo/lyra-wasm':
         specifier: 2023.1.0
         version: 2023.1.0
-      '@swc/core':
-<<<<<<< HEAD
-        specifier: 1.3.59
-        version: 1.3.59
-=======
-        specifier: 1.3.67
-        version: 1.3.67
-      '@swc/jest':
-        specifier: 0.2.26
-        version: 0.2.26(@swc/core@1.3.67)
-      '@types/jest':
-        specifier: 29.5.2
-        version: 29.5.2
->>>>>>> 60cdb48d
       '@typescript-eslint/eslint-plugin':
         specifier: 5.60.1
         version: 5.60.1(@typescript-eslint/parser@5.60.1)(eslint@8.44.0)(typescript@5.1.6)
@@ -112,20 +98,10 @@
         version: 8.8.0(eslint@8.44.0)
       eslint-plugin-prettier:
         specifier: 4.2.1
-<<<<<<< HEAD
-        version: 4.2.1(eslint-config-prettier@8.8.0)(eslint@8.41.0)(prettier@2.8.8)
+        version: 4.2.1(eslint-config-prettier@8.8.0)(eslint@8.44.0)(prettier@2.8.8)
       jsdom:
-        specifier: ^22.1.0
+        specifier: 22.1.0
         version: 22.1.0
-=======
-        version: 4.2.1(eslint-config-prettier@8.8.0)(eslint@8.44.0)(prettier@2.8.8)
-      jest:
-        specifier: 29.5.0
-        version: 29.5.0
-      jest-environment-jsdom:
-        specifier: 29.5.0
-        version: 29.5.0
->>>>>>> 60cdb48d
       prettier:
         specifier: 2.8.8
         version: 2.8.8
@@ -136,16 +112,11 @@
         specifier: 2.0.0
         version: 2.0.0
       typescript:
-<<<<<<< HEAD
-        specifier: 5.0.4
-        version: 5.0.4
-      vitest:
-        specifier: ^0.32.4
-        version: 0.32.4(jsdom@22.1.0)
-=======
         specifier: 5.1.6
         version: 5.1.6
->>>>>>> 60cdb48d
+      vitest:
+        specifier: 0.32.4
+        version: 0.32.4(jsdom@22.1.0)
 
 packages:
 
@@ -409,292 +380,15 @@
     resolution: {integrity: sha512-ZnQMnLV4e7hDlUvw8H+U8ASL02SS2Gn6+9Ac3wGGLIe7+je2AeAOxPY+izIPJDfFDb7eDjev0Us8MO1iFRN8hA==}
     dev: true
 
-<<<<<<< HEAD
   /@jest/schemas@29.4.3:
     resolution: {integrity: sha512-VLYKXQmtmuEz6IxJsrZwzG9NvtkQsWNnWMsKxqWNu3+CnfzJQhp0WDDKWLVV9hLKr0l3SLLFRqcYHjhtyuDVxg==}
     engines: {node: ^14.15.0 || ^16.10.0 || >=18.0.0}
     dependencies:
       '@sinclair/typebox': 0.25.24
-=======
-  /@istanbuljs/load-nyc-config@1.1.0:
-    resolution: {integrity: sha512-VjeHSlIzpv/NyD3N0YuHfXOPDIixcA1q2ZV98wsMqcYlPmv2n3Yb2lYP9XMElnaFVXg5A7YLTeLu6V84uQDjmQ==}
-    engines: {node: '>=8'}
-    dependencies:
-      camelcase: 5.3.1
-      find-up: 4.1.0
-      get-package-type: 0.1.0
-      js-yaml: 3.14.1
-      resolve-from: 5.0.0
-    dev: true
-
-  /@istanbuljs/schema@0.1.3:
-    resolution: {integrity: sha512-ZXRY4jNvVgSVQ8DL3LTcakaAtXwTVUxE81hslsyD2AtoXW/wVob10HkOJ1X/pAlcI7D+2YoZKg5do8G/w6RYgA==}
-    engines: {node: '>=8'}
-    dev: true
-
-  /@jest/console@29.5.0:
-    resolution: {integrity: sha512-NEpkObxPwyw/XxZVLPmAGKE89IQRp4puc6IQRPru6JKd1M3fW9v1xM1AnzIJE65hbCkzQAdnL8P47e9hzhiYLQ==}
-    engines: {node: ^14.15.0 || ^16.10.0 || >=18.0.0}
-    dependencies:
-      '@jest/types': 29.5.0
-      '@types/node': 20.3.3
-      chalk: 4.1.2
-      jest-message-util: 29.5.0
-      jest-util: 29.5.0
-      slash: 3.0.0
-    dev: true
-
-  /@jest/core@29.5.0:
-    resolution: {integrity: sha512-28UzQc7ulUrOQw1IsN/kv1QES3q2kkbl/wGslyhAclqZ/8cMdB5M68BffkIdSJgKBUt50d3hbwJ92XESlE7LiQ==}
-    engines: {node: ^14.15.0 || ^16.10.0 || >=18.0.0}
-    peerDependencies:
-      node-notifier: ^8.0.1 || ^9.0.0 || ^10.0.0
-    peerDependenciesMeta:
-      node-notifier:
-        optional: true
-    dependencies:
-      '@jest/console': 29.5.0
-      '@jest/reporters': 29.5.0
-      '@jest/test-result': 29.5.0
-      '@jest/transform': 29.5.0
-      '@jest/types': 29.5.0
-      '@types/node': 20.3.3
-      ansi-escapes: 4.3.2
-      chalk: 4.1.2
-      ci-info: 3.8.0
-      exit: 0.1.2
-      graceful-fs: 4.2.11
-      jest-changed-files: 29.5.0
-      jest-config: 29.5.0(@types/node@20.3.3)
-      jest-haste-map: 29.5.0
-      jest-message-util: 29.5.0
-      jest-regex-util: 29.4.3
-      jest-resolve: 29.5.0
-      jest-resolve-dependencies: 29.5.0
-      jest-runner: 29.5.0
-      jest-runtime: 29.5.0
-      jest-snapshot: 29.5.0
-      jest-util: 29.5.0
-      jest-validate: 29.5.0
-      jest-watcher: 29.5.0
-      micromatch: 4.0.5
-      pretty-format: 29.5.0
-      slash: 3.0.0
-      strip-ansi: 6.0.1
-    transitivePeerDependencies:
-      - supports-color
-      - ts-node
-    dev: true
-
-  /@jest/create-cache-key-function@27.5.1:
-    resolution: {integrity: sha512-dmH1yW+makpTSURTy8VzdUwFnfQh1G8R+DxO2Ho2FFmBbKFEVm+3jWdvFhE2VqB/LATCTokkP0dotjyQyw5/AQ==}
-    engines: {node: ^10.13.0 || ^12.13.0 || ^14.15.0 || >=15.0.0}
-    dependencies:
-      '@jest/types': 27.5.1
-    dev: true
-
-  /@jest/environment@29.5.0:
-    resolution: {integrity: sha512-5FXw2+wD29YU1d4I2htpRX7jYnAyTRjP2CsXQdo9SAM8g3ifxWPSV0HnClSn71xwctr0U3oZIIH+dtbfmnbXVQ==}
-    engines: {node: ^14.15.0 || ^16.10.0 || >=18.0.0}
-    dependencies:
-      '@jest/fake-timers': 29.5.0
-      '@jest/types': 29.5.0
-      '@types/node': 20.3.3
-      jest-mock: 29.5.0
->>>>>>> 60cdb48d
     dev: true
 
   /@jridgewell/sourcemap-codec@1.4.15:
     resolution: {integrity: sha512-eF2rxCRulEKXHTRiDrDy6erMYWqNw4LPdQ8UQA4huuxaQsVeRPFl2oM8oDGxMFhJUWZf9McpLtJasDDZb/Bpeg==}
-    dev: true
-
-  /@nodelib/fs.scandir@2.1.5:
-    resolution: {integrity: sha512-vq24Bq3ym5HEQm2NKCr3yXDwjc7vTsEThRDnkp2DK9p1uqLR+DHurm/NOTo0KG7HYHU7eppKZj3MyqYuMBf62g==}
-    engines: {node: '>= 8'}
-    dependencies:
-      '@nodelib/fs.stat': 2.0.5
-      run-parallel: 1.2.0
-    dev: true
-
-<<<<<<< HEAD
-  /@nodelib/fs.stat@2.0.5:
-    resolution: {integrity: sha512-RkhPPp2zrqDAQA/2jNhnztcPAlv64XdhIp7a7454A5ovI7Bukxgt7MX7udwAu3zg1DcpPU0rz3VV1SeaqvY4+A==}
-    engines: {node: '>= 8'}
-=======
-  /@jest/fake-timers@29.5.0:
-    resolution: {integrity: sha512-9ARvuAAQcBwDAqOnglWq2zwNIRUDtk/SCkp/ToGEhFv5r86K21l+VEs0qNTaXtyiY0lEePl3kylijSYJQqdbDg==}
-    engines: {node: ^14.15.0 || ^16.10.0 || >=18.0.0}
-    dependencies:
-      '@jest/types': 29.5.0
-      '@sinonjs/fake-timers': 10.3.0
-      '@types/node': 20.3.3
-      jest-message-util: 29.5.0
-      jest-mock: 29.5.0
-      jest-util: 29.5.0
->>>>>>> 60cdb48d
-    dev: true
-
-  /@nodelib/fs.walk@1.2.8:
-    resolution: {integrity: sha512-oGB+UxlgWcgQkgwo8GcEGwemoTFt3FIO9ababBmaGwXIoBKZ+GTy0pP185beGg7Llih/NSHSV2XAs1lnznocSg==}
-    engines: {node: '>= 8'}
-    dependencies:
-      '@nodelib/fs.scandir': 2.1.5
-      fastq: 1.15.0
-    dev: true
-
-  /@rollup/plugin-commonjs@25.0.0(rollup@3.22.1):
-    resolution: {integrity: sha512-hoho2Kay9TZrLu0bnDsTTCaj4Npa+THk9snajP/XDNb9a9mmjTjh52EQM9sKl3HD1LsnihX7js+eA2sd2uKAhw==}
-    engines: {node: '>=14.0.0'}
-    peerDependencies:
-      rollup: ^2.68.0||^3.0.0
-    peerDependenciesMeta:
-<<<<<<< HEAD
-=======
-      node-notifier:
-        optional: true
-    dependencies:
-      '@bcoe/v8-coverage': 0.2.3
-      '@jest/console': 29.5.0
-      '@jest/test-result': 29.5.0
-      '@jest/transform': 29.5.0
-      '@jest/types': 29.5.0
-      '@jridgewell/trace-mapping': 0.3.18
-      '@types/node': 20.3.3
-      chalk: 4.1.2
-      collect-v8-coverage: 1.0.1
-      exit: 0.1.2
-      glob: 7.2.3
-      graceful-fs: 4.2.11
-      istanbul-lib-coverage: 3.2.0
-      istanbul-lib-instrument: 5.2.1
-      istanbul-lib-report: 3.0.0
-      istanbul-lib-source-maps: 4.0.1
-      istanbul-reports: 3.1.5
-      jest-message-util: 29.5.0
-      jest-util: 29.5.0
-      jest-worker: 29.5.0
-      slash: 3.0.0
-      string-length: 4.0.2
-      strip-ansi: 6.0.1
-      v8-to-istanbul: 9.1.0
-    transitivePeerDependencies:
-      - supports-color
-    dev: true
-
-  /@jest/schemas@29.4.3:
-    resolution: {integrity: sha512-VLYKXQmtmuEz6IxJsrZwzG9NvtkQsWNnWMsKxqWNu3+CnfzJQhp0WDDKWLVV9hLKr0l3SLLFRqcYHjhtyuDVxg==}
-    engines: {node: ^14.15.0 || ^16.10.0 || >=18.0.0}
-    dependencies:
-      '@sinclair/typebox': 0.25.24
-    dev: true
-
-  /@jest/source-map@29.4.3:
-    resolution: {integrity: sha512-qyt/mb6rLyd9j1jUts4EQncvS6Yy3PM9HghnNv86QBlV+zdL2inCdK1tuVlL+J+lpiw2BI67qXOrX3UurBqQ1w==}
-    engines: {node: ^14.15.0 || ^16.10.0 || >=18.0.0}
-    dependencies:
-      '@jridgewell/trace-mapping': 0.3.18
-      callsites: 3.1.0
-      graceful-fs: 4.2.11
-    dev: true
-
-  /@jest/test-result@29.5.0:
-    resolution: {integrity: sha512-fGl4rfitnbfLsrfx1uUpDEESS7zM8JdgZgOCQuxQvL1Sn/I6ijeAVQWGfXI9zb1i9Mzo495cIpVZhA0yr60PkQ==}
-    engines: {node: ^14.15.0 || ^16.10.0 || >=18.0.0}
-    dependencies:
-      '@jest/console': 29.5.0
-      '@jest/types': 29.5.0
-      '@types/istanbul-lib-coverage': 2.0.4
-      collect-v8-coverage: 1.0.1
-    dev: true
-
-  /@jest/test-sequencer@29.5.0:
-    resolution: {integrity: sha512-yPafQEcKjkSfDXyvtgiV4pevSeyuA6MQr6ZIdVkWJly9vkqjnFfcfhRQqpD5whjoU8EORki752xQmjaqoFjzMQ==}
-    engines: {node: ^14.15.0 || ^16.10.0 || >=18.0.0}
-    dependencies:
-      '@jest/test-result': 29.5.0
-      graceful-fs: 4.2.11
-      jest-haste-map: 29.5.0
-      slash: 3.0.0
-    dev: true
-
-  /@jest/transform@29.5.0:
-    resolution: {integrity: sha512-8vbeZWqLJOvHaDfeMuoHITGKSz5qWc9u04lnWrQE3VyuSw604PzQM824ZeX9XSjUCeDiE3GuxZe5UKa8J61NQw==}
-    engines: {node: ^14.15.0 || ^16.10.0 || >=18.0.0}
-    dependencies:
-      '@babel/core': 7.22.5
-      '@jest/types': 29.5.0
-      '@jridgewell/trace-mapping': 0.3.18
-      babel-plugin-istanbul: 6.1.1
-      chalk: 4.1.2
-      convert-source-map: 2.0.0
-      fast-json-stable-stringify: 2.1.0
-      graceful-fs: 4.2.11
-      jest-haste-map: 29.5.0
-      jest-regex-util: 29.4.3
-      jest-util: 29.5.0
-      micromatch: 4.0.5
-      pirates: 4.0.6
-      slash: 3.0.0
-      write-file-atomic: 4.0.2
-    transitivePeerDependencies:
-      - supports-color
-    dev: true
-
-  /@jest/types@27.5.1:
-    resolution: {integrity: sha512-Cx46iJ9QpwQTjIdq5VJu2QTMMs3QlEjI0x1QbBP5W1+nMzyc2XmimiRR/CbX9TO0cPTeUlxWMOu8mslYsJ8DEw==}
-    engines: {node: ^10.13.0 || ^12.13.0 || ^14.15.0 || >=15.0.0}
-    dependencies:
-      '@types/istanbul-lib-coverage': 2.0.4
-      '@types/istanbul-reports': 3.0.1
-      '@types/node': 20.3.3
-      '@types/yargs': 16.0.5
-      chalk: 4.1.2
-    dev: true
-
-  /@jest/types@29.5.0:
-    resolution: {integrity: sha512-qbu7kN6czmVRc3xWFQcAN03RAUamgppVUdXrvl1Wr3jlNF93o9mJbGcDWrwGB6ht44u7efB1qCFgVQmca24Uog==}
-    engines: {node: ^14.15.0 || ^16.10.0 || >=18.0.0}
-    dependencies:
-      '@jest/schemas': 29.4.3
-      '@types/istanbul-lib-coverage': 2.0.4
-      '@types/istanbul-reports': 3.0.1
-      '@types/node': 20.3.3
-      '@types/yargs': 17.0.24
-      chalk: 4.1.2
-    dev: true
-
-  /@jridgewell/gen-mapping@0.3.3:
-    resolution: {integrity: sha512-HLhSWOLRi875zjjMG/r+Nv0oCW8umGb0BgEhyX3dDX3egwZtB8PqLnjz3yedt8R5StBrzcg4aBpnh8UA9D1BoQ==}
-    engines: {node: '>=6.0.0'}
-    dependencies:
-      '@jridgewell/set-array': 1.1.2
-      '@jridgewell/sourcemap-codec': 1.4.15
-      '@jridgewell/trace-mapping': 0.3.18
-    dev: true
-
-  /@jridgewell/resolve-uri@3.1.0:
-    resolution: {integrity: sha512-F2msla3tad+Mfht5cJq7LSXcdudKTWCVYUgw6pLFOOHSTtZlj6SWNYAp+AhuqLmWdBO2X5hPrLcu8cVP8fy28w==}
-    engines: {node: '>=6.0.0'}
-    dev: true
-
-  /@jridgewell/set-array@1.1.2:
-    resolution: {integrity: sha512-xnkseuNADM0gt2bs+BvhO0p78Mk762YnZdsuzFV018NoG1Sj1SCQvpSqa7XUaTam5vAGasABV9qXASMKnFMwMw==}
-    engines: {node: '>=6.0.0'}
-    dev: true
-
-  /@jridgewell/sourcemap-codec@1.4.14:
-    resolution: {integrity: sha512-XPSJHWmi394fuUuzDnGz1wiKqWfo1yXecHQMRf2l6hztTO+nPru658AyDngaBe7isIxEkRsPR3FZh+s7iVa4Uw==}
-    dev: true
-
-  /@jridgewell/sourcemap-codec@1.4.15:
-    resolution: {integrity: sha512-eF2rxCRulEKXHTRiDrDy6erMYWqNw4LPdQ8UQA4huuxaQsVeRPFl2oM8oDGxMFhJUWZf9McpLtJasDDZb/Bpeg==}
-    dev: true
-
-  /@jridgewell/trace-mapping@0.3.18:
-    resolution: {integrity: sha512-w+niJYzMHdd7USdiH2U6869nqhD2nbfZXND5Yp93qIbEmnDNk7PD48o+YchRVpzMU7M6jVCbenTR7PA1FLQ9pA==}
-    dependencies:
-      '@jridgewell/resolve-uri': 3.1.0
-      '@jridgewell/sourcemap-codec': 1.4.14
     dev: true
 
   /@nodelib/fs.scandir@2.1.5:
@@ -724,7 +418,6 @@
     peerDependencies:
       rollup: ^2.68.0||^3.0.0
     peerDependenciesMeta:
->>>>>>> 60cdb48d
       rollup:
         optional: true
     dependencies:
@@ -811,159 +504,6 @@
     resolution: {integrity: sha512-XJfwUVUKDHF5ugKwIcxEgc9k8b7HbznCp6eUfWgu710hMPNIO4aw4/zB5RogDQz8nd6gyCDpU9O/m6qYEWY6yQ==}
     dev: true
 
-<<<<<<< HEAD
-  /@swc/core-darwin-arm64@1.3.59:
-    resolution: {integrity: sha512-AnqWFBgEKHP0jb4iZqx7eVQT9/rX45+DE4Ox7GpwCahUKxxrsDLyXzKhwLwQuAjUvtu5JcSB77szKpPGDM49fQ==}
-=======
-  /@sinonjs/commons@3.0.0:
-    resolution: {integrity: sha512-jXBtWAF4vmdNmZgD5FoKsVLv3rPgDnLgPbU84LIJ3otV44vJlDRokVng5v8NFJdCf/da9legHcKaRuZs4L7faA==}
-    dependencies:
-      type-detect: 4.0.8
-    dev: true
-
-  /@sinonjs/fake-timers@10.3.0:
-    resolution: {integrity: sha512-V4BG07kuYSUkTCSBHG8G8TNhM+F19jXFWnQtzj+we8DrkpSBCee9Z3Ms8yiGer/dlmhe35/Xdgyo3/0rQKg7YA==}
-    dependencies:
-      '@sinonjs/commons': 3.0.0
-    dev: true
-
-  /@swc/core-darwin-arm64@1.3.67:
-    resolution: {integrity: sha512-zCT2mCkOBVNf5uJDcQ3A9KDoO1OEaGdfjsRTZTo7sejDd9AXLfJg+xgyCBBrK2jNS/uWcT21IvSv3LqKp4K8pA==}
->>>>>>> 60cdb48d
-    engines: {node: '>=10'}
-    cpu: [arm64]
-    os: [darwin]
-    requiresBuild: true
-    dev: true
-    optional: true
-
-  /@swc/core-darwin-x64@1.3.67:
-    resolution: {integrity: sha512-hXTVsfTatPEec5gFVyjGj3NccKZsYj/OXyHn6XA+l3Q76lZzGm2ISHdku//XNwXu8OmJ0HhS7LPsC4XXwxXQhg==}
-    engines: {node: '>=10'}
-    cpu: [x64]
-    os: [darwin]
-    requiresBuild: true
-    dev: true
-    optional: true
-
-  /@swc/core-linux-arm-gnueabihf@1.3.67:
-    resolution: {integrity: sha512-l8AKL0RkDL5FRTeWMmjoz9zvAc37amxC+0rheaNwE+gZya7ObyNjnIYz5FwN+3y+z6JFU7LS2x/5f6iwruv6pg==}
-    engines: {node: '>=10'}
-    cpu: [arm]
-    os: [linux]
-    requiresBuild: true
-    dev: true
-    optional: true
-
-  /@swc/core-linux-arm64-gnu@1.3.67:
-    resolution: {integrity: sha512-S8zOB1AXEpb7kmtgMaFNeLAj01VOky4B0RNZ+uJWigdrDiFT67FeZzNHUNmNSOU0QM79G+Lie/xD/beqEw0vDg==}
-    engines: {node: '>=10'}
-    cpu: [arm64]
-    os: [linux]
-    requiresBuild: true
-    dev: true
-    optional: true
-
-  /@swc/core-linux-arm64-musl@1.3.67:
-    resolution: {integrity: sha512-Fex8J8ASrt13pmOr2xWh41tEeKWwXYGk3sV8L/aGHiYtIJEUi2f+RtMx3jp7LIdOD8pQptor7i5WBlfR9jhp8A==}
-    engines: {node: '>=10'}
-    cpu: [arm64]
-    os: [linux]
-    requiresBuild: true
-    dev: true
-    optional: true
-
-  /@swc/core-linux-x64-gnu@1.3.67:
-    resolution: {integrity: sha512-9bz9/bMphrv5vDg0os/d8ve0QgFpDzJgZgHUaHiGwcmfnlgdOSAaYJLIvWdcGTjZuQeV4L0m+iru357D9TXEzA==}
-    engines: {node: '>=10'}
-    cpu: [x64]
-    os: [linux]
-    requiresBuild: true
-    dev: true
-    optional: true
-
-  /@swc/core-linux-x64-musl@1.3.67:
-    resolution: {integrity: sha512-ED0H6oLvQmhgo9zs8usmEA/lcZPGTu7K9og9K871b7HhHX0h/R+Xg2pb5KD7S/GyUHpfuopxjVROm+h6X1jMUA==}
-    engines: {node: '>=10'}
-    cpu: [x64]
-    os: [linux]
-    requiresBuild: true
-    dev: true
-    optional: true
-
-  /@swc/core-win32-arm64-msvc@1.3.67:
-    resolution: {integrity: sha512-J1yFDLgPFeRtA8t5E159OXX+ww1gbkFg70yr4OP7EsOkOD1uMkuTf9yK/woHfsaVJlUYjJHzw7MkUIEgQBucqQ==}
-    engines: {node: '>=10'}
-    cpu: [arm64]
-    os: [win32]
-    requiresBuild: true
-    dev: true
-    optional: true
-
-  /@swc/core-win32-ia32-msvc@1.3.67:
-    resolution: {integrity: sha512-bK11/KtasewqHxzkjKUBXRE9MSAidbZCxrgJUd49bItG2N/DHxkwMYu8Xkh5VDHdTYWv/2idYtf/VM9Yi+53qw==}
-    engines: {node: '>=10'}
-    cpu: [ia32]
-    os: [win32]
-    requiresBuild: true
-    dev: true
-    optional: true
-
-  /@swc/core-win32-x64-msvc@1.3.67:
-    resolution: {integrity: sha512-GxzUU3+NA3cPcYxCxtfSQIS2ySD7Z8IZmKTVaWA9GOUQbKLyCE8H5js31u39+0op/1gNgxOgYFDoj2lUyvLCqw==}
-    engines: {node: '>=10'}
-    cpu: [x64]
-    os: [win32]
-    requiresBuild: true
-    dev: true
-    optional: true
-
-  /@swc/core@1.3.67:
-    resolution: {integrity: sha512-9DROjzfAEt0xt0CDkOYsWpkUPyne8fl5ggWGon049678BOM7p0R0dmaalZGAsKatG5vYP1IWSKWsKhJIubDCsQ==}
-    engines: {node: '>=10'}
-    requiresBuild: true
-    peerDependencies:
-      '@swc/helpers': ^0.5.0
-    peerDependenciesMeta:
-      '@swc/helpers':
-        optional: true
-    optionalDependencies:
-<<<<<<< HEAD
-      '@swc/core-darwin-arm64': 1.3.59
-      '@swc/core-darwin-x64': 1.3.59
-      '@swc/core-linux-arm-gnueabihf': 1.3.59
-      '@swc/core-linux-arm64-gnu': 1.3.59
-      '@swc/core-linux-arm64-musl': 1.3.59
-      '@swc/core-linux-x64-gnu': 1.3.59
-      '@swc/core-linux-x64-musl': 1.3.59
-      '@swc/core-win32-arm64-msvc': 1.3.59
-      '@swc/core-win32-ia32-msvc': 1.3.59
-      '@swc/core-win32-x64-msvc': 1.3.59
-=======
-      '@swc/core-darwin-arm64': 1.3.67
-      '@swc/core-darwin-x64': 1.3.67
-      '@swc/core-linux-arm-gnueabihf': 1.3.67
-      '@swc/core-linux-arm64-gnu': 1.3.67
-      '@swc/core-linux-arm64-musl': 1.3.67
-      '@swc/core-linux-x64-gnu': 1.3.67
-      '@swc/core-linux-x64-musl': 1.3.67
-      '@swc/core-win32-arm64-msvc': 1.3.67
-      '@swc/core-win32-ia32-msvc': 1.3.67
-      '@swc/core-win32-x64-msvc': 1.3.67
-    dev: true
-
-  /@swc/jest@0.2.26(@swc/core@1.3.67):
-    resolution: {integrity: sha512-7lAi7q7ShTO3E5Gt1Xqf3pIhRbERxR1DUxvtVa9WKzIB+HGQ7wZP5sYx86zqnaEoKKGhmOoZ7gyW0IRu8Br5+A==}
-    engines: {npm: '>= 7.0.0'}
-    peerDependencies:
-      '@swc/core': '*'
-    dependencies:
-      '@jest/create-cache-key-function': 27.5.1
-      '@swc/core': 1.3.67
-      jsonc-parser: 3.2.0
->>>>>>> 60cdb48d
-    dev: true
-
   /@tootallnate/once@2.0.0:
     resolution: {integrity: sha512-XCuKFP5PS55gnMVu3dty8KPatLqUoy/ZYzDzAGCQ8JNFCkLXzmI7vNHCR+XpbZaMWQK/vQubr7PkYq8g470J/A==}
     engines: {node: '>= 10'}
@@ -988,46 +528,6 @@
     dependencies:
       '@types/minimatch': 5.1.2
       '@types/node': 20.3.3
-<<<<<<< HEAD
-=======
-    dev: true
-
-  /@types/graceful-fs@4.1.6:
-    resolution: {integrity: sha512-Sig0SNORX9fdW+bQuTEovKj3uHcUL6LQKbCrrqb1X7J6/ReAbhCXRAhc+SMejhLELFj2QcyuxmUooZ4bt5ReSw==}
-    dependencies:
-      '@types/node': 20.3.3
-    dev: true
-
-  /@types/istanbul-lib-coverage@2.0.4:
-    resolution: {integrity: sha512-z/QT1XN4K4KYuslS23k62yDIDLwLFkzxOuMplDtObz0+y7VqJCaO2o+SPwHCvLFZh7xazvvoor2tA/hPz9ee7g==}
-    dev: true
-
-  /@types/istanbul-lib-report@3.0.0:
-    resolution: {integrity: sha512-plGgXAPfVKFoYfa9NpYDAkseG+g6Jr294RqeqcqDixSbU34MZVJRi/P+7Y8GDpzkEwLaGZZOpKIEmeVZNtKsrg==}
-    dependencies:
-      '@types/istanbul-lib-coverage': 2.0.4
-    dev: true
-
-  /@types/istanbul-reports@3.0.1:
-    resolution: {integrity: sha512-c3mAZEuK0lvBp8tmuL74XRKn1+y2dcwOUpH7x4WrF6gk1GIgiluDRgMYQtw2OFcBvAJWlt6ASU3tSqxp0Uu0Aw==}
-    dependencies:
-      '@types/istanbul-lib-report': 3.0.0
-    dev: true
-
-  /@types/jest@29.5.2:
-    resolution: {integrity: sha512-mSoZVJF5YzGVCk+FsDxzDuH7s+SCkzrgKZzf0Z0T2WudhBUPoF6ktoTPC4R0ZoCPCV5xUvuU6ias5NvxcBcMMg==}
-    dependencies:
-      expect: 29.5.0
-      pretty-format: 29.5.0
-    dev: true
-
-  /@types/jsdom@20.0.1:
-    resolution: {integrity: sha512-d0r18sZPmMQr1eG35u12FZfhIXNrnsPU/g5wvRKCUf/tOGilKKwYMYGqh33BNR6ba+2gkHw1EUiHoN3mn7E5IQ==}
-    dependencies:
-      '@types/node': 20.3.3
-      '@types/tough-cookie': 4.0.2
-      parse5: 7.1.2
->>>>>>> 60cdb48d
     dev: true
 
   /@types/json-schema@7.0.12:
@@ -1040,13 +540,6 @@
 
   /@types/node@20.3.3:
     resolution: {integrity: sha512-wheIYdr4NYML61AjC8MKj/2jrR/kDQri/CIpVoZwldwhnIrD/j9jIU5bJ8yBKuB2VhpFV7Ab6G2XkBjv9r9Zzw==}
-<<<<<<< HEAD
-=======
-    dev: true
-
-  /@types/prettier@2.7.3:
-    resolution: {integrity: sha512-+68kP9yzs4LMp7VNh8gdzMSPZFL44MLGqiHWvttYJe+6qnuVr4Ek9wSBQoveqY/r+LwjCcU29kNVkidwim+kYA==}
->>>>>>> 60cdb48d
     dev: true
 
   /@types/resolve@1.20.2:
@@ -1057,37 +550,8 @@
     resolution: {integrity: sha512-G8hZ6XJiHnuhQKR7ZmysCeJWE08o8T0AXtk5darsCaTVsYZhhgUrq53jizaR2FvsoeCwJhlmwTjkXBY5Pn/ZHw==}
     dev: true
 
-<<<<<<< HEAD
-  /@typescript-eslint/eslint-plugin@5.59.6(@typescript-eslint/parser@5.59.6)(eslint@8.41.0)(typescript@5.0.4):
-    resolution: {integrity: sha512-sXtOgJNEuRU5RLwPUb1jxtToZbgvq3M6FPpY4QENxoOggK+UpTxUBpj6tD8+Qh2g46Pi9We87E+eHnUw8YcGsw==}
-=======
-  /@types/stack-utils@2.0.1:
-    resolution: {integrity: sha512-Hl219/BT5fLAaz6NDkSuhzasy49dwQS/DSdu4MdggFB8zcXv7vflBI3xp7FEmkmdDkBUI2bPUNeMttp2knYdxw==}
-    dev: true
-
-  /@types/tough-cookie@4.0.2:
-    resolution: {integrity: sha512-Q5vtl1W5ue16D+nIaW8JWebSSraJVlK+EthKn7e7UcD4KWsaSJ8BqGPXNaPghgtcn/fhvrN17Tv8ksUsQpiplw==}
-    dev: true
-
-  /@types/yargs-parser@21.0.0:
-    resolution: {integrity: sha512-iO9ZQHkZxHn4mSakYV0vFHAVDyEOIJQrV2uZ06HxEPcx+mt8swXoZHIbaaJ2crJYFfErySgktuTZ3BeLz+XmFA==}
-    dev: true
-
-  /@types/yargs@16.0.5:
-    resolution: {integrity: sha512-AxO/ADJOBFJScHbWhq2xAhlWP24rY4aCEG/NFaMvbT3X2MgRsLjhjQwsn0Zi5zn0LG9jUhCCZMeX9Dkuw6k+vQ==}
-    dependencies:
-      '@types/yargs-parser': 21.0.0
-    dev: true
-
-  /@types/yargs@17.0.24:
-    resolution: {integrity: sha512-6i0aC7jV6QzQB8ne1joVZ0eSFIstHsCrobmOtghM11yGlH0j43FKL2UhWdELkyps0zuf7qVTUVCCR+tgSlyLLw==}
-    dependencies:
-      '@types/yargs-parser': 21.0.0
-    dev: true
-
   /@typescript-eslint/eslint-plugin@5.60.1(@typescript-eslint/parser@5.60.1)(eslint@8.44.0)(typescript@5.1.6):
     resolution: {integrity: sha512-KSWsVvsJsLJv3c4e73y/Bzt7OpqMCADUO846bHcuWYSYM19bldbAeDv7dYyV0jwkbMfJ2XdlzwjhXtuD7OY6bw==}
->>>>>>> 60cdb48d
     engines: {node: ^12.22.0 || ^14.17.0 || >=16.0.0}
     peerDependencies:
       '@typescript-eslint/parser': ^5.0.0
@@ -1424,30 +888,6 @@
       fill-range: 7.0.1
     dev: true
 
-<<<<<<< HEAD
-=======
-  /browserslist@4.21.9:
-    resolution: {integrity: sha512-M0MFoZzbUrRU4KNfCrDLnvyE7gub+peetoTid3TBIqtunaDJyXlwhakT+/VkvSXcfIzFfK/nkCs4nmyTmxdNSg==}
-    engines: {node: ^6 || ^7 || ^8 || ^9 || ^10 || ^11 || ^12 || >=13.7}
-    hasBin: true
-    dependencies:
-      caniuse-lite: 1.0.30001510
-      electron-to-chromium: 1.4.447
-      node-releases: 2.0.12
-      update-browserslist-db: 1.0.11(browserslist@4.21.9)
-    dev: true
-
-  /bser@2.1.1:
-    resolution: {integrity: sha512-gQxTNE/GAfIIrmHLUE3oJyp5FO6HRBfhjnw4/wMmA63ZGDJnWBmgY/lyQBpnDUkGmAhbSe39tx2d/iTOAfglwQ==}
-    dependencies:
-      node-int64: 0.4.0
-    dev: true
-
-  /buffer-from@1.1.2:
-    resolution: {integrity: sha512-E+XQCRwSbaaiChtv6k6Dwgc+bx+Bs6vuKJHHl5kox/BaKbhiXzqQOwK4cO22yElGp2OCmjwVhT3HmxgyPGnJfQ==}
-    dev: true
-
->>>>>>> 60cdb48d
   /builtin-modules@3.3.0:
     resolution: {integrity: sha512-zhaCDicdLuWN5UbN5IMnFqNMhNfo919sH85y2/ea+5Yg9TsTkeZxpL+JLbp6cgYFS4sRLp3YV4S6yDuqVWHYOw==}
     engines: {node: '>=6'}
@@ -1473,7 +913,6 @@
     engines: {node: '>=14.16'}
     dev: true
 
-<<<<<<< HEAD
   /chai@4.3.7:
     resolution: {integrity: sha512-HLnAzZ2iupm25PlN0xFreAlBA5zaBSv3og0DdeGA4Ar6h6rJ3A0rolRUKJhSF2V10GZKDgWF/VmAEsNWjCRB+A==}
     engines: {node: '>=4'}
@@ -1485,10 +924,6 @@
       loupe: 2.3.6
       pathval: 1.1.1
       type-detect: 4.0.8
-=======
-  /caniuse-lite@1.0.30001510:
-    resolution: {integrity: sha512-z35lD6xjHklPNgjW4P68R30Er5OCIZE0C1bUf8IMXSh34WJYXfIy+GxIEraQXYJ2dvTU8TumjYAeLrPhpMlsuw==}
->>>>>>> 60cdb48d
     dev: true
 
   /chalk-template@0.4.0:
@@ -1709,18 +1144,6 @@
     resolution: {integrity: sha512-I88TYZWc9XiYHRQ4/3c5rjjfgkjhLyW2luGIheGERbNQ6OY7yTybanSpDXZa8y7VUP9YmDcYa+eyq4ca7iLqWA==}
     dev: true
 
-<<<<<<< HEAD
-=======
-  /electron-to-chromium@1.4.447:
-    resolution: {integrity: sha512-sxX0LXh+uL41hSJsujAN86PjhrV/6c79XmpY0TvjZStV6VxIgarf8SRkUoUTuYmFcZQTemsoqo8qXOGw5npWfw==}
-    dev: true
-
-  /emittery@0.13.1:
-    resolution: {integrity: sha512-DeWwawk6r5yR9jFgnDKYt4sLS0LmHJJi3ZOnb5/JdbYwj3nW+FxQnHIjhBKz8YLC7oRNPVM9NQ47I3CVx34eqQ==}
-    engines: {node: '>=12'}
-    dev: true
-
->>>>>>> 60cdb48d
   /emoji-regex@8.0.0:
     resolution: {integrity: sha512-MSjYzcWNOA0ewAHpz0MxpYFvwg6yjy1NG3xteoqz644VCo/RPgnr1/GGt+ic3iJTzQ8Eu3TdM14SawnVUmGE6A==}
     dev: true
@@ -1769,23 +1192,7 @@
     engines: {node: '>=10'}
     dev: true
 
-<<<<<<< HEAD
-  /eslint-config-prettier@8.8.0(eslint@8.41.0):
-=======
-  /escodegen@2.1.0:
-    resolution: {integrity: sha512-2NlIDTwUWJN0mRPQOdtQBzbUHvdGY2P1VXSyU83Q3xKxM7WHX2Ql8dKq782Q9TgQUNOLEzEYu9bzLNj1q88I5w==}
-    engines: {node: '>=6.0'}
-    hasBin: true
-    dependencies:
-      esprima: 4.0.1
-      estraverse: 5.3.0
-      esutils: 2.0.3
-    optionalDependencies:
-      source-map: 0.6.1
-    dev: true
-
   /eslint-config-prettier@8.8.0(eslint@8.44.0):
->>>>>>> 60cdb48d
     resolution: {integrity: sha512-wLbQiFre3tdGgpDv67NQKnJuTlcUVYHas3k+DZCc2U2BadthoEY4B7hLPvAxaqdyOGCzuLfii2fqGph10va7oA==}
     hasBin: true
     peerDependencies:
@@ -1840,11 +1247,7 @@
       '@eslint-community/eslint-utils': 4.4.0(eslint@8.44.0)
       '@eslint-community/regexpp': 4.5.1
       '@eslint/eslintrc': 2.1.0
-<<<<<<< HEAD
-      '@eslint/js': 8.41.0
-=======
       '@eslint/js': 8.44.0
->>>>>>> 60cdb48d
       '@humanwhocodes/config-array': 0.11.10
       '@humanwhocodes/module-importer': 1.0.1
       '@nodelib/fs.walk': 1.2.8
@@ -1980,19 +1383,8 @@
       reusify: 1.0.4
     dev: true
 
-<<<<<<< HEAD
-  /fflate@0.7.4:
-    resolution: {integrity: sha512-5u2V/CDW15QM1XbbgS+0DfPxVB+jUKhWEKuuFuHncbk3tEEqzmoXL+2KyOFuKGqOnmdIy0/davWF1CkuwtibCw==}
-=======
-  /fb-watchman@2.0.2:
-    resolution: {integrity: sha512-p5161BqbuCaSnB8jIbzQHOlpgsPmK5rJVDfDKO91Axs5NC1uu3HRQm6wt9cd9/+GtQQIO53JdGXXoyDpTAsgYA==}
-    dependencies:
-      bser: 2.1.1
-    dev: true
-
   /fflate@0.8.0:
     resolution: {integrity: sha512-FAdS4qMuFjsJj6XHbBaZeXOgaypXp8iw/Tpyuq/w3XA41jjLHT8NPA+n7czH/DDhdncq0nAyDZmPeWXh2qmdIg==}
->>>>>>> 60cdb48d
     dev: false
 
   /file-entry-cache@6.0.1:
@@ -2302,503 +1694,6 @@
     resolution: {integrity: sha512-U82MsXXiFIrjCK4otLT+o2NA2Cd2g5MLoOVXUZjIOhLurrRxpEXzI8O0KZHr3IjLvlAH1kTPYSuqer5T9ZVBKQ==}
     dependencies:
       '@types/estree': 1.0.1
-<<<<<<< HEAD
-=======
-    dev: true
-
-  /is-stream@2.0.1:
-    resolution: {integrity: sha512-hFoiJiTl63nn+kstHGBtewWSKnQLpyb155KHheA1l39uvtO9nWIop1p3udqPcUd/xbF1VLMO4n7OI6p7RbngDg==}
-    engines: {node: '>=8'}
-    dev: true
-
-  /is-wsl@2.2.0:
-    resolution: {integrity: sha512-fKzAra0rGJUUBwGBgNkHZuToZcn+TtXHpeCgmkMJMMYx1sQDYaCSyjJBSCa2nH1DGm7s3n1oBnohoVTBaN7Lww==}
-    engines: {node: '>=8'}
-    dependencies:
-      is-docker: 2.2.1
-    dev: true
-
-  /isexe@2.0.0:
-    resolution: {integrity: sha512-RHxMLp9lnKHGHRng9QFhRCMbYAcVpn69smSGcq3f36xjgVVWThj4qqLbTLlq7Ssj8B+fIQ1EuCEGI2lKsyQeIw==}
-    dev: true
-
-  /istanbul-lib-coverage@3.2.0:
-    resolution: {integrity: sha512-eOeJ5BHCmHYvQK7xt9GkdHuzuCGS1Y6g9Gvnx3Ym33fz/HpLRYxiS0wHNr+m/MBC8B647Xt608vCDEvhl9c6Mw==}
-    engines: {node: '>=8'}
-    dev: true
-
-  /istanbul-lib-instrument@5.2.1:
-    resolution: {integrity: sha512-pzqtp31nLv/XFOzXGuvhCb8qhjmTVo5vjVk19XE4CRlSWz0KoeJ3bw9XsA7nOp9YBf4qHjwBxkDzKcME/J29Yg==}
-    engines: {node: '>=8'}
-    dependencies:
-      '@babel/core': 7.22.5
-      '@babel/parser': 7.22.5
-      '@istanbuljs/schema': 0.1.3
-      istanbul-lib-coverage: 3.2.0
-      semver: 6.3.0
-    transitivePeerDependencies:
-      - supports-color
-    dev: true
-
-  /istanbul-lib-report@3.0.0:
-    resolution: {integrity: sha512-wcdi+uAKzfiGT2abPpKZ0hSU1rGQjUQnLvtY5MpQ7QCTahD3VODhcu4wcfY1YtkGaDD5yuydOLINXsfbus9ROw==}
-    engines: {node: '>=8'}
-    dependencies:
-      istanbul-lib-coverage: 3.2.0
-      make-dir: 3.1.0
-      supports-color: 7.2.0
-    dev: true
-
-  /istanbul-lib-source-maps@4.0.1:
-    resolution: {integrity: sha512-n3s8EwkdFIJCG3BPKBYvskgXGoy88ARzvegkitk60NxRdwltLOTaH7CUiMRXvwYorl0Q712iEjcWB+fK/MrWVw==}
-    engines: {node: '>=10'}
-    dependencies:
-      debug: 4.3.4
-      istanbul-lib-coverage: 3.2.0
-      source-map: 0.6.1
-    transitivePeerDependencies:
-      - supports-color
-    dev: true
-
-  /istanbul-reports@3.1.5:
-    resolution: {integrity: sha512-nUsEMa9pBt/NOHqbcbeJEgqIlY/K7rVWUX6Lql2orY5e9roQOthbR3vtY4zzf2orPELg80fnxxk9zUyPlgwD1w==}
-    engines: {node: '>=8'}
-    dependencies:
-      html-escaper: 2.0.2
-      istanbul-lib-report: 3.0.0
-    dev: true
-
-  /jest-changed-files@29.5.0:
-    resolution: {integrity: sha512-IFG34IUMUaNBIxjQXF/iu7g6EcdMrGRRxaUSw92I/2g2YC6vCdTltl4nHvt7Ci5nSJwXIkCu8Ka1DKF+X7Z1Ag==}
-    engines: {node: ^14.15.0 || ^16.10.0 || >=18.0.0}
-    dependencies:
-      execa: 5.1.1
-      p-limit: 3.1.0
-    dev: true
-
-  /jest-circus@29.5.0:
-    resolution: {integrity: sha512-gq/ongqeQKAplVxqJmbeUOJJKkW3dDNPY8PjhJ5G0lBRvu0e3EWGxGy5cI4LAGA7gV2UHCtWBI4EMXK8c9nQKA==}
-    engines: {node: ^14.15.0 || ^16.10.0 || >=18.0.0}
-    dependencies:
-      '@jest/environment': 29.5.0
-      '@jest/expect': 29.5.0
-      '@jest/test-result': 29.5.0
-      '@jest/types': 29.5.0
-      '@types/node': 20.3.3
-      chalk: 4.1.2
-      co: 4.6.0
-      dedent: 0.7.0
-      is-generator-fn: 2.1.0
-      jest-each: 29.5.0
-      jest-matcher-utils: 29.5.0
-      jest-message-util: 29.5.0
-      jest-runtime: 29.5.0
-      jest-snapshot: 29.5.0
-      jest-util: 29.5.0
-      p-limit: 3.1.0
-      pretty-format: 29.5.0
-      pure-rand: 6.0.2
-      slash: 3.0.0
-      stack-utils: 2.0.6
-    transitivePeerDependencies:
-      - supports-color
-    dev: true
-
-  /jest-cli@29.5.0:
-    resolution: {integrity: sha512-L1KcP1l4HtfwdxXNFCL5bmUbLQiKrakMUriBEcc1Vfz6gx31ORKdreuWvmQVBit+1ss9NNR3yxjwfwzZNdQXJw==}
-    engines: {node: ^14.15.0 || ^16.10.0 || >=18.0.0}
-    hasBin: true
-    peerDependencies:
-      node-notifier: ^8.0.1 || ^9.0.0 || ^10.0.0
-    peerDependenciesMeta:
-      node-notifier:
-        optional: true
-    dependencies:
-      '@jest/core': 29.5.0
-      '@jest/test-result': 29.5.0
-      '@jest/types': 29.5.0
-      chalk: 4.1.2
-      exit: 0.1.2
-      graceful-fs: 4.2.11
-      import-local: 3.1.0
-      jest-config: 29.5.0(@types/node@20.3.3)
-      jest-util: 29.5.0
-      jest-validate: 29.5.0
-      prompts: 2.4.2
-      yargs: 17.7.2
-    transitivePeerDependencies:
-      - '@types/node'
-      - supports-color
-      - ts-node
-    dev: true
-
-  /jest-config@29.5.0(@types/node@20.3.3):
-    resolution: {integrity: sha512-kvDUKBnNJPNBmFFOhDbm59iu1Fii1Q6SxyhXfvylq3UTHbg6o7j/g8k2dZyXWLvfdKB1vAPxNZnMgtKJcmu3kA==}
-    engines: {node: ^14.15.0 || ^16.10.0 || >=18.0.0}
-    peerDependencies:
-      '@types/node': '*'
-      ts-node: '>=9.0.0'
-    peerDependenciesMeta:
-      '@types/node':
-        optional: true
-      ts-node:
-        optional: true
-    dependencies:
-      '@babel/core': 7.22.5
-      '@jest/test-sequencer': 29.5.0
-      '@jest/types': 29.5.0
-      '@types/node': 20.3.3
-      babel-jest: 29.5.0(@babel/core@7.22.5)
-      chalk: 4.1.2
-      ci-info: 3.8.0
-      deepmerge: 4.3.1
-      glob: 7.2.3
-      graceful-fs: 4.2.11
-      jest-circus: 29.5.0
-      jest-environment-node: 29.5.0
-      jest-get-type: 29.4.3
-      jest-regex-util: 29.4.3
-      jest-resolve: 29.5.0
-      jest-runner: 29.5.0
-      jest-util: 29.5.0
-      jest-validate: 29.5.0
-      micromatch: 4.0.5
-      parse-json: 5.2.0
-      pretty-format: 29.5.0
-      slash: 3.0.0
-      strip-json-comments: 3.1.1
-    transitivePeerDependencies:
-      - supports-color
-    dev: true
-
-  /jest-diff@29.5.0:
-    resolution: {integrity: sha512-LtxijLLZBduXnHSniy0WMdaHjmQnt3g5sa16W4p0HqukYTTsyTW3GD1q41TyGl5YFXj/5B2U6dlh5FM1LIMgxw==}
-    engines: {node: ^14.15.0 || ^16.10.0 || >=18.0.0}
-    dependencies:
-      chalk: 4.1.2
-      diff-sequences: 29.4.3
-      jest-get-type: 29.4.3
-      pretty-format: 29.5.0
-    dev: true
-
-  /jest-docblock@29.4.3:
-    resolution: {integrity: sha512-fzdTftThczeSD9nZ3fzA/4KkHtnmllawWrXO69vtI+L9WjEIuXWs4AmyME7lN5hU7dB0sHhuPfcKofRsUb/2Fg==}
-    engines: {node: ^14.15.0 || ^16.10.0 || >=18.0.0}
-    dependencies:
-      detect-newline: 3.1.0
-    dev: true
-
-  /jest-each@29.5.0:
-    resolution: {integrity: sha512-HM5kIJ1BTnVt+DQZ2ALp3rzXEl+g726csObrW/jpEGl+CDSSQpOJJX2KE/vEg8cxcMXdyEPu6U4QX5eruQv5hA==}
-    engines: {node: ^14.15.0 || ^16.10.0 || >=18.0.0}
-    dependencies:
-      '@jest/types': 29.5.0
-      chalk: 4.1.2
-      jest-get-type: 29.4.3
-      jest-util: 29.5.0
-      pretty-format: 29.5.0
-    dev: true
-
-  /jest-environment-jsdom@29.5.0:
-    resolution: {integrity: sha512-/KG8yEK4aN8ak56yFVdqFDzKNHgF4BAymCx2LbPNPsUshUlfAl0eX402Xm1pt+eoG9SLZEUVifqXtX8SK74KCw==}
-    engines: {node: ^14.15.0 || ^16.10.0 || >=18.0.0}
-    peerDependencies:
-      canvas: ^2.5.0
-    peerDependenciesMeta:
-      canvas:
-        optional: true
-    dependencies:
-      '@jest/environment': 29.5.0
-      '@jest/fake-timers': 29.5.0
-      '@jest/types': 29.5.0
-      '@types/jsdom': 20.0.1
-      '@types/node': 20.3.3
-      jest-mock: 29.5.0
-      jest-util: 29.5.0
-      jsdom: 20.0.3
-    transitivePeerDependencies:
-      - bufferutil
-      - supports-color
-      - utf-8-validate
-    dev: true
-
-  /jest-environment-node@29.5.0:
-    resolution: {integrity: sha512-ExxuIK/+yQ+6PRGaHkKewYtg6hto2uGCgvKdb2nfJfKXgZ17DfXjvbZ+jA1Qt9A8EQSfPnt5FKIfnOO3u1h9qw==}
-    engines: {node: ^14.15.0 || ^16.10.0 || >=18.0.0}
-    dependencies:
-      '@jest/environment': 29.5.0
-      '@jest/fake-timers': 29.5.0
-      '@jest/types': 29.5.0
-      '@types/node': 20.3.3
-      jest-mock: 29.5.0
-      jest-util: 29.5.0
-    dev: true
-
-  /jest-get-type@29.4.3:
-    resolution: {integrity: sha512-J5Xez4nRRMjk8emnTpWrlkyb9pfRQQanDrvWHhsR1+VUfbwxi30eVcZFlcdGInRibU4G5LwHXpI7IRHU0CY+gg==}
-    engines: {node: ^14.15.0 || ^16.10.0 || >=18.0.0}
-    dev: true
-
-  /jest-haste-map@29.5.0:
-    resolution: {integrity: sha512-IspOPnnBro8YfVYSw6yDRKh/TiCdRngjxeacCps1cQ9cgVN6+10JUcuJ1EabrgYLOATsIAigxA0rLR9x/YlrSA==}
-    engines: {node: ^14.15.0 || ^16.10.0 || >=18.0.0}
-    dependencies:
-      '@jest/types': 29.5.0
-      '@types/graceful-fs': 4.1.6
-      '@types/node': 20.3.3
-      anymatch: 3.1.3
-      fb-watchman: 2.0.2
-      graceful-fs: 4.2.11
-      jest-regex-util: 29.4.3
-      jest-util: 29.5.0
-      jest-worker: 29.5.0
-      micromatch: 4.0.5
-      walker: 1.0.8
-    optionalDependencies:
-      fsevents: 2.3.2
-    dev: true
-
-  /jest-leak-detector@29.5.0:
-    resolution: {integrity: sha512-u9YdeeVnghBUtpN5mVxjID7KbkKE1QU4f6uUwuxiY0vYRi9BUCLKlPEZfDGR67ofdFmDz9oPAy2G92Ujrntmow==}
-    engines: {node: ^14.15.0 || ^16.10.0 || >=18.0.0}
-    dependencies:
-      jest-get-type: 29.4.3
-      pretty-format: 29.5.0
-    dev: true
-
-  /jest-matcher-utils@29.5.0:
-    resolution: {integrity: sha512-lecRtgm/rjIK0CQ7LPQwzCs2VwW6WAahA55YBuI+xqmhm7LAaxokSB8C97yJeYyT+HvQkH741StzpU41wohhWw==}
-    engines: {node: ^14.15.0 || ^16.10.0 || >=18.0.0}
-    dependencies:
-      chalk: 4.1.2
-      jest-diff: 29.5.0
-      jest-get-type: 29.4.3
-      pretty-format: 29.5.0
-    dev: true
-
-  /jest-message-util@29.5.0:
-    resolution: {integrity: sha512-Kijeg9Dag6CKtIDA7O21zNTACqD5MD/8HfIV8pdD94vFyFuer52SigdC3IQMhab3vACxXMiFk+yMHNdbqtyTGA==}
-    engines: {node: ^14.15.0 || ^16.10.0 || >=18.0.0}
-    dependencies:
-      '@babel/code-frame': 7.22.5
-      '@jest/types': 29.5.0
-      '@types/stack-utils': 2.0.1
-      chalk: 4.1.2
-      graceful-fs: 4.2.11
-      micromatch: 4.0.5
-      pretty-format: 29.5.0
-      slash: 3.0.0
-      stack-utils: 2.0.6
-    dev: true
-
-  /jest-mock@29.5.0:
-    resolution: {integrity: sha512-GqOzvdWDE4fAV2bWQLQCkujxYWL7RxjCnj71b5VhDAGOevB3qj3Ovg26A5NI84ZpODxyzaozXLOh2NCgkbvyaw==}
-    engines: {node: ^14.15.0 || ^16.10.0 || >=18.0.0}
-    dependencies:
-      '@jest/types': 29.5.0
-      '@types/node': 20.3.3
-      jest-util: 29.5.0
-    dev: true
-
-  /jest-pnp-resolver@1.2.3(jest-resolve@29.5.0):
-    resolution: {integrity: sha512-+3NpwQEnRoIBtx4fyhblQDPgJI0H1IEIkX7ShLUjPGA7TtUTvI1oiKi3SR4oBR0hQhQR80l4WAe5RrXBwWMA8w==}
-    engines: {node: '>=6'}
-    peerDependencies:
-      jest-resolve: '*'
-    peerDependenciesMeta:
-      jest-resolve:
-        optional: true
-    dependencies:
-      jest-resolve: 29.5.0
-    dev: true
-
-  /jest-regex-util@29.4.3:
-    resolution: {integrity: sha512-O4FglZaMmWXbGHSQInfXewIsd1LMn9p3ZXB/6r4FOkyhX2/iP/soMG98jGvk/A3HAN78+5VWcBGO0BJAPRh4kg==}
-    engines: {node: ^14.15.0 || ^16.10.0 || >=18.0.0}
-    dev: true
-
-  /jest-resolve-dependencies@29.5.0:
-    resolution: {integrity: sha512-sjV3GFr0hDJMBpYeUuGduP+YeCRbd7S/ck6IvL3kQ9cpySYKqcqhdLLC2rFwrcL7tz5vYibomBrsFYWkIGGjOg==}
-    engines: {node: ^14.15.0 || ^16.10.0 || >=18.0.0}
-    dependencies:
-      jest-regex-util: 29.4.3
-      jest-snapshot: 29.5.0
-    transitivePeerDependencies:
-      - supports-color
-    dev: true
-
-  /jest-resolve@29.5.0:
-    resolution: {integrity: sha512-1TzxJ37FQq7J10jPtQjcc+MkCkE3GBpBecsSUWJ0qZNJpmg6m0D9/7II03yJulm3H/fvVjgqLh/k2eYg+ui52w==}
-    engines: {node: ^14.15.0 || ^16.10.0 || >=18.0.0}
-    dependencies:
-      chalk: 4.1.2
-      graceful-fs: 4.2.11
-      jest-haste-map: 29.5.0
-      jest-pnp-resolver: 1.2.3(jest-resolve@29.5.0)
-      jest-util: 29.5.0
-      jest-validate: 29.5.0
-      resolve: 1.22.2
-      resolve.exports: 2.0.2
-      slash: 3.0.0
-    dev: true
-
-  /jest-runner@29.5.0:
-    resolution: {integrity: sha512-m7b6ypERhFghJsslMLhydaXBiLf7+jXy8FwGRHO3BGV1mcQpPbwiqiKUR2zU2NJuNeMenJmlFZCsIqzJCTeGLQ==}
-    engines: {node: ^14.15.0 || ^16.10.0 || >=18.0.0}
-    dependencies:
-      '@jest/console': 29.5.0
-      '@jest/environment': 29.5.0
-      '@jest/test-result': 29.5.0
-      '@jest/transform': 29.5.0
-      '@jest/types': 29.5.0
-      '@types/node': 20.3.3
-      chalk: 4.1.2
-      emittery: 0.13.1
-      graceful-fs: 4.2.11
-      jest-docblock: 29.4.3
-      jest-environment-node: 29.5.0
-      jest-haste-map: 29.5.0
-      jest-leak-detector: 29.5.0
-      jest-message-util: 29.5.0
-      jest-resolve: 29.5.0
-      jest-runtime: 29.5.0
-      jest-util: 29.5.0
-      jest-watcher: 29.5.0
-      jest-worker: 29.5.0
-      p-limit: 3.1.0
-      source-map-support: 0.5.13
-    transitivePeerDependencies:
-      - supports-color
-    dev: true
-
-  /jest-runtime@29.5.0:
-    resolution: {integrity: sha512-1Hr6Hh7bAgXQP+pln3homOiEZtCDZFqwmle7Ew2j8OlbkIu6uE3Y/etJQG8MLQs3Zy90xrp2C0BRrtPHG4zryw==}
-    engines: {node: ^14.15.0 || ^16.10.0 || >=18.0.0}
-    dependencies:
-      '@jest/environment': 29.5.0
-      '@jest/fake-timers': 29.5.0
-      '@jest/globals': 29.5.0
-      '@jest/source-map': 29.4.3
-      '@jest/test-result': 29.5.0
-      '@jest/transform': 29.5.0
-      '@jest/types': 29.5.0
-      '@types/node': 20.3.3
-      chalk: 4.1.2
-      cjs-module-lexer: 1.2.3
-      collect-v8-coverage: 1.0.1
-      glob: 7.2.3
-      graceful-fs: 4.2.11
-      jest-haste-map: 29.5.0
-      jest-message-util: 29.5.0
-      jest-mock: 29.5.0
-      jest-regex-util: 29.4.3
-      jest-resolve: 29.5.0
-      jest-snapshot: 29.5.0
-      jest-util: 29.5.0
-      slash: 3.0.0
-      strip-bom: 4.0.0
-    transitivePeerDependencies:
-      - supports-color
-    dev: true
-
-  /jest-snapshot@29.5.0:
-    resolution: {integrity: sha512-x7Wolra5V0tt3wRs3/ts3S6ciSQVypgGQlJpz2rsdQYoUKxMxPNaoHMGJN6qAuPJqS+2iQ1ZUn5kl7HCyls84g==}
-    engines: {node: ^14.15.0 || ^16.10.0 || >=18.0.0}
-    dependencies:
-      '@babel/core': 7.22.5
-      '@babel/generator': 7.22.5
-      '@babel/plugin-syntax-jsx': 7.22.5(@babel/core@7.22.5)
-      '@babel/plugin-syntax-typescript': 7.22.5(@babel/core@7.22.5)
-      '@babel/traverse': 7.22.5
-      '@babel/types': 7.22.5
-      '@jest/expect-utils': 29.5.0
-      '@jest/transform': 29.5.0
-      '@jest/types': 29.5.0
-      '@types/babel__traverse': 7.20.1
-      '@types/prettier': 2.7.3
-      babel-preset-current-node-syntax: 1.0.1(@babel/core@7.22.5)
-      chalk: 4.1.2
-      expect: 29.5.0
-      graceful-fs: 4.2.11
-      jest-diff: 29.5.0
-      jest-get-type: 29.4.3
-      jest-matcher-utils: 29.5.0
-      jest-message-util: 29.5.0
-      jest-util: 29.5.0
-      natural-compare: 1.4.0
-      pretty-format: 29.5.0
-      semver: 7.5.3
-    transitivePeerDependencies:
-      - supports-color
-    dev: true
-
-  /jest-util@29.5.0:
-    resolution: {integrity: sha512-RYMgG/MTadOr5t8KdhejfvUU82MxsCu5MF6KuDUHl+NuwzUt+Sm6jJWxTJVrDR1j5M/gJVCPKQEpWXY+yIQ6lQ==}
-    engines: {node: ^14.15.0 || ^16.10.0 || >=18.0.0}
-    dependencies:
-      '@jest/types': 29.5.0
-      '@types/node': 20.3.3
-      chalk: 4.1.2
-      ci-info: 3.8.0
-      graceful-fs: 4.2.11
-      picomatch: 2.3.1
-    dev: true
-
-  /jest-validate@29.5.0:
-    resolution: {integrity: sha512-pC26etNIi+y3HV8A+tUGr/lph9B18GnzSRAkPaaZJIE1eFdiYm6/CewuiJQ8/RlfHd1u/8Ioi8/sJ+CmbA+zAQ==}
-    engines: {node: ^14.15.0 || ^16.10.0 || >=18.0.0}
-    dependencies:
-      '@jest/types': 29.5.0
-      camelcase: 6.3.0
-      chalk: 4.1.2
-      jest-get-type: 29.4.3
-      leven: 3.1.0
-      pretty-format: 29.5.0
-    dev: true
-
-  /jest-watcher@29.5.0:
-    resolution: {integrity: sha512-KmTojKcapuqYrKDpRwfqcQ3zjMlwu27SYext9pt4GlF5FUgB+7XE1mcCnSm6a4uUpFyQIkb6ZhzZvHl+jiBCiA==}
-    engines: {node: ^14.15.0 || ^16.10.0 || >=18.0.0}
-    dependencies:
-      '@jest/test-result': 29.5.0
-      '@jest/types': 29.5.0
-      '@types/node': 20.3.3
-      ansi-escapes: 4.3.2
-      chalk: 4.1.2
-      emittery: 0.13.1
-      jest-util: 29.5.0
-      string-length: 4.0.2
-    dev: true
-
-  /jest-worker@29.5.0:
-    resolution: {integrity: sha512-NcrQnevGoSp4b5kg+akIpthoAFHxPBcb5P6mYPY0fUNT+sSvmtu6jlkEle3anczUKIKEbMxFimk9oTP/tpIPgA==}
-    engines: {node: ^14.15.0 || ^16.10.0 || >=18.0.0}
-    dependencies:
-      '@types/node': 20.3.3
-      jest-util: 29.5.0
-      merge-stream: 2.0.0
-      supports-color: 8.1.1
-    dev: true
-
-  /jest@29.5.0:
-    resolution: {integrity: sha512-juMg3he2uru1QoXX078zTa7pO85QyB9xajZc6bU+d9yEGwrKX6+vGmJQ3UdVZsvTEUARIdObzH68QItim6OSSQ==}
-    engines: {node: ^14.15.0 || ^16.10.0 || >=18.0.0}
-    hasBin: true
-    peerDependencies:
-      node-notifier: ^8.0.1 || ^9.0.0 || ^10.0.0
-    peerDependenciesMeta:
-      node-notifier:
-        optional: true
-    dependencies:
-      '@jest/core': 29.5.0
-      '@jest/types': 29.5.0
-      import-local: 3.1.0
-      jest-cli: 29.5.0
-    transitivePeerDependencies:
-      - '@types/node'
-      - supports-color
-      - ts-node
->>>>>>> 60cdb48d
     dev: true
 
   /is-stream@2.0.1:
@@ -2838,10 +1733,6 @@
       data-urls: 4.0.0
       decimal.js: 10.4.3
       domexception: 4.0.0
-<<<<<<< HEAD
-=======
-      escodegen: 2.1.0
->>>>>>> 60cdb48d
       form-data: 4.0.0
       html-encoding-sniffer: 3.0.0
       http-proxy-agent: 5.0.0
@@ -2882,19 +1773,6 @@
     resolution: {integrity: sha512-gfFQZrcTc8CnKXp6Y4/CBT3fTc0OVuDofpre4aEeEpSBPV5X5v4+Vmx+8snU7RLPrNHPKSgLxGo9YuQzz20o+w==}
     dev: true
 
-<<<<<<< HEAD
-=======
-  /kleur@3.0.3:
-    resolution: {integrity: sha512-eTIzlVOSUR+JxdDFepEYcBMtZ9Qqdef+rnzWdRZuMbOywu5tO2w2N7rqjoANZ5k9vywhL6Br1VRjUIgTQx4E8w==}
-    engines: {node: '>=6'}
-    dev: true
-
-  /leven@3.1.0:
-    resolution: {integrity: sha512-qsda+H8jTaUaN/x5vzW2rzc+8Rw4TAQ/4KjB46IwK5VH+IlVeeeje/EoZRpiXvIqjFgK84QffqPztGI3VBLG1A==}
-    engines: {node: '>=6'}
-    dev: true
-
->>>>>>> 60cdb48d
   /levn@0.4.1:
     resolution: {integrity: sha512-+bT2uH4E5LGE7h/n3evcS/sQlJXCpIp6ym8OWJ5eV6+67Dsql/LaaT7qJBAt2rzfoa/5QBGBhxDix1dMt2kQKQ==}
     engines: {node: '>= 0.8.0'}
@@ -3201,7 +2079,6 @@
       pathe: 1.1.1
     dev: true
 
-<<<<<<< HEAD
   /postcss@8.4.24:
     resolution: {integrity: sha512-M0RzbcI0sO/XJNucsGjvWU9ERWxb/ytp1w6dKtxTKgixdtQDq4rmx/g8W1hnaheq9jgwL/oyEdH5Bc4WwJKMqg==}
     engines: {node: ^10 || ^12 || >=14}
@@ -3211,8 +2088,6 @@
       source-map-js: 1.0.2
     dev: true
 
-=======
->>>>>>> 60cdb48d
   /prelude-ls@1.2.1:
     resolution: {integrity: sha512-vkcDPrRZo1QZLbn5RLGPpg/WmIQ65qoWWhcGKf/b5eplkkarX0m9z8ppCat4mlOqUsWpyNuYgO3VRyrYHSzX5g==}
     engines: {node: '>= 0.8.0'}
@@ -3583,11 +2458,7 @@
       typescript: '>=2.8.0 || >= 3.2.0-dev || >= 3.3.0-dev || >= 3.4.0-dev || >= 3.5.0-dev || >= 3.6.0-dev || >= 3.6.0-beta || >= 3.7.0-dev || >= 3.7.0-beta'
     dependencies:
       tslib: 1.14.1
-<<<<<<< HEAD
-      typescript: 5.0.4
-=======
       typescript: 5.1.6
->>>>>>> 60cdb48d
     dev: true
 
   /type-check@0.4.0:
@@ -3715,7 +2586,7 @@
       '@types/node': 20.3.3
       esbuild: 0.17.19
       postcss: 8.4.24
-      rollup: 3.22.1
+      rollup: 3.26.0
     optionalDependencies:
       fsevents: 2.3.2
     dev: true
@@ -3849,18 +2720,6 @@
       string-width: 5.1.2
     dev: true
 
-<<<<<<< HEAD
-=======
-  /wrap-ansi@7.0.0:
-    resolution: {integrity: sha512-YVGIj2kamLSTxw6NsZjoBxfSwsn0ycdesmc4p+Q21c5zPuZ1pl+NfxVdxPtdHvmNVOQ6XSYG4AUtyt/Fi7D16Q==}
-    engines: {node: '>=10'}
-    dependencies:
-      ansi-styles: 4.3.0
-      string-width: 4.2.3
-      strip-ansi: 6.0.1
-    dev: true
-
->>>>>>> 60cdb48d
   /wrap-ansi@8.1.0:
     resolution: {integrity: sha512-si7QWI6zUMq56bESFvagtmzMdGOtoxfR+Sez11Mobfc7tm+VkUckk9bW2UeffTGVUbOksxmSw0AA2gs8g71NCQ==}
     engines: {node: '>=12'}
