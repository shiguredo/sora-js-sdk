--- conflicted
+++ resolved
@@ -37,16 +37,6 @@
         version: link:..
 
   packages/sdk:
-    dependencies:
-<<<<<<< HEAD
-      '@sora/e2ee':
-        specifier: workspace:^
-        version: link:../e2ee
-=======
-      fflate:
-        specifier: 0.8.2
-        version: 0.8.2
->>>>>>> 7e926935
     devDependencies:
       '@rollup/plugin-commonjs':
         specifier: 26.0.1
