--- conflicted
+++ resolved
@@ -13,13 +13,8 @@
     "@rollup/plugin-replace": "^3.0.1",
     "@rollup/plugin-typescript": "^8.3.0",
     "@types/jest": "^27.4.0",
-<<<<<<< HEAD
     "@typescript-eslint/eslint-plugin": "5.12.0",
-    "@typescript-eslint/parser": "5.10.2",
-=======
-    "@typescript-eslint/eslint-plugin": "5.11.0",
     "@typescript-eslint/parser": "5.11.0",
->>>>>>> 202e6392
     "eslint": "8.9.0",
     "eslint-config-prettier": "8.3.0",
     "eslint-plugin-prettier": "4.0.0",
