{
  "name": "@sora/sdk",
  "scripts": {
    "build": "rollup -c rollup.config.mjs --bundleConfigAsCjs",
    "watch": "rollup -c -w",
    "lint": "biome lint src",
    "fmt": "biome format --write src",
    "check": "tsc --noEmit",
    "test": "vitest run"
  },
  "devDependencies": {
    "@rollup/plugin-commonjs": "26.0.1",
    "@rollup/plugin-node-resolve": "15.2.3",
    "@rollup/plugin-replace": "5.0.7",
    "@rollup/plugin-typescript": "11.1.6",
    "jsdom": "25.0.0",
    "rollup": "4.21.2",
    "rollup-plugin-delete": "2.0.0"
  },
  "dependencies": {
<<<<<<< HEAD
    "@sora/e2ee": "workspace:^"
=======
    "fflate": "0.8.2"
>>>>>>> 7e926935
  }
}<|MERGE_RESOLUTION|>--- conflicted
+++ resolved
@@ -16,12 +16,5 @@
     "jsdom": "25.0.0",
     "rollup": "4.21.2",
     "rollup-plugin-delete": "2.0.0"
-  },
-  "dependencies": {
-<<<<<<< HEAD
-    "@sora/e2ee": "workspace:^"
-=======
-    "fflate": "0.8.2"
->>>>>>> 7e926935
   }
 }