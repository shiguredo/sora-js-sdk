--- conflicted
+++ resolved
@@ -11,14 +11,9 @@
     "@rollup/plugin-commonjs": "23.0.3",
     "@rollup/plugin-node-resolve": "15.0.1",
     "@rollup/plugin-replace": "5.0.1",
-<<<<<<< HEAD
-    "@rollup/plugin-typescript": "9.0.2",
+    "@rollup/plugin-typescript": "10.0.1",
     "@shiguredo/lyra-wasm": "2022.1.0",
-    "@swc/core": "1.3.20",
-=======
-    "@rollup/plugin-typescript": "10.0.1",
     "@swc/core": "1.3.21",
->>>>>>> 9264a4b4
     "@swc/jest": "0.2.23",
     "@types/jest": "29.2.3",
     "@typescript-eslint/eslint-plugin": "5.45.0",
