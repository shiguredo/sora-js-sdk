import { RTCEncodedAudioFrame } from "./types";

import {
  LYRA_VERSION,
  LyraEncoder,
  LyraDecoder,
  LyraModule,
  LyraEncoderOptions,
  LyraDecoderOptions,
} from "@shiguredo/lyra-wasm";

/**
 * Lyra を使用するために必要な設定を保持するためのグローバル変数
 *
 * undefined の場合には Lyra が無効になっていると判断され、
 * その状態で Lyra で音声をエンコード・デコード使用とすると実行時エラーとなる
 */
let LYRA_CONFIG: LyraConfig | undefined;

/**
 * Lyra のエンコード・デコードに必要な WebAssembly インスタンスを保持するためのグローバル変数
 */
let LYRA_MODULE: LyraModule | undefined;

/**
 * Lyra の設定情報
 */
export interface LyraConfig {
  /**
   * Lyra の WebAssembly ビルドファイルが配置されているディレクトリのパス（URL）
   */
  wasmPath: string;

  /**
   * Lyra のモデルファイルが配置されているディレクトリのパス（URL）
   */
  modelPath: string;
}

/**
 * Lyra の初期化を行うメソッド
 *
 * このメソッドの呼び出し時には設定情報の保存のみを行い、
 * Lyra での音声エンコード・デコードに必要な WebAssembly ファイルおよびモデルファイルは、
 * 実際に必要になったタイミングで初めてロードされます
 *
 * Lyra を使うためには以下の機能がブラウザで利用可能である必要があります:
 * - クロスオリジン分離（内部で SharedArrayBuffer クラスを使用しているため）
 * - WebRTC Encoded Transform
 *
 * これらの機能が利用不可の場合には、このメソッドは警告メッセージを出力した上で、
 * 返り値として false を返します
 *
 * @param config Lyra の設定情報
 * @returns Lyra の初期化に成功したかどうか
 *
 * @public
 */
export function initLyra(config: LyraConfig): boolean {
  if (!("createEncodedStreams" in RTCRtpSender.prototype || "transform" in RTCRtpSender.prototype)) {
    console.warn("This browser doesn't support WebRTC Encoded Transform feature that Lyra requires.");
    return false;
  }

  if (typeof SharedArrayBuffer === "undefined") {
    console.warn("Lyra requires cross-origin isolation to use SharedArrayBuffer.");
    return false;
  }

  LYRA_CONFIG = config;
  LYRA_MODULE = undefined;

  return true;
}

/***
 * Lyra が初期化済みかどうか
 *
 * @returns Lyra が初期化済みかどうか
 */
export function isLyraInitialized(): boolean {
  return LYRA_CONFIG !== undefined;
}

/**
 * Lyra のエンコーダを生成して返す
 *
 * @param options エンコーダに指定するオプション
 * @returns Lyra エンコーダのプロミス
 * @throws Lyra が未初期化の場合 or LyraConfig で指定したファイルの取得に失敗した場合
 */
export async function createLyraEncoder(options: LyraEncoderOptions = {}): Promise<LyraEncoder> {
  return (await loadLyraModule()).createEncoder(options);
}

/**
 * Lyra のデコーダを生成して返す
 *
 * @param options デコーダに指定するオプション
 * @returns Lyra デコーダのプロミス
 * @throws Lyra が未初期化の場合 or LyraConfig で指定したファイルの取得に失敗した場合
 */
export async function createLyraDecoder(options: LyraDecoderOptions = {}): Promise<LyraDecoder> {
  return (await loadLyraModule()).createDecoder(options);
}

/**
 * Lyra 用の WebAssembly インスタンスをロードする
 *
 * 既にロード済みの場合には、そのインスタンスを返す
 *
 * @returns LyraModule インスタンスのプロミス
 * @throws Lyra が未初期化の場合 or LyraConfig で指定したファイルの取得に失敗した場合
 */
async function loadLyraModule(): Promise<LyraModule> {
  if (LYRA_CONFIG === undefined) {
    throw new Error("Lyra has not been initialized. Please call `Sora.initLyra()` beforehand.");
  }

  if (LYRA_MODULE === undefined) {
    LYRA_MODULE = await LyraModule.load(LYRA_CONFIG.wasmPath, LYRA_CONFIG.modelPath);
  }

  return LYRA_MODULE;
}

/**
 * PCM（L16）の音声データを Lyra でエンコードする
 *
 * @param encoder Lyra エンコーダ
 * @param encodedFrame PCM 音声データ
 * @param controller 音声データの出力キュー
 */
export async function transformPcmToLyra(
  encoder: LyraEncoder,
  encodedFrame: RTCEncodedAudioFrame,
  controller: TransformStreamDefaultController
): Promise<void> {
  const view = new DataView(encodedFrame.data);
  const rawData = new Int16Array(encodedFrame.data.byteLength / 2);
  for (let i = 0; i < encodedFrame.data.byteLength; i += 2) {
    rawData[i / 2] = view.getInt16(i, false);
  }
  const encoded = await encoder.encode(rawData);
  if (encoded === undefined) {
    // DTX が有効、かつ、 encodedFrame が無音（ないしノイズのみを含んでいる）場合にはここに来る
    return;
  }
  encodedFrame.data = encoded.buffer;
  controller.enqueue(encodedFrame);
}

/**
 * Lyra でエンコードされた音声データをデコードして PCM（L16）に変換する
 *
 * @param decoder Lyra デコーダ
 * @param encodedFrame Lyra でエンコードされた音声データ
 * @param controller 音声データの出力キュー
 */
export async function transformLyraToPcm(
  decoder: LyraDecoder,
  encodedFrame: RTCEncodedAudioFrame,
  controller: TransformStreamDefaultController
<<<<<<< HEAD
): Promise<void> {
  if (encodedFrame.data.byteLength === 0) {
    // FIXME(sile): sora-cpp-sdk の実装だと DTX の場合にペイロードサイズが 0 のパケットが飛んでくる可能性がある
    //              一応保険としてこのチェックを入れているけれど、もし不要だと分かったら削除してしまう
    return;
  }
=======
): void {
>>>>>>> f5028c52
  if (encodedFrame.data.byteLength === 3) {
    // e2ee を有効にした場合には、e2ee モジュールが不明なパケットを受信した場合に
    // opus の無音パケットを生成するのでそれを無視する。
    // なお、sendrecv or sendonly で接続直後に生成されたパケットを受信すると常にここにくる模様。
    //
    // Lyra では圧縮後の音声データサイズが固定調で、3 バイトとなることはないので、
    // この条件で正常な Lyra パケットが捨てられることはない。
    //
    // FIXME(size): e2ee 側から opus を仮定した無音生成コードがなくなったらこのワークアラウンドも除去する
    return;
  }

  const decoded = await decoder.decode(new Uint8Array(encodedFrame.data));
  const buffer = new ArrayBuffer(decoded.length * 2);
  const view = new DataView(buffer);
  for (const [i, v] of decoded.entries()) {
    view.setInt16(i * 2, v, false);
  }
  encodedFrame.data = buffer;
  controller.enqueue(encodedFrame);
}

/**
 * SDP に記載される Lyra のエンコードパラメータ
 */
export class LyraParams {
  /**
   * Lyra のエンコードフォーマットのバージョン
   */
  readonly version: string;

  /**
   * エンコードビットレート
   */
  readonly bitrate: 3200 | 6000 | 9200;

  /**
   * DTX を有効にするかどうか
   */
  readonly enableDtx: boolean;

  private constructor(version: string, bitrate: number, enableDtx: boolean) {
    if (version !== LYRA_VERSION) {
      throw new Error(`UnsupportedLlyra version: ${version} (supported version is ${LYRA_VERSION})`);
    }
    if (bitrate !== 3200 && bitrate !== 6000 && bitrate !== 9200) {
      throw new Error(`Unsupported Lyra bitrate: ${bitrate} (must be one of 3200, 6000, or 9200)`);
    }

    this.version = version;
    this.bitrate = bitrate;
    this.enableDtx = enableDtx;
  }

  /**
   * SDP の media description 部分をパースして Lyra のエンコードパラメータを取得する
   *
   * @param media SDP の media description 部分
   * @returns パース結果
   * @throws SDP の内容が期待通りではなくパースに失敗した場合
   */
  static parseMediaDescription(media: string): LyraParams {
    const version = /^a=fmtp:109.*[ ;]version=([0-9.]+)([;]|$)/m.exec(media);
    if (!version) {
      throw new Error(`Lyra parameter 'version' is not found in media description: ${media}`);
    }

    const bitrate = /^a=fmtp:109.*[ ;]bitrate=([0-9]+)([;]|$)/m.exec(media);
    if (!bitrate) {
      throw new Error(`Lyra parameter 'bitrate' is not found in media description: ${media}`);
    }

    const usedtx = /^a=fmtp:109.*[ ;]usedtx=([01])([;]|$)/m.exec(media);
    if (!usedtx) {
      throw new Error(`Lyra parameter 'usedtx' is not found in media description: ${media}`);
    }

    return new LyraParams(version[1], Number(bitrate[1]), usedtx[1] == "1");
  }

  /**
   * このエンコードパラメータに対応する SDP の fmtp 行を生成する
   *
   * @returns SDP の fmtp 行
   */
  toFmtpString(): string {
    return `a=fmtp:109 version=${this.version};bitrate=${this.bitrate};usedtx=${this.enableDtx ? 1 : 0}`;
  }
}

/**
 * 接続単位の Lyra 関連の状態を保持するためのクラス
 */
export class LyraState {
  private encoderOptions: LyraEncoderOptions = {};
  private midToLyraParams: Map<string, LyraParams> = new Map();

  /**
   * offer SDP を受け取り Lyra 対応のために必要な置換や情報の収集を行う
   *
   * @param sdp offer SDP
   * @returns 処理後の SDP
   */
  processOfferSdp(sdp: string): string {
    if (!sdp.includes("109 lyra/")) {
      // 対象外なので処理する必要はない
      return sdp;
    }

    const oldMidToLyraParams = this.midToLyraParams;
    this.midToLyraParams = new Map();

    const splited = sdp.split(/^m=/m);
    let replacedSdp = splited[0];
    for (let media of splited.slice(1)) {
      const midResult = /a=mid:(.*)/.exec(media);
      if (midResult === null) {
        continue;
      }
      const mid = midResult[1];

      if (media.startsWith("audio") && media.includes("109 lyra/")) {
        let params = oldMidToLyraParams.get(mid);
        if (params === undefined) {
          params = LyraParams.parseMediaDescription(media);
        }
        if (media.includes("a=recvonly")) {
          this.encoderOptions.bitrate = params.bitrate;
          this.encoderOptions.enableDtx = params.enableDtx;
        }
        this.midToLyraParams.set(mid, params);

        // SDP を置換する:
        // - libwebrtc は lyra を認識しないので L16 に置き換える
        // - ただし SDP に L16 しか含まれていないと音声なし扱いになってしまうので、それを防ぐために 110 で opus を追加する
        media = media
          .replace(/SAVPF([0-9 ]*) 109/, "SAVPF$1 109 110")
          .replace(/109 lyra[/]16000[/]1/, "110 opus/48000/2")
          .replace(/a=fmtp:109 .*/, "a=rtpmap:109 L16/16000\r\na=ptime:20");
      }
      replacedSdp += "m=" + media;
    }
    return replacedSdp;
  }

  /**
   * setLocalDescription() に渡される answer SDP を受け取り、Lyra 対応のために必要な処理を行う
   *
   * @param answer SDP
   * @returns 処理後の SDP
   */
  processAnswerSdpForLocal(sdp: string): string {
    if (!sdp.includes("a=rtpmap:110 ")) {
      // Lyra は使われていないので書き換えは不要
      return sdp;
    }

    const splited = sdp.split(/^m=/m);
    let replacedSdp = splited[0];
    for (let media of splited.slice(1)) {
      if (media.startsWith("audio") && media.includes("a=rtpmap:110 ")) {
        // opus(110) ではなく L16(109) を使うように SDP を書き換える
        //
        // なお libwebrtc 的にはこの置換を行わなくても内部的には L16 が採用されるが、
        // SDP と実際の動作を一致させるためにここで SDP を置換しておく
        media = media
          .replace(/SAVPF([0-9 ]*) 110/, "SAVPF$1 109")
          .replace(/a=rtpmap:110 opus[/]48000[/]2/, "a=rtpmap:109 L16/16000")
          .replace(/a=fmtp:110 .*/, "a=ptime:20");
      }
      replacedSdp += "m=" + media;
    }
    return replacedSdp;
  }

  /**
   * Sora に渡される answer SDP を受け取り、Lyra 対応のために必要な処理を行う
   *
   * @param answer SDP
   * @returns 処理後の SDP
   */
  processAnswerSdpForSora(sdp: string): string {
    if (!sdp.includes("a=rtpmap:109 L16/16000")) {
      // Lyra は使われていないので書き換えは不要
      return sdp;
    }

    const splited = sdp.split(/^m=/m);
    let replacedSdp = splited[0];
    for (let media of splited.splice(1)) {
      const midResult = /a=mid:(.*)/.exec(media);
      if (midResult === null) {
        continue;
      }

      const mid = midResult[1];
      if (mid && media.startsWith("audio") && media.includes("a=rtpmap:109 L16/16000")) {
        // Sora 用に L16 を Lyra に置換する
        const params = this.midToLyraParams.get(mid);
        if (params === undefined) {
          throw new Error(`Unknown audio mid ${mid}`);
        }
        media = media
          .replace(/a=rtpmap:109 L16[/]16000/, "a=rtpmap:109 lyra/16000/1")
          .replace(/a=ptime:20/, params.toFmtpString());
      }
      replacedSdp += "m=" + media;
    }

    return replacedSdp;
  }

  /**
   * Lyra のエンコーダを生成する
   *
   * @returns 生成されたエンコーダ
   */
  async createEncoder(): Promise<LyraEncoder> {
    return await createLyraEncoder(this.encoderOptions);
  }

  /**
   * Lyra のデコーダを生成する
   *
   * @returns 生成されたデコーダ
   */
  async createDecoder(): Promise<LyraDecoder> {
    return await createLyraDecoder({});
  }
}<|MERGE_RESOLUTION|>--- conflicted
+++ resolved
@@ -161,16 +161,7 @@
   decoder: LyraDecoder,
   encodedFrame: RTCEncodedAudioFrame,
   controller: TransformStreamDefaultController
-<<<<<<< HEAD
 ): Promise<void> {
-  if (encodedFrame.data.byteLength === 0) {
-    // FIXME(sile): sora-cpp-sdk の実装だと DTX の場合にペイロードサイズが 0 のパケットが飛んでくる可能性がある
-    //              一応保険としてこのチェックを入れているけれど、もし不要だと分かったら削除してしまう
-    return;
-  }
-=======
-): void {
->>>>>>> f5028c52
   if (encodedFrame.data.byteLength === 3) {
     // e2ee を有効にした場合には、e2ee モジュールが不明なパケットを受信した場合に
     // opus の無音パケットを生成するのでそれを無視する。
