# Sora JavaScript SDK

![Static Badge](https://img.shields.io/badge/Checked_with-Biome-60a5fa?style=flat&logo=biome)
[![GitHub tag](https://img.shields.io/github/tag/shiguredo/sora-js-sdk.svg)](https://github.com/shiguredo/sora-js-sdk)
[![npm version](https://badge.fury.io/js/sora-js-sdk.svg)](https://badge.fury.io/js/sora-js-sdk)
[![License](https://img.shields.io/badge/License-Apache%202.0-blue.svg)](https://opensource.org/licenses/Apache-2.0)

Sora JavaScript SDK は[株式会社時雨堂](https://shiguredo.jp/)が開発、販売している [WebRTC SFU Sora](https://sora.shiguredo.jp) / [Sora Cloud](https://sora-cloud.shiguredo.app/) をブラウザから扱うための SDK です。

## About Shiguredo's open source software

We will not respond to PRs or issues that have not been discussed on Discord. Also, Discord is only available in Japanese.

Please read <https://github.com/shiguredo/oss> before use.

## 時雨堂のオープンソースソフトウェアについて

利用前に <https://github.com/shiguredo/oss> をお読みください。

## 使い方

使い方は [Sora JavaScript SDK ドキュメント](https://sora-js-sdk.shiguredo.jp/) を参照してください。

## システム条件

<<<<<<< HEAD
- WebRTC SFU Sora 2023.2.0 以降
- TypeScript 5.2 以降
=======
- WebRTC SFU Sora 2024.1.0 以降
- TypeScript 5.7 以降
>>>>>>> 80715e86

### 注意

Sora JavaScript SDK 2024.2.0 以降は [Compression Stream API](https://developer.mozilla.org/ja/docs/Web/API/Compression_Streams_API) を利用しているため、ブラウザの要件がありますのでご確認ください。

- Chrome / Edge 80 以降
- Firefox 113 以降
- Safari 16.4 以降

## サンプル集

```bash
# .env.local を作成して適切な値を設定してください
$ cp .env.template .env.local
$ pnpm install
$ pnpm run build
$ pnpm run dev
```

## E2E (End to End) テスト

Playwright を利用した E2E テストを実行できます。

```bash
# .env.local を作成して適切な値を設定してください
$ cp .env.template .env.local
$ pnpm install
$ pnpm run build
$ pnpm exec playwright install chromium --with-deps
$ pnpm run e2e-test
```

## マルチトラックについて

[WebRTC SFU Sora](https://sora.shiguredo.jp) は 1 メディアストリームにつき 1 音声トラック、
1 映像トラックまでしか対応していないため, Sora JavaScript SDK はマルチトラックに対応していません。

マルチトラックへの対応は今のところ未定です。

## API 一覧

[Sora JavaScript SDK ドキュメント API リファレンス](https://sora-js-sdk.shiguredo.jp/api.html)

## ライセンス

Apache License 2.0

```text
Copyright 2017-2024, Shiguredo Inc.
Copyright 2017-2022, Yuki Ito (Original Author)

Licensed under the Apache License, Version 2.0 (the "License");
you may not use this file except in compliance with the License.
You may obtain a copy of the License at

    http://www.apache.org/licenses/LICENSE-2.0

Unless required by applicable law or agreed to in writing, software
distributed under the License is distributed on an "AS IS" BASIS,
WITHOUT WARRANTIES OR CONDITIONS OF ANY KIND, either express or implied.
See the License for the specific language governing permissions and
limitations under the License.
```

## リンク

### 商用製品

- [WebRTC SFU Sora](https://sora.shiguredo.jp)
  - [WebRTC SFU Sora ドキュメント](https://sora-doc.shiguredo.jp)
- [Sora Cloud](https://sora-cloud.shiguredo.jp)
  - [Sora Cloud ドキュメント](https://doc.sora-cloud.shiguredo.app)

### 無料検証サービス

- [Sora Labo](https://sora-labo.shiguredo.app)
  - [Sora Labo ドキュメント](https://github.com/shiguredo/sora-labo-doc)

### クライアント SDK

- [Sora JavaScript SDK](https://github.com/shiguredo/sora-javascript-sdk)
  - [Sora JavaScript SDK ドキュメント](https://sora-js-sdk.shiguredo.jp/)
- [Sora iOS SDK](https://github.com/shiguredo/sora-ios-sdk)
  - [Sora iOS SDK ドキュメント](https://sora-ios-sdk.shiguredo.jp/)
  - [Sora iOS SDK クイックスタート](https://github.com/shiguredo/sora-ios-sdk-quickstart)
  - [Sora iOS SDK サンプル集](https://github.com/shiguredo/sora-ios-sdk-samples)
- [Sora Android SDK](https://github.com/shiguredo/sora-android-sdk)
  - [Sora Android SDK ドキュメント](https://sora-android-sdk.shiguredo.jp/)
  - [Sora Android SDK クイックスタート](https://github.com/shiguredo/sora-android-sdk-quickstart)
  - [Sora Android SDK サンプル集](https://github.com/shiguredo/sora-android-sdk-samples)
- [Sora Unity SDK](https://github.com/shiguredo/sora-unity-sdk)
  - [Sora Unity SDK ドキュメント](https://sora-unity-sdk.shiguredo.jp/)
  - [Sora Unity SDK サンプル集](https://github.com/shiguredo/sora-unity-sdk-samples)
- [Sora Python SDK](https://github.com/shiguredo/sora-python-sdk)
  - [Sora Python SDK ドキュメント](https://sora-python-sdk.shiguredo.jp/)
  - [Sora Python SDK サンプル集](https://github.com/shiguredo/sora-python-sdk-samples)
- [Sora C++ SDK](https://github.com/shiguredo/sora-cpp-sdk)
- [Sora C SDK](https://github.com/shiguredo/sora-c-sdk)

### クライアントツール

- [Sora DevTools](https://github.com/shiguredo/sora-devtools)
- [Media Processors](https://github.com/shiguredo/media-processors)
- [WebRTC Native Client Momo](https://github.com/shiguredo/momo)

### サーバーツール

- [WebRTC Load Testing Tool Zakuro](https://github.com/shiguredo/zakuro)
  - Sora 専用負荷試験ツール
- [WebRTC Stats Collector Kohaku](https://github.com/shiguredo/kohaku)
  - Sora 専用統計収集ツール
- [Recording Composition Tool Hisui](https://github.com/shiguredo/hisui)
  - Sora 専用録画ファイル合成ツール
- [Audio Streaming Gateway Suzu](https://github.com/shiguredo/suzu)
  - Sora 専用音声解析ゲートウェイ
- [Sora Archive Uploader](https://github.com/shiguredo/sora-archive-uploader)
  - Sora 専用録画ファイル S3 互換オブジェクトストレージアップロードツール
- [Prometheus exporter for WebRTC SFU Sora metrics](https://github.com/shiguredo/sora_exporter)
  - Sora 専用 OpenMetrics 形式エクスポーター<|MERGE_RESOLUTION|>--- conflicted
+++ resolved
@@ -23,13 +23,8 @@
 
 ## システム条件
 
-<<<<<<< HEAD
-- WebRTC SFU Sora 2023.2.0 以降
+- WebRTC SFU Sora 2024.1.0 以降
 - TypeScript 5.2 以降
-=======
-- WebRTC SFU Sora 2024.1.0 以降
-- TypeScript 5.7 以降
->>>>>>> 80715e86
 
 ### 注意
 
