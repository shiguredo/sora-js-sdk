--- conflicted
+++ resolved
@@ -1,13 +1,7 @@
 /**
-<<<<<<< HEAD
  * @sora/sdk
  * undefined
  * @version: 2020.5.0-canary.3
-=======
- * sora-js-sdk
- * WebRTC SFU Sora JavaScript SDK
- * @version: 2020.4.1
->>>>>>> bb6e8f3d
  * @author: Shiguredo Inc.
  * @license: Apache-2.0
  **/
@@ -867,11 +861,7 @@
         type: "connect",
         // @ts-ignore
         // eslint-disable-next-line @typescript-eslint/camelcase
-<<<<<<< HEAD
         sora_client: `Sora JavaScript SDK ${'2020.5.0-canary.3'}`,
-=======
-        sora_client: `Sora JavaScript SDK ${'2020.4.1'}`,
->>>>>>> bb6e8f3d
         environment: window.navigator.userAgent,
         role: role,
         // eslint-disable-next-line @typescript-eslint/camelcase
@@ -1740,11 +1730,7 @@
     },
     version: function () {
         // @ts-ignore
-<<<<<<< HEAD
         return '2020.5.0-canary.3';
-=======
-        return '2020.4.1';
->>>>>>> bb6e8f3d
     },
 };
 
