/**
 * sora-js-sdk
 * WebRTC SFU Sora JavaScript SDK
 * @version: 2022.2.0-canary.0
 * @author: Shiguredo Inc.
 * @license: Apache-2.0
 **/

(function (global, factory) {
	typeof exports === 'object' && typeof module !== 'undefined' ? module.exports = factory() :
	typeof define === 'function' && define.amd ? define(factory) :
	(global = typeof globalThis !== 'undefined' ? globalThis : global || self, global.Sora = factory());
})(this, (function () { 'use strict';

	/**
	 * @sora/e2ee
	 * WebRTC SFU Sora JavaScript E2EE Library
	 * @version: 2021.1.0
	 * @author: Shiguredo Inc.
	 * @license: Apache-2.0
	 **/

	// Copyright 2018 The Go Authors. All rights reserved.
	// Use of this source code is governed by a BSD-style
	// license that can be found in the LICENSE file.

	function WasmExec () {
		(() => {
			// Map multiple JavaScript environments to a single common API,
			// preferring web standards over Node.js API.
			//
			// Environments considered:
			// - Browsers
			// - Node.js
			// - Electron
			// - Parcel
		
			if (typeof global !== "undefined") ; else if (typeof window !== "undefined") {
				window.global = window;
			} else if (typeof self !== "undefined") {
				self.global = self;
			} else {
				throw new Error("cannot export Go (neither global, window nor self is defined)");
			}
		
			if (!global.require && typeof require !== "undefined") {
				global.require = require;
			}
		
			if (!global.fs && global.require) {
				const fs = require("fs");
				if (Object.keys(fs) !== 0) {
					global.fs = fs;
				}
			}
		
			const enosys = () => {
				const err = new Error("not implemented");
				err.code = "ENOSYS";
				return err;
			};
		
			if (!global.fs) {
				let outputBuf = "";
				global.fs = {
					constants: { O_WRONLY: -1, O_RDWR: -1, O_CREAT: -1, O_TRUNC: -1, O_APPEND: -1, O_EXCL: -1 }, // unused
					writeSync(fd, buf) {
						outputBuf += decoder.decode(buf);
						const nl = outputBuf.lastIndexOf("\n");
						if (nl != -1) {
							console.log(outputBuf.substr(0, nl));
							outputBuf = outputBuf.substr(nl + 1);
						}
						return buf.length;
					},
					write(fd, buf, offset, length, position, callback) {
						if (offset !== 0 || length !== buf.length || position !== null) {
							callback(enosys());
							return;
						}
						const n = this.writeSync(fd, buf);
						callback(null, n);
					},
					chmod(path, mode, callback) { callback(enosys()); },
					chown(path, uid, gid, callback) { callback(enosys()); },
					close(fd, callback) { callback(enosys()); },
					fchmod(fd, mode, callback) { callback(enosys()); },
					fchown(fd, uid, gid, callback) { callback(enosys()); },
					fstat(fd, callback) { callback(enosys()); },
					fsync(fd, callback) { callback(null); },
					ftruncate(fd, length, callback) { callback(enosys()); },
					lchown(path, uid, gid, callback) { callback(enosys()); },
					link(path, link, callback) { callback(enosys()); },
					lstat(path, callback) { callback(enosys()); },
					mkdir(path, perm, callback) { callback(enosys()); },
					open(path, flags, mode, callback) { callback(enosys()); },
					read(fd, buffer, offset, length, position, callback) { callback(enosys()); },
					readdir(path, callback) { callback(enosys()); },
					readlink(path, callback) { callback(enosys()); },
					rename(from, to, callback) { callback(enosys()); },
					rmdir(path, callback) { callback(enosys()); },
					stat(path, callback) { callback(enosys()); },
					symlink(path, link, callback) { callback(enosys()); },
					truncate(path, length, callback) { callback(enosys()); },
					unlink(path, callback) { callback(enosys()); },
					utimes(path, atime, mtime, callback) { callback(enosys()); },
				};
			}
		
			if (!global.process) {
				global.process = {
					getuid() { return -1; },
					getgid() { return -1; },
					geteuid() { return -1; },
					getegid() { return -1; },
					getgroups() { throw enosys(); },
					pid: -1,
					ppid: -1,
					umask() { throw enosys(); },
					cwd() { throw enosys(); },
					chdir() { throw enosys(); },
				};
			}
		
			if (!global.crypto) {
				const nodeCrypto = require("crypto");
				global.crypto = {
					getRandomValues(b) {
						nodeCrypto.randomFillSync(b);
					},
				};
			}
		
			if (!global.performance) {
				global.performance = {
					now() {
						const [sec, nsec] = process.hrtime();
						return sec * 1000 + nsec / 1000000;
					},
				};
			}
		
			if (!global.TextEncoder) {
				global.TextEncoder = require("util").TextEncoder;
			}
		
			if (!global.TextDecoder) {
				global.TextDecoder = require("util").TextDecoder;
			}
		
			// End of polyfills for common API.
		
			const encoder = new TextEncoder("utf-8");
			const decoder = new TextDecoder("utf-8");
		
			global.Go = class {
				constructor() {
					this.argv = ["js"];
					this.env = {};
					this.exit = (code) => {
						if (code !== 0) {
							console.warn("exit code:", code);
						}
					};
					this._exitPromise = new Promise((resolve) => {
						this._resolveExitPromise = resolve;
					});
					this._pendingEvent = null;
					this._scheduledTimeouts = new Map();
					this._nextCallbackTimeoutID = 1;
		
					const setInt64 = (addr, v) => {
						this.mem.setUint32(addr + 0, v, true);
						this.mem.setUint32(addr + 4, Math.floor(v / 4294967296), true);
					};
		
					const getInt64 = (addr) => {
						const low = this.mem.getUint32(addr + 0, true);
						const high = this.mem.getInt32(addr + 4, true);
						return low + high * 4294967296;
					};
		
					const loadValue = (addr) => {
						const f = this.mem.getFloat64(addr, true);
						if (f === 0) {
							return undefined;
						}
						if (!isNaN(f)) {
							return f;
						}
		
						const id = this.mem.getUint32(addr, true);
						return this._values[id];
					};
		
					const storeValue = (addr, v) => {
						const nanHead = 0x7FF80000;
		
						if (typeof v === "number" && v !== 0) {
							if (isNaN(v)) {
								this.mem.setUint32(addr + 4, nanHead, true);
								this.mem.setUint32(addr, 0, true);
								return;
							}
							this.mem.setFloat64(addr, v, true);
							return;
						}
		
						if (v === undefined) {
							this.mem.setFloat64(addr, 0, true);
							return;
						}
		
						let id = this._ids.get(v);
						if (id === undefined) {
							id = this._idPool.pop();
							if (id === undefined) {
								id = this._values.length;
							}
							this._values[id] = v;
							this._goRefCounts[id] = 0;
							this._ids.set(v, id);
						}
						this._goRefCounts[id]++;
						let typeFlag = 0;
						switch (typeof v) {
							case "object":
								if (v !== null) {
									typeFlag = 1;
								}
								break;
							case "string":
								typeFlag = 2;
								break;
							case "symbol":
								typeFlag = 3;
								break;
							case "function":
								typeFlag = 4;
								break;
						}
						this.mem.setUint32(addr + 4, nanHead | typeFlag, true);
						this.mem.setUint32(addr, id, true);
					};
		
					const loadSlice = (addr) => {
						const array = getInt64(addr + 0);
						const len = getInt64(addr + 8);
						return new Uint8Array(this._inst.exports.mem.buffer, array, len);
					};
		
					const loadSliceOfValues = (addr) => {
						const array = getInt64(addr + 0);
						const len = getInt64(addr + 8);
						const a = new Array(len);
						for (let i = 0; i < len; i++) {
							a[i] = loadValue(array + i * 8);
						}
						return a;
					};
		
					const loadString = (addr) => {
						const saddr = getInt64(addr + 0);
						const len = getInt64(addr + 8);
						return decoder.decode(new DataView(this._inst.exports.mem.buffer, saddr, len));
					};
		
					const timeOrigin = Date.now() - performance.now();
					this.importObject = {
						go: {
							// Go's SP does not change as long as no Go code is running. Some operations (e.g. calls, getters and setters)
							// may synchronously trigger a Go event handler. This makes Go code get executed in the middle of the imported
							// function. A goroutine can switch to a new stack if the current stack is too small (see morestack function).
							// This changes the SP, thus we have to update the SP used by the imported function.
		
							// func wasmExit(code int32)
							"runtime.wasmExit": (sp) => {
								const code = this.mem.getInt32(sp + 8, true);
								this.exited = true;
								delete this._inst;
								delete this._values;
								delete this._goRefCounts;
								delete this._ids;
								delete this._idPool;
								this.exit(code);
							},
		
							// func wasmWrite(fd uintptr, p unsafe.Pointer, n int32)
							"runtime.wasmWrite": (sp) => {
								const fd = getInt64(sp + 8);
								const p = getInt64(sp + 16);
								const n = this.mem.getInt32(sp + 24, true);
								fs.writeSync(fd, new Uint8Array(this._inst.exports.mem.buffer, p, n));
							},
		
							// func resetMemoryDataView()
							"runtime.resetMemoryDataView": (sp) => {
								this.mem = new DataView(this._inst.exports.mem.buffer);
							},
		
							// func nanotime1() int64
							"runtime.nanotime1": (sp) => {
								setInt64(sp + 8, (timeOrigin + performance.now()) * 1000000);
							},
		
							// func walltime1() (sec int64, nsec int32)
							"runtime.walltime1": (sp) => {
								const msec = (new Date).getTime();
								setInt64(sp + 8, msec / 1000);
								this.mem.setInt32(sp + 16, (msec % 1000) * 1000000, true);
							},
		
							// func scheduleTimeoutEvent(delay int64) int32
							"runtime.scheduleTimeoutEvent": (sp) => {
								const id = this._nextCallbackTimeoutID;
								this._nextCallbackTimeoutID++;
								this._scheduledTimeouts.set(id, setTimeout(
									() => {
										this._resume();
										while (this._scheduledTimeouts.has(id)) {
											// for some reason Go failed to register the timeout event, log and try again
											// (temporary workaround for https://github.com/golang/go/issues/28975)
											console.warn("scheduleTimeoutEvent: missed timeout event");
											this._resume();
										}
									},
									getInt64(sp + 8) + 1, // setTimeout has been seen to fire up to 1 millisecond early
								));
								this.mem.setInt32(sp + 16, id, true);
							},
		
							// func clearTimeoutEvent(id int32)
							"runtime.clearTimeoutEvent": (sp) => {
								const id = this.mem.getInt32(sp + 8, true);
								clearTimeout(this._scheduledTimeouts.get(id));
								this._scheduledTimeouts.delete(id);
							},
		
							// func getRandomData(r []byte)
							"runtime.getRandomData": (sp) => {
								crypto.getRandomValues(loadSlice(sp + 8));
							},
		
							// func finalizeRef(v ref)
							"syscall/js.finalizeRef": (sp) => {
								const id = this.mem.getUint32(sp + 8, true);
								this._goRefCounts[id]--;
								if (this._goRefCounts[id] === 0) {
									const v = this._values[id];
									this._values[id] = null;
									this._ids.delete(v);
									this._idPool.push(id);
								}
							},
		
							// func stringVal(value string) ref
							"syscall/js.stringVal": (sp) => {
								storeValue(sp + 24, loadString(sp + 8));
							},
		
							// func valueGet(v ref, p string) ref
							"syscall/js.valueGet": (sp) => {
								const result = Reflect.get(loadValue(sp + 8), loadString(sp + 16));
								sp = this._inst.exports.getsp(); // see comment above
								storeValue(sp + 32, result);
							},
		
							// func valueSet(v ref, p string, x ref)
							"syscall/js.valueSet": (sp) => {
								Reflect.set(loadValue(sp + 8), loadString(sp + 16), loadValue(sp + 32));
							},
		
							// func valueDelete(v ref, p string)
							"syscall/js.valueDelete": (sp) => {
								Reflect.deleteProperty(loadValue(sp + 8), loadString(sp + 16));
							},
		
							// func valueIndex(v ref, i int) ref
							"syscall/js.valueIndex": (sp) => {
								storeValue(sp + 24, Reflect.get(loadValue(sp + 8), getInt64(sp + 16)));
							},
		
							// valueSetIndex(v ref, i int, x ref)
							"syscall/js.valueSetIndex": (sp) => {
								Reflect.set(loadValue(sp + 8), getInt64(sp + 16), loadValue(sp + 24));
							},
		
							// func valueCall(v ref, m string, args []ref) (ref, bool)
							"syscall/js.valueCall": (sp) => {
								try {
									const v = loadValue(sp + 8);
									const m = Reflect.get(v, loadString(sp + 16));
									const args = loadSliceOfValues(sp + 32);
									const result = Reflect.apply(m, v, args);
									sp = this._inst.exports.getsp(); // see comment above
									storeValue(sp + 56, result);
									this.mem.setUint8(sp + 64, 1);
								} catch (err) {
									storeValue(sp + 56, err);
									this.mem.setUint8(sp + 64, 0);
								}
							},
		
							// func valueInvoke(v ref, args []ref) (ref, bool)
							"syscall/js.valueInvoke": (sp) => {
								try {
									const v = loadValue(sp + 8);
									const args = loadSliceOfValues(sp + 16);
									const result = Reflect.apply(v, undefined, args);
									sp = this._inst.exports.getsp(); // see comment above
									storeValue(sp + 40, result);
									this.mem.setUint8(sp + 48, 1);
								} catch (err) {
									storeValue(sp + 40, err);
									this.mem.setUint8(sp + 48, 0);
								}
							},
		
							// func valueNew(v ref, args []ref) (ref, bool)
							"syscall/js.valueNew": (sp) => {
								try {
									const v = loadValue(sp + 8);
									const args = loadSliceOfValues(sp + 16);
									const result = Reflect.construct(v, args);
									sp = this._inst.exports.getsp(); // see comment above
									storeValue(sp + 40, result);
									this.mem.setUint8(sp + 48, 1);
								} catch (err) {
									storeValue(sp + 40, err);
									this.mem.setUint8(sp + 48, 0);
								}
							},
		
							// func valueLength(v ref) int
							"syscall/js.valueLength": (sp) => {
								setInt64(sp + 16, parseInt(loadValue(sp + 8).length));
							},
		
							// valuePrepareString(v ref) (ref, int)
							"syscall/js.valuePrepareString": (sp) => {
								const str = encoder.encode(String(loadValue(sp + 8)));
								storeValue(sp + 16, str);
								setInt64(sp + 24, str.length);
							},
		
							// valueLoadString(v ref, b []byte)
							"syscall/js.valueLoadString": (sp) => {
								const str = loadValue(sp + 8);
								loadSlice(sp + 16).set(str);
							},
		
							// func valueInstanceOf(v ref, t ref) bool
							"syscall/js.valueInstanceOf": (sp) => {
								this.mem.setUint8(sp + 24, (loadValue(sp + 8) instanceof loadValue(sp + 16)) ? 1 : 0);
							},
		
							// func copyBytesToGo(dst []byte, src ref) (int, bool)
							"syscall/js.copyBytesToGo": (sp) => {
								const dst = loadSlice(sp + 8);
								const src = loadValue(sp + 32);
								if (!(src instanceof Uint8Array || src instanceof Uint8ClampedArray)) {
									this.mem.setUint8(sp + 48, 0);
									return;
								}
								const toCopy = src.subarray(0, dst.length);
								dst.set(toCopy);
								setInt64(sp + 40, toCopy.length);
								this.mem.setUint8(sp + 48, 1);
							},
		
							// func copyBytesToJS(dst ref, src []byte) (int, bool)
							"syscall/js.copyBytesToJS": (sp) => {
								const dst = loadValue(sp + 8);
								const src = loadSlice(sp + 16);
								if (!(dst instanceof Uint8Array || dst instanceof Uint8ClampedArray)) {
									this.mem.setUint8(sp + 48, 0);
									return;
								}
								const toCopy = src.subarray(0, dst.length);
								dst.set(toCopy);
								setInt64(sp + 40, toCopy.length);
								this.mem.setUint8(sp + 48, 1);
							},
		
							"debug": (value) => {
								console.log(value);
							},
						}
					};
				}
		
				async run(instance) {
					this._inst = instance;
					this.mem = new DataView(this._inst.exports.mem.buffer);
					this._values = [ // JS values that Go currently has references to, indexed by reference id
						NaN,
						0,
						null,
						true,
						false,
						global,
						this,
					];
					this._goRefCounts = new Array(this._values.length).fill(Infinity); // number of references that Go has to a JS value, indexed by reference id
					this._ids = new Map([ // mapping from JS values to reference ids
						[0, 1],
						[null, 2],
						[true, 3],
						[false, 4],
						[global, 5],
						[this, 6],
					]);
					this._idPool = [];   // unused ids that have been garbage collected
					this.exited = false; // whether the Go program has exited
		
					// Pass command line arguments and environment variables to WebAssembly by writing them to the linear memory.
					let offset = 4096;
		
					const strPtr = (str) => {
						const ptr = offset;
						const bytes = encoder.encode(str + "\0");
						new Uint8Array(this.mem.buffer, offset, bytes.length).set(bytes);
						offset += bytes.length;
						if (offset % 8 !== 0) {
							offset += 8 - (offset % 8);
						}
						return ptr;
					};
		
					const argc = this.argv.length;
		
					const argvPtrs = [];
					this.argv.forEach((arg) => {
						argvPtrs.push(strPtr(arg));
					});
					argvPtrs.push(0);
		
					const keys = Object.keys(this.env).sort();
					keys.forEach((key) => {
						argvPtrs.push(strPtr(`${key}=${this.env[key]}`));
					});
					argvPtrs.push(0);
		
					const argv = offset;
					argvPtrs.forEach((ptr) => {
						this.mem.setUint32(offset, ptr, true);
						this.mem.setUint32(offset + 4, 0, true);
						offset += 8;
					});
		
					this._inst.exports.run(argc, argv);
					if (this.exited) {
						this._resolveExitPromise();
					}
					await this._exitPromise;
				}
		
				_resume() {
					if (this.exited) {
						throw new Error("Go program has already exited");
					}
					this._inst.exports.resume();
					if (this.exited) {
						this._resolveExitPromise();
					}
				}
		
				_makeFuncWrapper(id) {
					const go = this;
					return function () {
						const event = { id: id, this: this, args: arguments };
						go._pendingEvent = event;
						go._resume();
						return event.result;
					};
				}
			};
		
			if (
				global.require &&
				global.require.main === module &&
				global.process &&
				global.process.versions &&
				!global.process.versions.electron
			) {
				if (process.argv.length < 3) {
					console.error("usage: go_js_wasm_exec [wasm binary] [arguments]");
					process.exit(1);
				}
		
				const go = new Go();
				go.argv = process.argv.slice(2);
				go.env = Object.assign({ TMPDIR: require("os").tmpdir() }, process.env);
				go.exit = process.exit;
				WebAssembly.instantiate(fs.readFileSync(process.argv[2]), go.importObject).then((result) => {
					process.on("exit", (code) => { // Node.js exits if no event handler is pending
						if (code === 0 && !go.exited) {
							// deadlock, make Go print error and stack traces
							go._pendingEvent = { id: 0 };
							go._resume();
						}
					});
					return go.run(result.instance);
				}).catch((err) => {
					console.error(err);
					process.exit(1);
				});
			}
		})();
	}

	const WORKER_SCRIPT = "InVzZSBzdHJpY3QiOwovKiBlc2xpbnQtZGlzYWJsZSBAdHlwZXNjcmlwdC1lc2xpbnQvbm8tdW51c2VkLXZhcnMgKi8KY29uc3QgY29ubmVjdGlvbklkTGVuZ3RoID0gMjY7CmZ1bmN0aW9uIGJ5dGVDb3VudChuKSB7CiAgICBpZiAobiA9PSAwKSB7CiAgICAgICAgcmV0dXJuIDE7CiAgICB9CiAgICAvLyBsb2cyNTYoeCkgPSBsb2coeCkgLyBsb2coMjU2KQogICAgcmV0dXJuIE1hdGguZmxvb3IoTWF0aC5sb2cobikgLyBNYXRoLmxvZygyICoqIDgpICsgMSk7Cn0KZnVuY3Rpb24gYXJyYXlCdWZmZXJUb051bWJlcihhcnJheUJ1ZmZlcikgewogICAgLy8gMzJiaXQg44G+44Gn44KS5oOz5a6aIChCaWdJbnQg44G444Gu5pu444GN5o+b44GI5pmC44Gr6KaB5L+u5q2jKQogICAgY29uc3QgbmV3QXJyYXlCdWZmZXIgPSBuZXcgQXJyYXlCdWZmZXIoVWludDMyQXJyYXkuQllURVNfUEVSX0VMRU1FTlQpOwogICAgY29uc3QgbmV3RGF0YVZpZXcgPSBuZXcgRGF0YVZpZXcobmV3QXJyYXlCdWZmZXIpOwogICAgY29uc3QgZGF0YVZpZXcgPSBuZXcgRGF0YVZpZXcoYXJyYXlCdWZmZXIpOwogICAgY29uc3QgcGFkZGluZ0xlbmd0aCA9IFVpbnQzMkFycmF5LkJZVEVTX1BFUl9FTEVNRU5UIC0gZGF0YVZpZXcuYnl0ZUxlbmd0aDsKICAgIGZvciAobGV0IGkgPSAwOyBpIDwgcGFkZGluZ0xlbmd0aDsgaSArPSAxKSB7CiAgICAgICAgbmV3RGF0YVZpZXcuc2V0VWludDgoaSwgMCk7CiAgICB9CiAgICBmb3IgKGxldCBpID0gcGFkZGluZ0xlbmd0aCwgaiA9IDA7IGkgPCBVaW50MzJBcnJheS5CWVRFU19QRVJfRUxFTUVOVDsgaSArPSAxLCBqICs9IDEpIHsKICAgICAgICBuZXdEYXRhVmlldy5zZXRVaW50OChpLCBkYXRhVmlldy5nZXRVaW50OChqKSk7CiAgICB9CiAgICByZXR1cm4gbmV3RGF0YVZpZXcuZ2V0VWludDMyKDApOwp9CmZ1bmN0aW9uIGVuY29kZVNGcmFtZUhlYWRlcihzLCBjb3VudCwga2V5SWQpIHsKICAgIC8vICAwIDEgMiAzIDQgNSA2IDcKICAgIC8vICstKy0rLSstKy0rLSstKy0rLS0tLS0tLS0tLS0tLS0tLS0tLS0tLS0tLS0tKy0tLS0tLS0tLS0tLS0tLS0tLS0tLS0tLS0tLSsKICAgIC8vIHxTfExFTiAgfDF8S0xFTiB8ICAgS0lELi4uIChsZW5ndGg9S0xFTikgICAgfCAgICBDVFIuLi4gKGxlbmd0aD1MRU4pICAgIHwKICAgIC8vICstKy0rLSstKy0rLSstKy0rLS0tLS0tLS0tLS0tLS0tLS0tLS0tLS0tLS0tKy0tLS0tLS0tLS0tLS0tLS0tLS0tLS0tLS0tLSsKICAgIC8vIFM6IDEgYml0CiAgICAvLyBMRU46IDMgYml0CiAgICAvLyBYOiAxIGJpdAogICAgLy8gS0xFTjogMyBiaXQKICAgIC8vIEtJRDogS0xFTiBieXRlCiAgICAvLyBDVFI6IExFTiBieXRlCiAgICAvLyBUT0RPOiBrZXlJZCAoS0lEKSDjgYwgTnVtYmVyLk1BWF9TQUZFX0lOVEVHRVIsIDcgYnl0ZSDjgpLotoXjgYjjgabjgYTjgZ/loLTlkIjjga/jgqjjg6njg7zjgYvkvovlpJYKICAgIC8vIFRPRE86IGNvdW50IChDVFIpIOOBjCBOdW1iZXIuTUFYX1NBRkVfSU5URUdFUiwgNyBieXRlIOOCkui2heOBiOOBpuOBhOOBn+WgtOWQiOOBr+OCqOODqeODvOOBi+S+i+WklgogICAgaWYgKG1heEtleUlkIDwga2V5SWQgfHwgbWF4Q291bnQgPCBjb3VudCkgewogICAgICAgIHRocm93IG5ldyBFcnJvcigiRVhDRUVERUQtTUFYSU1VTS1CUk9BRENBU1RJTkctVElNRSIpOwogICAgfQogICAgY29uc3Qga2xlbiA9IGJ5dGVDb3VudChrZXlJZCk7CiAgICBjb25zdCBsZW4gPSBieXRlQ291bnQoY291bnQpOwogICAgY29uc3QgaGVhZGVyQnVmZmVyID0gbmV3IEFycmF5QnVmZmVyKDEgKyBrbGVuICsgbGVuKTsKICAgIGNvbnN0IGhlYWRlckRhdGFWaWV3ID0gbmV3IERhdGFWaWV3KGhlYWRlckJ1ZmZlcik7CiAgICAvLyBTLCBMRU4sIDEsIEtMRU4g44GnIDEgYnl0ZQogICAgaGVhZGVyRGF0YVZpZXcuc2V0VWludDgoMCwgKHMgPDwgNykgKyAobGVuIDw8IDQpICsgKDEgPDwgMykgKyBrbGVuKTsKICAgIGNvbnN0IGhlYWRlclVpbnQ4QXJyYXkgPSBuZXcgVWludDhBcnJheShoZWFkZXJCdWZmZXIpOwogICAgY29uc3Qga2V5SWRCdWZmZXIgPSBuZXcgQXJyYXlCdWZmZXIoVWludDMyQXJyYXkuQllURVNfUEVSX0VMRU1FTlQpOwogICAgY29uc3Qga2V5SWREYXRhVmlldyA9IG5ldyBEYXRhVmlldyhrZXlJZEJ1ZmZlcik7CiAgICBrZXlJZERhdGFWaWV3LnNldFVpbnQzMigwLCBrZXlJZCk7CiAgICBjb25zdCBrZXlJZFVpbnQ4QXJyYXkgPSBuZXcgVWludDhBcnJheShrZXlJZEJ1ZmZlcik7CiAgICBoZWFkZXJVaW50OEFycmF5LnNldChrZXlJZFVpbnQ4QXJyYXkuc3ViYXJyYXkoVWludDMyQXJyYXkuQllURVNfUEVSX0VMRU1FTlQgLSBrbGVuKSwgMSk7CiAgICBjb25zdCBjb3VudEJ1ZmZlciA9IG5ldyBBcnJheUJ1ZmZlcihVaW50MzJBcnJheS5CWVRFU19QRVJfRUxFTUVOVCk7CiAgICBjb25zdCBjb3VudERhdGFWaWV3ID0gbmV3IERhdGFWaWV3KGNvdW50QnVmZmVyKTsKICAgIGNvdW50RGF0YVZpZXcuc2V0VWludDMyKDAsIGNvdW50KTsKICAgIGNvbnN0IGNvdW50VWludDhBcnJheSA9IG5ldyBVaW50OEFycmF5KGNvdW50QnVmZmVyKTsKICAgIGhlYWRlclVpbnQ4QXJyYXkuc2V0KGNvdW50VWludDhBcnJheS5zdWJhcnJheShVaW50MzJBcnJheS5CWVRFU19QRVJfRUxFTUVOVCAtIGxlbiksIGtsZW4gKyAxKTsKICAgIHJldHVybiBoZWFkZXJVaW50OEFycmF5Owp9CmZ1bmN0aW9uIHNwbGl0SGVhZGVyKHNmcmFtZSkgewogICAgY29uc3Qgc2ZyYW1lRGF0YVZpZXcgPSBuZXcgRGF0YVZpZXcoc2ZyYW1lKTsKICAgIGNvbnN0IGhlYWRlciA9IHNmcmFtZURhdGFWaWV3LmdldFVpbnQ4KDApOwogICAgY29uc3QgbGVuID0gKGhlYWRlciAmIDB4NzApID4+IDQ7CiAgICBjb25zdCBrbGVuID0gaGVhZGVyICYgMHgwNzsKICAgIGNvbnN0IHNmcmFtZUhlYWRlckxlbmd0aCA9IDEgKyBrbGVuICsgbGVuOwogICAgY29uc3Qgc2ZyYW1lSGVhZGVyID0gc2ZyYW1lLnNsaWNlKDAsIHNmcmFtZUhlYWRlckxlbmd0aCk7CiAgICBpZiAoc2ZyYW1lSGVhZGVyLmJ5dGVMZW5ndGggPCBzZnJhbWVIZWFkZXJMZW5ndGgpIHsKICAgICAgICB0aHJvdyBuZXcgRXJyb3IoIlVORVhQRUNURUQtU0ZSQU1FLUxFTkdUSCIpOwogICAgfQogICAgY29uc3QgY29ubmVjdGlvbklkID0gc2ZyYW1lLnNsaWNlKHNmcmFtZUhlYWRlckxlbmd0aCwgc2ZyYW1lSGVhZGVyTGVuZ3RoICsgY29ubmVjdGlvbklkTGVuZ3RoKTsKICAgIGNvbnN0IGVuY3J5cHRlZEZyYW1lID0gc2ZyYW1lLnNsaWNlKHNmcmFtZUhlYWRlckxlbmd0aCArIGNvbm5lY3Rpb25JZExlbmd0aCwgc2ZyYW1lLmJ5dGVMZW5ndGgpOwogICAgcmV0dXJuIFtzZnJhbWVIZWFkZXIsIGNvbm5lY3Rpb25JZCwgZW5jcnlwdGVkRnJhbWVdOwp9CmZ1bmN0aW9uIHBhcnNlU0ZyYW1lSGVhZGVyKHNmcmFtZUhlYWRlcikgewogICAgY29uc3Qgc2ZyYW1lSGVhZGVyRGF0YVZpZXcgPSBuZXcgRGF0YVZpZXcoc2ZyYW1lSGVhZGVyKTsKICAgIGNvbnN0IGhlYWRlciA9IHNmcmFtZUhlYWRlckRhdGFWaWV3LmdldFVpbnQ4KDApOwogICAgY29uc3QgcyA9IChoZWFkZXIgJiAweDgwKSA+PiA3OwogICAgY29uc3QgbGVuID0gKGhlYWRlciAmIDB4NzApID4+IDQ7CiAgICBjb25zdCB4ID0gKGhlYWRlciAmIDB4MDgpID4+IDM7CiAgICBjb25zdCBrbGVuID0gaGVhZGVyICYgMHgwNzsKICAgIC8vIHggZmxhZwogICAgaWYgKHggIT09IDEpIHsKICAgICAgICB0aHJvdyBuZXcgRXJyb3IoIlVORVhQRUNURUQtWC1GTEFHIik7CiAgICB9CiAgICBjb25zdCBoZWFkZXJMZW5ndGggPSAxICsga2xlbiArIGxlbjsKICAgIGlmIChzZnJhbWVIZWFkZXJEYXRhVmlldy5ieXRlTGVuZ3RoIDwgaGVhZGVyTGVuZ3RoKSB7CiAgICAgICAgdGhyb3cgbmV3IEVycm9yKCJVTkVYUEVDVEVELVNGUkFNRS1IRUFERVItTEVOR1RIIik7CiAgICB9CiAgICBjb25zdCBrZXlJZEJ1ZmZlciA9IHNmcmFtZUhlYWRlci5zbGljZSgxLCAxICsga2xlbik7CiAgICBjb25zdCBrZXlJZCA9IGFycmF5QnVmZmVyVG9OdW1iZXIoa2V5SWRCdWZmZXIpOwogICAgY29uc3QgY291bnRCdWZmZXIgPSBzZnJhbWVIZWFkZXIuc2xpY2UoMSArIGtsZW4sIGhlYWRlckxlbmd0aCk7CiAgICBjb25zdCBjb3VudCA9IGFycmF5QnVmZmVyVG9OdW1iZXIoY291bnRCdWZmZXIpOwogICAgcmV0dXJuIFtzLCBjb3VudCwga2V5SWRdOwp9Ci8qIGVzbGludC1kaXNhYmxlIEB0eXBlc2NyaXB0LWVzbGludC90cmlwbGUtc2xhc2gtcmVmZXJlbmNlLCBAdHlwZXNjcmlwdC1lc2xpbnQvbm8tdW51c2VkLXZhcnMgKi8KLy8vIDxyZWZlcmVuY2UgcGF0aD0iLi9zZnJhbWUudHMiLz4KLy8gVE9ETzog5omx44GG5pWw5YCk44GM5aSn44GN44GE566H5omA44Gn44GvIE51bWJlciDjgYvjgokgQmlnSW50IOOBq+e9ruOBjeaPm+OBiOOCiwovLyBUT0RPOiBCaWdJbnQg44Gr572u44GN5o+b44GI44KL6Zqb44Gr5aSJ5pu044GZ44KLCmNvbnN0IG1heEtleUlkID0gMiAqKiAzMjsKY29uc3QgbWF4Q291bnQgPSAyICoqIDMyOwpjb25zdCBzZWxmRGVyaXZlS2V5TWFwID0gbmV3IE1hcCgpOwpjb25zdCBjb3VudE1hcCA9IG5ldyBNYXAoKTsKY29uc3Qgd3JpdGVJVk1hcCA9IG5ldyBNYXAoKTsKY29uc3QgcmVtb3RlRGVyaXZlS2V5TWFwID0gbmV3IE1hcCgpOwpjb25zdCBsYXRlc3RSZW1vdGVLZXlJZE1hcCA9IG5ldyBNYXAoKTsKY29uc3QgbGl0dGxlRW5kaWFuID0gdHJ1ZTsKY29uc3QgYmlnRW5kaWFuID0gIWxpdHRsZUVuZGlhbjsKY29uc3QgdGV4dEVuY29kZXIgPSBuZXcgVGV4dEVuY29kZXIoKTsKY29uc3QgdGV4dERlY29kZXIgPSBuZXcgVGV4dERlY29kZXIoKTsKLy8gVlA4IOOBruOBvwovLyBUT0RPKG5ha2FpKTogVlA5IC8gQVYxIOOCguWwhuadpeeahOOBq+WvvuW/nOOCguiAg+OBiOOCiwpjb25zdCB1bmVuY3J5cHRlZEJ5dGVzID0gewogICAgLy8gSSDjg5Xjg6zjg7zjg6AKICAgIGtleTogMTAsCiAgICAvLyDpnZ4gSSDjg5Xjg6zjg7zjg6AKICAgIGRlbHRhOiAzLAogICAgLy8g44Kq44O844OH44Kj44KqCiAgICB1bmRlZmluZWQ6IDEsCn07CmZ1bmN0aW9uIGdldENvdW50KGNvbm5lY3Rpb25JZCkgewogICAgcmV0dXJuIGNvdW50TWFwLmdldChjb25uZWN0aW9uSWQpIHx8IDA7Cn0KZnVuY3Rpb24gc2V0Q291bnQoY29ubmVjdGlvbklkLCBjb3VudCkgewogICAgcmV0dXJuIGNvdW50TWFwLnNldChjb25uZWN0aW9uSWQsIGNvdW50KTsKfQpmdW5jdGlvbiBnZXRSZW1vdGVEZXJpdmVLZXkoY29ubmVjdGlvbklkLCBrZXlJZCkgewogICAgaWYgKCFyZW1vdGVEZXJpdmVLZXlNYXAuaGFzKGNvbm5lY3Rpb25JZCkpIHsKICAgICAgICB0aHJvdyBuZXcgRXJyb3IoIlJFTU9URS1ERVJJVkVLRVktTUFQLU5PVC1GT1VORCIpOwogICAgfQogICAgY29uc3QgZGVyaXZlS2V5TWFwID0gcmVtb3RlRGVyaXZlS2V5TWFwLmdldChjb25uZWN0aW9uSWQpOwogICAgaWYgKCFkZXJpdmVLZXlNYXApIHsKICAgICAgICByZXR1cm47CiAgICB9CiAgICByZXR1cm4gZGVyaXZlS2V5TWFwLmdldChrZXlJZCk7Cn0KZnVuY3Rpb24gc2V0UmVtb3RlRGVyaXZlS2V5KGNvbm5lY3Rpb25JZCwga2V5SWQsIGRlcml2ZUtleSkgewogICAgbGV0IGRlcml2ZUtleU1hcCA9IHJlbW90ZURlcml2ZUtleU1hcC5nZXQoY29ubmVjdGlvbklkKTsKICAgIGlmICghZGVyaXZlS2V5TWFwKSB7CiAgICAgICAgZGVyaXZlS2V5TWFwID0gbmV3IE1hcCgpOwogICAgfQogICAgZGVyaXZlS2V5TWFwLnNldChrZXlJZCwgZGVyaXZlS2V5KTsKICAgIHJlbW90ZURlcml2ZUtleU1hcC5zZXQoY29ubmVjdGlvbklkLCBkZXJpdmVLZXlNYXApOwp9CmZ1bmN0aW9uIHNldExhdGVzdFJlbW90ZUtleUlkKGNvbm5lY3Rpb25JZCwga2V5SWQpIHsKICAgIGNvbnN0IGxhdGVzdFJlbW90ZUtleUlkID0gbGF0ZXN0UmVtb3RlS2V5SWRNYXAuZ2V0KGNvbm5lY3Rpb25JZCk7CiAgICBpZiAobGF0ZXN0UmVtb3RlS2V5SWQpIHsKICAgICAgICBpZiAobGF0ZXN0UmVtb3RlS2V5SWQgPCBrZXlJZCkgewogICAgICAgICAgICBsYXRlc3RSZW1vdGVLZXlJZE1hcC5zZXQoY29ubmVjdGlvbklkLCBrZXlJZCk7CiAgICAgICAgfQogICAgfQogICAgZWxzZSB7CiAgICAgICAgbGF0ZXN0UmVtb3RlS2V5SWRNYXAuc2V0KGNvbm5lY3Rpb25JZCwga2V5SWQpOwogICAgfQp9CmZ1bmN0aW9uIHJlbW92ZU9sZFJlbW90ZURlcml2ZUtleXMoKSB7CiAgICBsYXRlc3RSZW1vdGVLZXlJZE1hcC5mb3JFYWNoKChsYXRlc3RLZXlJZCwgY29ubmVjdGlvbklkKSA9PiB7CiAgICAgICAgY29uc3QgZGVyaXZlS2V5TWFwID0gcmVtb3RlRGVyaXZlS2V5TWFwLmdldChjb25uZWN0aW9uSWQpOwogICAgICAgIGlmIChkZXJpdmVLZXlNYXApIHsKICAgICAgICAgICAgZGVyaXZlS2V5TWFwLmZvckVhY2goKF8sIGtleUlkKSA9PiB7CiAgICAgICAgICAgICAgICBpZiAobGF0ZXN0S2V5SWQgIT09IGtleUlkKSB7CiAgICAgICAgICAgICAgICAgICAgZGVyaXZlS2V5TWFwLmRlbGV0ZShrZXlJZCk7CiAgICAgICAgICAgICAgICB9CiAgICAgICAgICAgIH0pOwogICAgICAgIH0KICAgIH0pOwp9CmZ1bmN0aW9uIHJlbW92ZURlcml2ZUtleShjb25uZWN0aW9uSWQpIHsKICAgIGxhdGVzdFJlbW90ZUtleUlkTWFwLmRlbGV0ZShjb25uZWN0aW9uSWQpOwogICAgcmVtb3RlRGVyaXZlS2V5TWFwLmRlbGV0ZShjb25uZWN0aW9uSWQpOwp9CmZ1bmN0aW9uIGdldExhdGVzdFNlbGZEZXJpdmVLZXkoKSB7CiAgICBjb25zdCBkZXJpdmVLZXkgPSBzZWxmRGVyaXZlS2V5TWFwLmdldCgibGF0ZXN0Iik7CiAgICBpZiAoIWRlcml2ZUtleSkgewogICAgICAgIHRocm93IG5ldyBFcnJvcigiTEFURVNULVNFTEYtREVSSVZFS0VZLU5PVF9GT1VORCIpOwogICAgfQogICAgcmV0dXJuIGRlcml2ZUtleTsKfQpmdW5jdGlvbiBzZXRTZWxmRGVyaXZlS2V5KGNvbm5lY3Rpb25JZCwga2V5SWQsIGRlcml2ZUtleSkgewogICAgY29uc3QgY3VycmVudFNlbGZEZXJpdmVLZXkgPSBzZWxmRGVyaXZlS2V5TWFwLmdldCgibGF0ZXN0Iik7CiAgICBpZiAoY3VycmVudFNlbGZEZXJpdmVLZXkpIHsKICAgICAgICBpZiAoY3VycmVudFNlbGZEZXJpdmVLZXlbImtleUlkIl0gPCBrZXlJZCkgewogICAgICAgICAgICBjb25zdCBuZXh0U2VsZkRlcml2ZUtleSA9IHsgY29ubmVjdGlvbklkLCBrZXlJZCwgZGVyaXZlS2V5IH07CiAgICAgICAgICAgIHNlbGZEZXJpdmVLZXlNYXAuc2V0KCJsYXRlc3QiLCBuZXh0U2VsZkRlcml2ZUtleSk7CiAgICAgICAgfQogICAgfQogICAgZWxzZSB7CiAgICAgICAgY29uc3QgbmV4dFNlbGZEZXJpdmVLZXkgPSB7IGNvbm5lY3Rpb25JZCwga2V5SWQsIGRlcml2ZUtleSB9OwogICAgICAgIHNlbGZEZXJpdmVLZXlNYXAuc2V0KCJsYXRlc3QiLCBuZXh0U2VsZkRlcml2ZUtleSk7CiAgICB9Cn0KZnVuY3Rpb24gc2lsZW5jZUZyYW1lKGVuY29kZWRGcmFtZSkgewogICAgLy8gY29ubmVjdGlvbi5jcmVhdGVkLCByZWNlaXZlTWVzc2FnZSDlj5fkv6HliY3jga7loLTlkIgKICAgIGlmIChlbmNvZGVkRnJhbWUudHlwZSA9PT0gdW5kZWZpbmVkKSB7CiAgICAgICAgLy8g6Z+z5aOw44Gv5pqX5Y+35YyW44Gv44GE44KL44Go6IGe44GR44Gf44KC44Gu44GY44KD44Gq44GE44Gu44Gn572u44GN5o+b44GI44KLCiAgICAgICAgY29uc3QgbmV3RGF0YSA9IG5ldyBBcnJheUJ1ZmZlcigzKTsKICAgICAgICBjb25zdCBuZXdVaW50OCA9IG5ldyBVaW50OEFycmF5KG5ld0RhdGEpOwogICAgICAgIC8vIE9wdXMg44K144Kk44Os44Oz44K544OV44Os44O844OgCiAgICAgICAgbmV3VWludDguc2V0KFsweGQ4LCAweGZmLCAweGZlXSk7CiAgICAgICAgZW5jb2RlZEZyYW1lLmRhdGEgPSBuZXdEYXRhOwogICAgfQogICAgZWxzZSB7CiAgICAgICAgLy8g5pig5YOP44GM5q2j5bi444GY44KD44Gq44GE44Gf44KBIFBMSSDjgrnjg4jjg7zjg6DjgYznmbrnlJ/jgZfjgabjgZfjgb7jgYYKICAgICAgICAvLyDjgZ3jga7jgZ/jgoEgMzIweDI0MCDjga7nnJ/jgaPpu5LjgarnlLvpnaLjgavnva7jgY3mj5vjgYjjgosKICAgICAgICBjb25zdCBuZXdEYXRhID0gbmV3IEFycmF5QnVmZmVyKDYwKTsKICAgICAgICBjb25zdCBuZXdVaW50OCA9IG5ldyBVaW50OEFycmF5KG5ld0RhdGEpOwogICAgICAgIC8vIHByZXR0aWVyLWlnbm9yZQogICAgICAgIG5ld1VpbnQ4LnNldChbMHhiMCwgMHgwNSwgMHgwMCwgMHg5ZCwgMHgwMSwgMHgyYSwgMHhhMCwgMHgwMCwgMHg1YSwgMHgwMCwKICAgICAgICAgICAgMHgzOSwgMHgwMywgMHgwMCwgMHgwMCwgMHgxYywgMHgyMiwgMHgxNiwgMHgxNiwgMHgyMiwgMHg2NiwKICAgICAgICAgICAgMHgxMiwgMHgyMCwgMHgwNCwgMHg5MCwgMHg0MCwgMHgwMCwgMHhjNSwgMHgwMSwgMHhlMCwgMHg3YywKICAgICAgICAgICAgMHg0ZCwgMHgyZiwgMHhmYSwgMHhkZCwgMHg0ZCwgMHhhNSwgMHg3ZiwgMHg4OSwgMHhhNSwgMHhmZiwKICAgICAgICAgICAgMHg1YiwgMHhhOSwgMHhiNCwgMHhhZiwgMHhmMSwgMHgzNCwgMHhiZiwgMHhlYiwgMHg3NSwgMHgzNiwKICAgICAgICAgICAgMHg5NSwgMHhmZSwgMHgyNiwgMHg5NiwgMHg2MCwgMHhmZSwgMHhmZiwgMHhiYSwgMHhmZiwgMHg0MCwKICAgICAgICBdKTsKICAgICAgICBlbmNvZGVkRnJhbWUuZGF0YSA9IG5ld0RhdGE7CiAgICB9CiAgICByZXR1cm4gZW5jb2RlZEZyYW1lOwp9CmZ1bmN0aW9uIHNldFdyaXRlSVYoY29ubmVjdGlvbklkLCBrZXlJZCwgd3JpdGVJVikgewogICAgY29uc3Qga2V5ID0gW2Nvbm5lY3Rpb25JZCwga2V5SWQudG9TdHJpbmcoKV0uam9pbigiOiIpOwogICAgd3JpdGVJVk1hcC5zZXQoa2V5LCB3cml0ZUlWKTsKfQpmdW5jdGlvbiBnZXRXcml0ZUlWKGNvbm5lY3Rpb25JZCwga2V5SWQpIHsKICAgIGNvbnN0IGtleSA9IFtjb25uZWN0aW9uSWQsIGtleUlkLnRvU3RyaW5nKCldLmpvaW4oIjoiKTsKICAgIHJldHVybiB3cml0ZUlWTWFwLmdldChrZXkpOwp9CmZ1bmN0aW9uIGdlbmVyYXRlSVYoY291bnQsIGNvbm5lY3Rpb25JZCwga2V5SWQpIHsKICAgIC8vIFRPRE86IGtleUlkIOOBjCBOdW1iZXIuTUFYX1NBRkVfSU5URUdFUiwgNyBieXRlIOOCkui2heOBiOOBpuOBhOOBn+WgtOWQiOOBr+OCqOODqeODvOOBi+S+i+WklgogICAgLy8gVE9ETzogY291bnQg44GMIE51bWJlci5NQVhfU0FGRV9JTlRFR0VSLCA3IGJ5dGUg44KS6LaF44GI44Gm44GE44Gf5aC05ZCI44Gv44Ko44Op44O844GL5L6L5aSWCiAgICAvLyAzMiBiaXQg44G+44GnCiAgICBpZiAobWF4S2V5SWQgPCBrZXlJZCB8fCBtYXhDb3VudCA8IGNvdW50KSB7CiAgICAgICAgdGhyb3cgbmV3IEVycm9yKCJFWENFRURFRC1NQVhJTVVNLUJST0FEQ0FTVElORy1USU1FIik7CiAgICB9CiAgICBjb25zdCB3cml0ZUlWID0gZ2V0V3JpdGVJVihjb25uZWN0aW9uSWQsIGtleUlkKTsKICAgIGlmICghd3JpdGVJVikgewogICAgICAgIHRocm93IG5ldyBFcnJvcigiV1JJVEVJVi1OT1QtRk9VTkQiKTsKICAgIH0KICAgIGNvbnN0IHBhZGRpbmdMZW5ndGggPSBObiAtIFVpbnQzMkFycmF5LkJZVEVTX1BFUl9FTEVNRU5UOwogICAgY29uc3QgY291bnRXaXRoUGFkZGluZ0J1ZmZlciA9IG5ldyBBcnJheUJ1ZmZlcihObik7CiAgICBjb25zdCBjb3VudFdpdGhQYWRkaW5nRGF0YVZpZXcgPSBuZXcgRGF0YVZpZXcoY291bnRXaXRoUGFkZGluZ0J1ZmZlcik7CiAgICBjb3VudFdpdGhQYWRkaW5nRGF0YVZpZXcuc2V0VWludDMyKHBhZGRpbmdMZW5ndGgsIGNvdW50LCBiaWdFbmRpYW4pOwogICAgY29uc3QgaXYgPSBuZXcgVWludDhBcnJheShObik7CiAgICBjb25zdCBjb3VudFdpdGhQYWRkaW5nID0gbmV3IFVpbnQ4QXJyYXkoY291bnRXaXRoUGFkZGluZ0J1ZmZlcik7CiAgICBmb3IgKGxldCBpID0gMDsgaSA8IE5uOyBpKyspIHsKICAgICAgICBpdltpXSA9IHdyaXRlSVZbaV0gXiBjb3VudFdpdGhQYWRkaW5nW2ldOwogICAgfQogICAgcmV0dXJuIGl2Owp9CmZ1bmN0aW9uIHBhcnNlUGF5bG9hZChwYXlsb2FkVHlwZSwgcGF5bG9hZCkgewogICAgcmV0dXJuIFsKICAgICAgICBuZXcgVWludDhBcnJheShwYXlsb2FkLCAwLCB1bmVuY3J5cHRlZEJ5dGVzW3BheWxvYWRUeXBlXSksCiAgICAgICAgbmV3IFVpbnQ4QXJyYXkocGF5bG9hZCwgdW5lbmNyeXB0ZWRCeXRlc1twYXlsb2FkVHlwZV0pLAogICAgXTsKfQpmdW5jdGlvbiBlbmNvZGVGcmFtZUFkZChoZWFkZXIsIHNmcmFtZUhlYWRlciwgY29ubmVjdGlvbklkKSB7CiAgICBjb25zdCBjb25uZWN0aW9uSWREYXRhID0gdGV4dEVuY29kZXIuZW5jb2RlKGNvbm5lY3Rpb25JZCk7CiAgICBjb25zdCBmcmFtZUFkZCA9IG5ldyBVaW50OEFycmF5KGhlYWRlci5ieXRlTGVuZ3RoICsgc2ZyYW1lSGVhZGVyLmJ5dGVMZW5ndGggKyBjb25uZWN0aW9uSWREYXRhLmJ5dGVMZW5ndGgpOwogICAgZnJhbWVBZGQuc2V0KGhlYWRlciwgMCk7CiAgICBmcmFtZUFkZC5zZXQoc2ZyYW1lSGVhZGVyLCBoZWFkZXIuYnl0ZUxlbmd0aCk7CiAgICBmcmFtZUFkZC5zZXQoY29ubmVjdGlvbklkRGF0YSwgaGVhZGVyLmJ5dGVMZW5ndGggKyBzZnJhbWVIZWFkZXIuYnl0ZUxlbmd0aCk7CiAgICByZXR1cm4gZnJhbWVBZGQ7Cn0KYXN5bmMgZnVuY3Rpb24gZW5jcnlwdEZ1bmN0aW9uKGVuY29kZWRGcmFtZSwgY29udHJvbGxlcikgewogICAgY29uc3QgeyBjb25uZWN0aW9uSWQsIGtleUlkLCBkZXJpdmVLZXkgfSA9IGdldExhdGVzdFNlbGZEZXJpdmVLZXkoKTsKICAgIGlmICghZGVyaXZlS2V5KSB7CiAgICAgICAgcmV0dXJuOwogICAgfQogICAgY29uc3QgY3VycmVudENvdW50ID0gZ2V0Q291bnQoY29ubmVjdGlvbklkKTsKICAgIC8vIGNvdW50IOOBjCAzMiBiaXQg5Lul5LiK44Gu5aC05ZCI44Gv5YGc5q2i44GZ44KLCiAgICBpZiAoY3VycmVudENvdW50ID4gbWF4Q291bnQpIHsKICAgICAgICBwb3N0TWVzc2FnZSh7IHR5cGU6ICJkaXNjb25uZWN0IiB9KTsKICAgIH0KICAgIGNvbnN0IGl2ID0gZ2VuZXJhdGVJVihjdXJyZW50Q291bnQsIGNvbm5lY3Rpb25JZCwga2V5SWQpOwogICAgaWYgKCFpdikgewogICAgICAgIHJldHVybjsKICAgIH0KICAgIGNvbnN0IFtoZWFkZXIsIHBheWxvYWRdID0gcGFyc2VQYXlsb2FkKGVuY29kZWRGcmFtZS50eXBlLCBlbmNvZGVkRnJhbWUuZGF0YSk7CiAgICBjb25zdCBzZnJhbWVIZWFkZXIgPSBlbmNvZGVTRnJhbWVIZWFkZXIoMCwgY3VycmVudENvdW50LCBrZXlJZCk7CiAgICBjb25zdCBmcmFtZUFkZCA9IGVuY29kZUZyYW1lQWRkKGhlYWRlciwgc2ZyYW1lSGVhZGVyLCBjb25uZWN0aW9uSWQpOwogICAgY3J5cHRvLnN1YnRsZQogICAgICAgIC5lbmNyeXB0KHsKICAgICAgICBuYW1lOiAiQUVTLUdDTSIsCiAgICAgICAgaXY6IGl2LAogICAgICAgIC8vIOaal+WPt+WMluOBleOCjOOBpuOBhOOBquOBhOmDqOWIhgogICAgICAgIGFkZGl0aW9uYWxEYXRhOiBmcmFtZUFkZCwKICAgIH0sIGRlcml2ZUtleSwgcGF5bG9hZCkKICAgICAgICAudGhlbigoY2lwaGVyVGV4dCkgPT4gewogICAgICAgIGNvbnN0IG5ld0RhdGEgPSBuZXcgQXJyYXlCdWZmZXIoZnJhbWVBZGQuYnl0ZUxlbmd0aCArIGNpcGhlclRleHQuYnl0ZUxlbmd0aCk7CiAgICAgICAgY29uc3QgbmV3RGF0YVVpbnQ4ID0gbmV3IFVpbnQ4QXJyYXkobmV3RGF0YSk7CiAgICAgICAgbmV3RGF0YVVpbnQ4LnNldChmcmFtZUFkZCwgMCk7CiAgICAgICAgbmV3RGF0YVVpbnQ4LnNldChuZXcgVWludDhBcnJheShjaXBoZXJUZXh0KSwgZnJhbWVBZGQuYnl0ZUxlbmd0aCk7CiAgICAgICAgZW5jb2RlZEZyYW1lLmRhdGEgPSBuZXdEYXRhOwogICAgICAgIGNvbnRyb2xsZXIuZW5xdWV1ZShlbmNvZGVkRnJhbWUpOwogICAgfSk7CiAgICBzZXRDb3VudChjb25uZWN0aW9uSWQsIGN1cnJlbnRDb3VudCArIDEpOwp9CmFzeW5jIGZ1bmN0aW9uIGRlY3J5cHRGdW5jdGlvbihlbmNvZGVkRnJhbWUsIGNvbnRyb2xsZXIpIHsKICAgIC8vIOepuuODleODrOODvOODoOWvvuW/nAogICAgaWYgKGVuY29kZWRGcmFtZS5kYXRhLmJ5dGVMZW5ndGggPCAxKSB7CiAgICAgICAgcmV0dXJuOwogICAgfQogICAgdHJ5IHsKICAgICAgICBjb25zdCBmcmFtZU1ldGFkYXRhQnVmZmVyID0gZW5jb2RlZEZyYW1lLmRhdGEuc2xpY2UoMCwgdW5lbmNyeXB0ZWRCeXRlc1tlbmNvZGVkRnJhbWUudHlwZV0pOwogICAgICAgIGNvbnN0IGZyYW1lTWV0YWRhdGEgPSBuZXcgVWludDhBcnJheShmcmFtZU1ldGFkYXRhQnVmZmVyKTsKICAgICAgICBjb25zdCBbc2ZyYW1lSGVhZGVyQnVmZmVyLCBjb25uZWN0aW9uSWRCdWZmZXIsIGVuY3J5cHRlZEZyYW1lQnVmZmVyXSA9IHNwbGl0SGVhZGVyKGVuY29kZWRGcmFtZS5kYXRhLnNsaWNlKHVuZW5jcnlwdGVkQnl0ZXNbZW5jb2RlZEZyYW1lLnR5cGVdKSk7CiAgICAgICAgY29uc3Qgc2ZyYW1lSGVhZGVyID0gbmV3IFVpbnQ4QXJyYXkoc2ZyYW1lSGVhZGVyQnVmZmVyKTsKICAgICAgICBjb25zdCBjb25uZWN0aW9uSWQgPSB0ZXh0RGVjb2Rlci5kZWNvZGUoY29ubmVjdGlvbklkQnVmZmVyKTsKICAgICAgICBjb25zdCBbcywgY291bnQsIGtleUlkXSA9IHBhcnNlU0ZyYW1lSGVhZGVyKHNmcmFtZUhlYWRlckJ1ZmZlcik7CiAgICAgICAgLy8g5LuK5Zue44GvIHMgZmxhZyDjga8gMCDjga7jgb8KICAgICAgICBpZiAocyAhPT0gMCkgewogICAgICAgICAgICB0aHJvdyBuZXcgRXJyb3IoIlVORVhQRUNURUQtUy1GTEFHIik7CiAgICAgICAgfQogICAgICAgIGNvbnN0IGRlcml2ZUtleSA9IGdldFJlbW90ZURlcml2ZUtleShjb25uZWN0aW9uSWQsIGtleUlkKTsKICAgICAgICBpZiAoIWRlcml2ZUtleSkgewogICAgICAgICAgICByZXR1cm47CiAgICAgICAgfQogICAgICAgIGNvbnN0IGl2ID0gZ2VuZXJhdGVJVihjb3VudCwgY29ubmVjdGlvbklkLCBrZXlJZCk7CiAgICAgICAgaWYgKCFpdikgewogICAgICAgICAgICByZXR1cm47CiAgICAgICAgfQogICAgICAgIGNvbnN0IGZyYW1lQWRkID0gZW5jb2RlRnJhbWVBZGQoZnJhbWVNZXRhZGF0YSwgc2ZyYW1lSGVhZGVyLCBjb25uZWN0aW9uSWQpOwogICAgICAgIGNyeXB0by5zdWJ0bGUKICAgICAgICAgICAgLmRlY3J5cHQoewogICAgICAgICAgICBuYW1lOiAiQUVTLUdDTSIsCiAgICAgICAgICAgIGl2OiBpdiwKICAgICAgICAgICAgYWRkaXRpb25hbERhdGE6IGZyYW1lQWRkLAogICAgICAgIH0sIGRlcml2ZUtleSwgbmV3IFVpbnQ4QXJyYXkoZW5jcnlwdGVkRnJhbWVCdWZmZXIpKQogICAgICAgICAgICAudGhlbigocGxhaW5UZXh0KSA9PiB7CiAgICAgICAgICAgIGNvbnN0IG5ld0RhdGEgPSBuZXcgQXJyYXlCdWZmZXIoZnJhbWVNZXRhZGF0YUJ1ZmZlci5ieXRlTGVuZ3RoICsgcGxhaW5UZXh0LmJ5dGVMZW5ndGgpOwogICAgICAgICAgICBjb25zdCBuZXdVaW50OCA9IG5ldyBVaW50OEFycmF5KG5ld0RhdGEpOwogICAgICAgICAgICBuZXdVaW50OC5zZXQobmV3IFVpbnQ4QXJyYXkoZnJhbWVNZXRhZGF0YUJ1ZmZlciwgMCwgdW5lbmNyeXB0ZWRCeXRlc1tlbmNvZGVkRnJhbWUudHlwZV0pKTsKICAgICAgICAgICAgbmV3VWludDguc2V0KG5ldyBVaW50OEFycmF5KHBsYWluVGV4dCksIHVuZW5jcnlwdGVkQnl0ZXNbZW5jb2RlZEZyYW1lLnR5cGVdKTsKICAgICAgICAgICAgZW5jb2RlZEZyYW1lLmRhdGEgPSBuZXdEYXRhOwogICAgICAgICAgICBjb250cm9sbGVyLmVucXVldWUoZW5jb2RlZEZyYW1lKTsKICAgICAgICB9KTsKICAgIH0KICAgIGNhdGNoIChlKSB7CiAgICAgICAgLy8g5oOz5a6a5aSW44Gu44OR44Kx44OD44OI44OV44Kp44O844Oe44OD44OI44KS5Y+X5L+h44GX44Gf5aC05ZCICiAgICAgICAgY29udHJvbGxlci5lbnF1ZXVlKHNpbGVuY2VGcmFtZShlbmNvZGVkRnJhbWUpKTsKICAgIH0KfQovKiBlc2xpbnQtZGlzYWJsZSBAdHlwZXNjcmlwdC1lc2xpbnQvdHJpcGxlLXNsYXNoLXJlZmVyZW5jZSAqLwovLy8gPHJlZmVyZW5jZSBwYXRoPSIuL2UyZWUudHMiLz4KLy8gbm9uY2Ug44K144Kk44K6CmNvbnN0IE5uID0gMTI7Ci8vIGtleSDjgrXjgqTjgroKY29uc3QgTmsgPSAxNjsKLy8ga2V5IOOCteOCpOOCuu+8iGJpdO+8iQpjb25zdCBrZXlMZW5ndGggPSBOayAqIDg7CmFzeW5jIGZ1bmN0aW9uIGdlbmVyYXRlRGVyaXZlS2V5KG1hdGVyaWFsKSB7CiAgICBjb25zdCBzYWx0ID0gdGV4dEVuY29kZXIuZW5jb2RlKCJTRnJhbWUxMCIpOwogICAgY29uc3QgaW5mbyA9IHRleHRFbmNvZGVyLmVuY29kZSgia2V5Iik7CiAgICBjb25zdCBkZXJpdmVLZXkgPSBhd2FpdCBjcnlwdG8uc3VidGxlLmRlcml2ZUtleSh7CiAgICAgICAgbmFtZTogIkhLREYiLAogICAgICAgIHNhbHQ6IHNhbHQsCiAgICAgICAgaGFzaDogIlNIQS0yNTYiLAogICAgICAgIGluZm86IGluZm8sCiAgICB9LCBtYXRlcmlhbCwgewogICAgICAgIG5hbWU6ICJBRVMtR0NNIiwKICAgICAgICBsZW5ndGg6IGtleUxlbmd0aCwKICAgIH0sIGZhbHNlLCBbImVuY3J5cHQiLCAiZGVjcnlwdCJdKTsKICAgIHJldHVybiBkZXJpdmVLZXk7Cn0KYXN5bmMgZnVuY3Rpb24gZ2VuZXJhdGVXcml0ZUlWKG1hdGVyaWFsKSB7CiAgICBjb25zdCBzYWx0ID0gdGV4dEVuY29kZXIuZW5jb2RlKCJTRnJhbWUxMCIpOwogICAgY29uc3QgaW5mbyA9IHRleHRFbmNvZGVyLmVuY29kZSgic2FsdCIpOwogICAgY29uc3Qgd3JpdGVJVkJ1ZmZlciA9IGF3YWl0IGNyeXB0by5zdWJ0bGUuZGVyaXZlQml0cyh7CiAgICAgICAgbmFtZTogIkhLREYiLAogICAgICAgIHNhbHQ6IHNhbHQsCiAgICAgICAgaGFzaDogIlNIQS0zODQiLAogICAgICAgIGluZm86IGluZm8sCiAgICB9LCBtYXRlcmlhbCwgCiAgICAvLyBJViDjga8gOTYg44OT44OD44OI44Gq44Gu44GnCiAgICBObiAqIDgpOwogICAgY29uc3Qgd3JpdGVJViA9IG5ldyBVaW50OEFycmF5KHdyaXRlSVZCdWZmZXIpOwogICAgcmV0dXJuIHdyaXRlSVY7Cn0KbGV0IHJlbW92YWxUaW1lb3V0SWQgPSAwOwpvbm1lc3NhZ2UgPSAoZXZlbnQpID0+IHsKICAgIGNvbnN0IHsgdHlwZSB9ID0gZXZlbnQuZGF0YTsKICAgIGlmICh0eXBlID09PSAic2VsZlNlY3JldEtleU1hdGVyaWFsIikgewogICAgICAgIGNvbnN0IHsgc2VsZlNlY3JldEtleU1hdGVyaWFsLCBzZWxmQ29ubmVjdGlvbklkLCBzZWxmS2V5SWQsIHdhaXRpbmdUaW1lIH0gPSBldmVudC5kYXRhOwogICAgICAgIGNvbnN0IHRpbWVvdXRJZCA9IHNldFRpbWVvdXQoKCkgPT4gewogICAgICAgICAgICBjcnlwdG8uc3VidGxlCiAgICAgICAgICAgICAgICAuaW1wb3J0S2V5KCJyYXciLCBzZWxmU2VjcmV0S2V5TWF0ZXJpYWwuYnVmZmVyLCAiSEtERiIsIGZhbHNlLCBbImRlcml2ZUJpdHMiLCAiZGVyaXZlS2V5Il0pCiAgICAgICAgICAgICAgICAudGhlbigobWF0ZXJpYWwpID0+IHsKICAgICAgICAgICAgICAgIGdlbmVyYXRlRGVyaXZlS2V5KG1hdGVyaWFsKS50aGVuKChkZXJpdmVLZXkpID0+IHsKICAgICAgICAgICAgICAgICAgICBzZXRTZWxmRGVyaXZlS2V5KHNlbGZDb25uZWN0aW9uSWQsIHNlbGZLZXlJZCwgZGVyaXZlS2V5KTsKICAgICAgICAgICAgICAgIH0pOwogICAgICAgICAgICAgICAgZ2VuZXJhdGVXcml0ZUlWKG1hdGVyaWFsKS50aGVuKCh3cml0ZUlWKSA9PiB7CiAgICAgICAgICAgICAgICAgICAgc2V0V3JpdGVJVihzZWxmQ29ubmVjdGlvbklkLCBzZWxmS2V5SWQsIHdyaXRlSVYpOwogICAgICAgICAgICAgICAgfSk7CiAgICAgICAgICAgICAgICBjbGVhclRpbWVvdXQodGltZW91dElkKTsKICAgICAgICAgICAgfSk7CiAgICAgICAgfSwgd2FpdGluZ1RpbWUgfHwgMCk7CiAgICAgICAgLy8gVE9ETzogKzEwMDAg44Gn6Y2155Sf5oiQ5b6M44Gr5a6f6KGM44GV44KM44KL44KI44GG44Gr44GX44Gm44GE44KL44GM55+t44GE5aC05ZCI44Gv5Ly444Gw44GZCiAgICAgICAgY29uc3QgcmVtb3ZhbFdhaXRpbmdUaW1lID0gKHdhaXRpbmdUaW1lIHx8IDApICsgMTAwMDsKICAgICAgICBpZiAocmVtb3ZhbFRpbWVvdXRJZCkgewogICAgICAgICAgICAvLyDli5XkvZzmuIjjgb/jgr/jgqTjg57jg7zmnInjgooKICAgICAgICAgICAgaWYgKHdhaXRpbmdUaW1lKSB7CiAgICAgICAgICAgICAgICAvLyBjb25uZWN0aW9uLmRlc3Ryb3llZAogICAgICAgICAgICAgICAgY2xlYXJUaW1lb3V0KHJlbW92YWxUaW1lb3V0SWQpOwogICAgICAgICAgICAgICAgcmVtb3ZhbFRpbWVvdXRJZCA9IHNldFRpbWVvdXQoKCkgPT4gewogICAgICAgICAgICAgICAgICAgIHJlbW92ZU9sZFJlbW90ZURlcml2ZUtleXMoKTsKICAgICAgICAgICAgICAgICAgICBjbGVhclRpbWVvdXQocmVtb3ZhbFRpbWVvdXRJZCk7CiAgICAgICAgICAgICAgICAgICAgcmVtb3ZhbFRpbWVvdXRJZCA9IDA7CiAgICAgICAgICAgICAgICB9LCByZW1vdmFsV2FpdGluZ1RpbWUpOwogICAgICAgICAgICB9CiAgICAgICAgfQogICAgICAgIGVsc2UgewogICAgICAgICAgICAvLyDli5XkvZzmuIjjgb/jgr/jgqTjg57jg7zjgarjgZcKICAgICAgICAgICAgLy8gY29ubmVjdGlvbi5jcmVhdGVkIOOBruWgtOWQiOOCguWwkeOBl+Wun+ihjOOCkumBheOCieOBm+OCiwogICAgICAgICAgICByZW1vdmFsVGltZW91dElkID0gc2V0VGltZW91dCgoKSA9PiB7CiAgICAgICAgICAgICAgICByZW1vdmVPbGRSZW1vdGVEZXJpdmVLZXlzKCk7CiAgICAgICAgICAgICAgICBjbGVhclRpbWVvdXQocmVtb3ZhbFRpbWVvdXRJZCk7CiAgICAgICAgICAgICAgICByZW1vdmFsVGltZW91dElkID0gMDsKICAgICAgICAgICAgfSwgcmVtb3ZhbFdhaXRpbmdUaW1lKTsKICAgICAgICB9CiAgICB9CiAgICBlbHNlIGlmICh0eXBlID09PSAicmVtb3RlU2VjcmV0S2V5TWF0ZXJpYWxzIikgewogICAgICAgIGNvbnN0IHsgcmVtb3RlU2VjcmV0S2V5TWF0ZXJpYWxzIH0gPSBldmVudC5kYXRhOwogICAgICAgIGZvciAoY29uc3QgW2Nvbm5lY3Rpb25JZCwgcmVtb3RlU2VjcmV0S2V5TWF0ZXJpYWxdIG9mIE9iamVjdC5lbnRyaWVzKHJlbW90ZVNlY3JldEtleU1hdGVyaWFscykpIHsKICAgICAgICAgICAgY29uc3QgeyBrZXlJZCwgc2VjcmV0S2V5TWF0ZXJpYWwgfSA9IHJlbW90ZVNlY3JldEtleU1hdGVyaWFsOwogICAgICAgICAgICBjcnlwdG8uc3VidGxlCiAgICAgICAgICAgICAgICAuaW1wb3J0S2V5KCJyYXciLCBzZWNyZXRLZXlNYXRlcmlhbC5idWZmZXIsICJIS0RGIiwgZmFsc2UsIFsiZGVyaXZlQml0cyIsICJkZXJpdmVLZXkiXSkKICAgICAgICAgICAgICAgIC50aGVuKChtYXRlcmlhbCkgPT4gewogICAgICAgICAgICAgICAgZ2VuZXJhdGVEZXJpdmVLZXkobWF0ZXJpYWwpLnRoZW4oKGRlcml2ZUtleSkgPT4gewogICAgICAgICAgICAgICAgICAgIHNldFJlbW90ZURlcml2ZUtleShjb25uZWN0aW9uSWQsIGtleUlkLCBkZXJpdmVLZXkpOwogICAgICAgICAgICAgICAgfSk7CiAgICAgICAgICAgICAgICBnZW5lcmF0ZVdyaXRlSVYobWF0ZXJpYWwpLnRoZW4oKHdyaXRlSVYpID0+IHsKICAgICAgICAgICAgICAgICAgICBzZXRXcml0ZUlWKGNvbm5lY3Rpb25JZCwga2V5SWQsIHdyaXRlSVYpOwogICAgICAgICAgICAgICAgfSk7CiAgICAgICAgICAgICAgICBzZXRMYXRlc3RSZW1vdGVLZXlJZChjb25uZWN0aW9uSWQsIGtleUlkKTsKICAgICAgICAgICAgfSk7CiAgICAgICAgfQogICAgfQogICAgZWxzZSBpZiAodHlwZSA9PT0gInJlbW92ZVJlbW90ZURlcml2ZUtleSIpIHsKICAgICAgICBjb25zdCB7IGNvbm5lY3Rpb25JZCB9ID0gZXZlbnQuZGF0YTsKICAgICAgICByZW1vdmVEZXJpdmVLZXkoY29ubmVjdGlvbklkKTsKICAgIH0KICAgIGVsc2UgaWYgKHR5cGUgPT09ICJlbmNyeXB0IikgewogICAgICAgIGNvbnN0IHsgcmVhZGFibGVTdHJlYW0sIHdyaXRhYmxlU3RyZWFtIH0gPSBldmVudC5kYXRhOwogICAgICAgIGNvbnN0IHRyYW5zZm9ybVN0cmVhbSA9IG5ldyBUcmFuc2Zvcm1TdHJlYW0oewogICAgICAgICAgICB0cmFuc2Zvcm06IGVuY3J5cHRGdW5jdGlvbiwKICAgICAgICB9KTsKICAgICAgICByZWFkYWJsZVN0cmVhbS5waXBlVGhyb3VnaCh0cmFuc2Zvcm1TdHJlYW0pLnBpcGVUbyh3cml0YWJsZVN0cmVhbSk7CiAgICB9CiAgICBlbHNlIGlmICh0eXBlID09PSAiZGVjcnlwdCIpIHsKICAgICAgICBjb25zdCB7IHJlYWRhYmxlU3RyZWFtLCB3cml0YWJsZVN0cmVhbSB9ID0gZXZlbnQuZGF0YTsKICAgICAgICBjb25zdCB0cmFuc2Zvcm1TdHJlYW0gPSBuZXcgVHJhbnNmb3JtU3RyZWFtKHsKICAgICAgICAgICAgdHJhbnNmb3JtOiBkZWNyeXB0RnVuY3Rpb24sCiAgICAgICAgfSk7CiAgICAgICAgcmVhZGFibGVTdHJlYW0ucGlwZVRocm91Z2godHJhbnNmb3JtU3RyZWFtKS5waXBlVG8od3JpdGFibGVTdHJlYW0pOwogICAgfQogICAgZWxzZSBpZiAodHlwZSA9PT0gImNsZWFyIikgewogICAgICAgIGNvdW50TWFwLmNsZWFyKCk7CiAgICAgICAgd3JpdGVJVk1hcC5jbGVhcigpOwogICAgICAgIHJlbW90ZURlcml2ZUtleU1hcC5jbGVhcigpOwogICAgICAgIGxhdGVzdFJlbW90ZUtleUlkTWFwLmNsZWFyKCk7CiAgICAgICAgc2VsZkRlcml2ZUtleU1hcC5jbGVhcigpOwogICAgfQp9Owo=";
	class SoraE2EE {
	    constructor() {
	        // 対応しているかどうかの判断
	        // @ts-ignore トライアル段階の API なので無視する
	        const supportsInsertableStreams = !!RTCRtpSender.prototype.createEncodedStreams;
	        if (!supportsInsertableStreams) {
	            throw new Error("E2EE is not supported in this browser.");
	        }
	        this.worker = null;
	        this.onWorkerDisconnect = null;
	    }
	    // worker を起動する
	    startWorker() {
	        // ワーカーを起動する
	        const workerScript = atob(WORKER_SCRIPT);
	        this.worker = new Worker(URL.createObjectURL(new Blob([workerScript], { type: "application/javascript" })));
	        this.worker.onmessage = (event) => {
	            const { operation } = event.data;
	            if (operation === "disconnect" && typeof this.onWorkerDisconnect === "function") {
	                this.onWorkerDisconnect();
	            }
	        };
	    }
	    // worker の掃除をする
	    clearWorker() {
	        if (this.worker) {
	            this.worker.postMessage({
	                type: "clear",
	            });
	        }
	    }
	    // worker を終了する
	    terminateWorker() {
	        if (this.worker) {
	            this.worker.terminate();
	        }
	    }
	    // 初期化処理
	    async init() {
	        const { preKeyBundle } = await window.e2ee.init();
	        return preKeyBundle;
	    }
	    setupSenderTransform(sender) {
	        if (!sender.track) {
	            return;
	        }
	        // @ts-ignore トライアル段階の API なので無視する
	        const senderStreams = sender.createEncodedStreams();
	        const readableStream = senderStreams.readableStream || senderStreams.readable;
	        const writableStream = senderStreams.writableStream || senderStreams.writable;
	        if (!this.worker) {
	            throw new Error("Worker is null. Call startWorker in advance.");
	        }
	        const message = {
	            type: "encrypt",
	            readableStream: readableStream,
	            writableStream: writableStream,
	        };
	        this.worker.postMessage(message, [readableStream, writableStream]);
	    }
	    setupReceiverTransform(receiver) {
	        // @ts-ignore トライアル段階の API なので無視する
	        const receiverStreams = receiver.createEncodedStreams();
	        const readableStream = receiverStreams.readableStream || receiverStreams.readable;
	        const writableStream = receiverStreams.writableStream || receiverStreams.writable;
	        if (!this.worker) {
	            throw new Error("Worker is null. Call startWorker in advance.");
	        }
	        const message = {
	            type: "decrypt",
	            readableStream: readableStream,
	            writableStream: writableStream,
	        };
	        this.worker.postMessage(message, [readableStream, writableStream]);
	    }
	    postRemoteSecretKeyMaterials(result) {
	        if (!this.worker) {
	            throw new Error("Worker is null. Call startWorker in advance.");
	        }
	        this.worker.postMessage({
	            type: "remoteSecretKeyMaterials",
	            remoteSecretKeyMaterials: result.remoteSecretKeyMaterials,
	        });
	    }
	    postRemoveRemoteDeriveKey(connectionId) {
	        if (!this.worker) {
	            throw new Error("Worker is null. Call startWorker in advance.");
	        }
	        this.worker.postMessage({
	            type: "removeRemoteDeriveKey",
	            connectionId: connectionId,
	        });
	    }
	    postSelfSecretKeyMaterial(selfConnectionId, selfKeyId, selfSecretKeyMaterial, waitingTime = 0) {
	        if (!this.worker) {
	            throw new Error("Worker is null. Call startWorker in advance.");
	        }
	        this.worker.postMessage({
	            type: "selfSecretKeyMaterial",
	            selfConnectionId: selfConnectionId,
	            selfKeyId: selfKeyId,
	            selfSecretKeyMaterial: selfSecretKeyMaterial,
	            waitingTime: waitingTime,
	        });
	    }
	    startSession(connectionId, preKeyBundle) {
	        const [result, err] = window.e2ee.startSession(connectionId, preKeyBundle.identityKey, preKeyBundle.signedPreKey, preKeyBundle.preKeySignature);
	        if (err) {
	            throw err;
	        }
	        return result;
	    }
	    stopSession(connectionId) {
	        const [result, err] = window.e2ee.stopSession(connectionId);
	        if (err) {
	            throw err;
	        }
	        return result;
	    }
	    receiveMessage(message) {
	        const [result, err] = window.e2ee.receiveMessage(message);
	        if (err) {
	            throw err;
	        }
	        return result;
	    }
	    start(selfConnectionId) {
	        const [result, err] = window.e2ee.start(selfConnectionId);
	        if (err) {
	            throw err;
	        }
	        return result;
	    }
	    addPreKeyBundle(connectionId, preKeyBundle) {
	        const err = window.e2ee.addPreKeyBundle(connectionId, preKeyBundle.identityKey, preKeyBundle.signedPreKey, preKeyBundle.preKeySignature);
	        if (err) {
	            throw err;
	        }
	    }
	    selfFingerprint() {
	        return window.e2ee.selfFingerprint();
	    }
	    remoteFingerprints() {
	        return window.e2ee.remoteFingerprints();
	    }
	    static async loadWasm(wasmUrl) {
	        if (!window.e2ee === undefined) {
	            console.warn("E2ee wasm is already loaded. Will not be reload.");
	            return;
	        }
	        WasmExec();
	        if (!window.Go) {
	            throw new Error(`Failed to load module Go. window.Go is ${window.Go}.`);
	        }
	        const go = new Go();
	        const { instance } = await WebAssembly.instantiateStreaming(fetch(wasmUrl), go.importObject);
	        go.run(instance);
	        if (!window.e2ee) {
	            throw new Error(`Failed to load module e2ee. window.e2ee is ${window.e2ee}.`);
	        }
	    }
	    static version() {
	        return "2021.1.0";
	    }
	    static wasmVersion() {
	        return window.e2ee.version();
	    }
	}

	// DEFLATE is a complex format; to read this code, you should probably check the RFC first:

	// aliases for shorter compressed code (most minifers don't do this)
	var u8 = Uint8Array, u16 = Uint16Array, u32 = Uint32Array;
	// fixed length extra bits
	var fleb = new u8([0, 0, 0, 0, 0, 0, 0, 0, 1, 1, 1, 1, 2, 2, 2, 2, 3, 3, 3, 3, 4, 4, 4, 4, 5, 5, 5, 5, 0, /* unused */ 0, 0, /* impossible */ 0]);
	// fixed distance extra bits
	// see fleb note
	var fdeb = new u8([0, 0, 0, 0, 1, 1, 2, 2, 3, 3, 4, 4, 5, 5, 6, 6, 7, 7, 8, 8, 9, 9, 10, 10, 11, 11, 12, 12, 13, 13, /* unused */ 0, 0]);
	// code length index map
	var clim = new u8([16, 17, 18, 0, 8, 7, 9, 6, 10, 5, 11, 4, 12, 3, 13, 2, 14, 1, 15]);
	// get base, reverse index map from extra bits
	var freb = function (eb, start) {
	    var b = new u16(31);
	    for (var i = 0; i < 31; ++i) {
	        b[i] = start += 1 << eb[i - 1];
	    }
	    // numbers here are at max 18 bits
	    var r = new u32(b[30]);
	    for (var i = 1; i < 30; ++i) {
	        for (var j = b[i]; j < b[i + 1]; ++j) {
	            r[j] = ((j - b[i]) << 5) | i;
	        }
	    }
	    return [b, r];
	};
	var _a = freb(fleb, 2), fl = _a[0], revfl = _a[1];
	// we can ignore the fact that the other numbers are wrong; they never happen anyway
	fl[28] = 258, revfl[258] = 28;
	var _b = freb(fdeb, 0), fd = _b[0], revfd = _b[1];
	// map of value to reverse (assuming 16 bits)
	var rev = new u16(32768);
	for (var i = 0; i < 32768; ++i) {
	    // reverse table algorithm from SO
	    var x = ((i & 0xAAAA) >>> 1) | ((i & 0x5555) << 1);
	    x = ((x & 0xCCCC) >>> 2) | ((x & 0x3333) << 2);
	    x = ((x & 0xF0F0) >>> 4) | ((x & 0x0F0F) << 4);
	    rev[i] = (((x & 0xFF00) >>> 8) | ((x & 0x00FF) << 8)) >>> 1;
	}
	// create huffman tree from u8 "map": index -> code length for code index
	// mb (max bits) must be at most 15
	// TODO: optimize/split up?
	var hMap = (function (cd, mb, r) {
	    var s = cd.length;
	    // index
	    var i = 0;
	    // u16 "map": index -> # of codes with bit length = index
	    var l = new u16(mb);
	    // length of cd must be 288 (total # of codes)
	    for (; i < s; ++i) {
	        if (cd[i])
	            ++l[cd[i] - 1];
	    }
	    // u16 "map": index -> minimum code for bit length = index
	    var le = new u16(mb);
	    for (i = 0; i < mb; ++i) {
	        le[i] = (le[i - 1] + l[i - 1]) << 1;
	    }
	    var co;
	    if (r) {
	        // u16 "map": index -> number of actual bits, symbol for code
	        co = new u16(1 << mb);
	        // bits to remove for reverser
	        var rvb = 15 - mb;
	        for (i = 0; i < s; ++i) {
	            // ignore 0 lengths
	            if (cd[i]) {
	                // num encoding both symbol and bits read
	                var sv = (i << 4) | cd[i];
	                // free bits
	                var r_1 = mb - cd[i];
	                // start value
	                var v = le[cd[i] - 1]++ << r_1;
	                // m is end value
	                for (var m = v | ((1 << r_1) - 1); v <= m; ++v) {
	                    // every 16 bit value starting with the code yields the same result
	                    co[rev[v] >>> rvb] = sv;
	                }
	            }
	        }
	    }
	    else {
	        co = new u16(s);
	        for (i = 0; i < s; ++i) {
	            if (cd[i]) {
	                co[i] = rev[le[cd[i] - 1]++] >>> (15 - cd[i]);
	            }
	        }
	    }
	    return co;
	});
	// fixed length tree
	var flt = new u8(288);
	for (var i = 0; i < 144; ++i)
	    flt[i] = 8;
	for (var i = 144; i < 256; ++i)
	    flt[i] = 9;
	for (var i = 256; i < 280; ++i)
	    flt[i] = 7;
	for (var i = 280; i < 288; ++i)
	    flt[i] = 8;
	// fixed distance tree
	var fdt = new u8(32);
	for (var i = 0; i < 32; ++i)
	    fdt[i] = 5;
	// fixed length map
	var flm = /*#__PURE__*/ hMap(flt, 9, 0), flrm = /*#__PURE__*/ hMap(flt, 9, 1);
	// fixed distance map
	var fdm = /*#__PURE__*/ hMap(fdt, 5, 0), fdrm = /*#__PURE__*/ hMap(fdt, 5, 1);
	// find max of array
	var max = function (a) {
	    var m = a[0];
	    for (var i = 1; i < a.length; ++i) {
	        if (a[i] > m)
	            m = a[i];
	    }
	    return m;
	};
	// read d, starting at bit p and mask with m
	var bits = function (d, p, m) {
	    var o = (p / 8) | 0;
	    return ((d[o] | (d[o + 1] << 8)) >> (p & 7)) & m;
	};
	// read d, starting at bit p continuing for at least 16 bits
	var bits16 = function (d, p) {
	    var o = (p / 8) | 0;
	    return ((d[o] | (d[o + 1] << 8) | (d[o + 2] << 16)) >> (p & 7));
	};
	// get end of byte
	var shft = function (p) { return ((p + 7) / 8) | 0; };
	// typed array slice - allows garbage collector to free original reference,
	// while being more compatible than .slice
	var slc = function (v, s, e) {
	    if (s == null || s < 0)
	        s = 0;
	    if (e == null || e > v.length)
	        e = v.length;
	    // can't use .constructor in case user-supplied
	    var n = new (v.BYTES_PER_ELEMENT == 2 ? u16 : v.BYTES_PER_ELEMENT == 4 ? u32 : u8)(e - s);
	    n.set(v.subarray(s, e));
	    return n;
	};
	// error codes
	var ec = [
	    'unexpected EOF',
	    'invalid block type',
	    'invalid length/literal',
	    'invalid distance',
	    'stream finished',
	    'no stream handler',
	    ,
	    'no callback',
	    'invalid UTF-8 data',
	    'extra field too long',
	    'date not in range 1980-2099',
	    'filename too long',
	    'stream finishing',
	    'invalid zip data'
	    // determined by unknown compression method
	];
	var err = function (ind, msg, nt) {
	    var e = new Error(msg || ec[ind]);
	    e.code = ind;
	    if (Error.captureStackTrace)
	        Error.captureStackTrace(e, err);
	    if (!nt)
	        throw e;
	    return e;
	};
	// expands raw DEFLATE data
	var inflt = function (dat, buf, st) {
	    // source length
	    var sl = dat.length;
	    if (!sl || (st && st.f && !st.l))
	        return buf || new u8(0);
	    // have to estimate size
	    var noBuf = !buf || st;
	    // no state
	    var noSt = !st || st.i;
	    if (!st)
	        st = {};
	    // Assumes roughly 33% compression ratio average
	    if (!buf)
	        buf = new u8(sl * 3);
	    // ensure buffer can fit at least l elements
	    var cbuf = function (l) {
	        var bl = buf.length;
	        // need to increase size to fit
	        if (l > bl) {
	            // Double or set to necessary, whichever is greater
	            var nbuf = new u8(Math.max(bl * 2, l));
	            nbuf.set(buf);
	            buf = nbuf;
	        }
	    };
	    //  last chunk         bitpos           bytes
	    var final = st.f || 0, pos = st.p || 0, bt = st.b || 0, lm = st.l, dm = st.d, lbt = st.m, dbt = st.n;
	    // total bits
	    var tbts = sl * 8;
	    do {
	        if (!lm) {
	            // BFINAL - this is only 1 when last chunk is next
	            final = bits(dat, pos, 1);
	            // type: 0 = no compression, 1 = fixed huffman, 2 = dynamic huffman
	            var type = bits(dat, pos + 1, 3);
	            pos += 3;
	            if (!type) {
	                // go to end of byte boundary
	                var s = shft(pos) + 4, l = dat[s - 4] | (dat[s - 3] << 8), t = s + l;
	                if (t > sl) {
	                    if (noSt)
	                        err(0);
	                    break;
	                }
	                // ensure size
	                if (noBuf)
	                    cbuf(bt + l);
	                // Copy over uncompressed data
	                buf.set(dat.subarray(s, t), bt);
	                // Get new bitpos, update byte count
	                st.b = bt += l, st.p = pos = t * 8, st.f = final;
	                continue;
	            }
	            else if (type == 1)
	                lm = flrm, dm = fdrm, lbt = 9, dbt = 5;
	            else if (type == 2) {
	                //  literal                            lengths
	                var hLit = bits(dat, pos, 31) + 257, hcLen = bits(dat, pos + 10, 15) + 4;
	                var tl = hLit + bits(dat, pos + 5, 31) + 1;
	                pos += 14;
	                // length+distance tree
	                var ldt = new u8(tl);
	                // code length tree
	                var clt = new u8(19);
	                for (var i = 0; i < hcLen; ++i) {
	                    // use index map to get real code
	                    clt[clim[i]] = bits(dat, pos + i * 3, 7);
	                }
	                pos += hcLen * 3;
	                // code lengths bits
	                var clb = max(clt), clbmsk = (1 << clb) - 1;
	                // code lengths map
	                var clm = hMap(clt, clb, 1);
	                for (var i = 0; i < tl;) {
	                    var r = clm[bits(dat, pos, clbmsk)];
	                    // bits read
	                    pos += r & 15;
	                    // symbol
	                    var s = r >>> 4;
	                    // code length to copy
	                    if (s < 16) {
	                        ldt[i++] = s;
	                    }
	                    else {
	                        //  copy   count
	                        var c = 0, n = 0;
	                        if (s == 16)
	                            n = 3 + bits(dat, pos, 3), pos += 2, c = ldt[i - 1];
	                        else if (s == 17)
	                            n = 3 + bits(dat, pos, 7), pos += 3;
	                        else if (s == 18)
	                            n = 11 + bits(dat, pos, 127), pos += 7;
	                        while (n--)
	                            ldt[i++] = c;
	                    }
	                }
	                //    length tree                 distance tree
	                var lt = ldt.subarray(0, hLit), dt = ldt.subarray(hLit);
	                // max length bits
	                lbt = max(lt);
	                // max dist bits
	                dbt = max(dt);
	                lm = hMap(lt, lbt, 1);
	                dm = hMap(dt, dbt, 1);
	            }
	            else
	                err(1);
	            if (pos > tbts) {
	                if (noSt)
	                    err(0);
	                break;
	            }
	        }
	        // Make sure the buffer can hold this + the largest possible addition
	        // Maximum chunk size (practically, theoretically infinite) is 2^17;
	        if (noBuf)
	            cbuf(bt + 131072);
	        var lms = (1 << lbt) - 1, dms = (1 << dbt) - 1;
	        var lpos = pos;
	        for (;; lpos = pos) {
	            // bits read, code
	            var c = lm[bits16(dat, pos) & lms], sym = c >>> 4;
	            pos += c & 15;
	            if (pos > tbts) {
	                if (noSt)
	                    err(0);
	                break;
	            }
	            if (!c)
	                err(2);
	            if (sym < 256)
	                buf[bt++] = sym;
	            else if (sym == 256) {
	                lpos = pos, lm = null;
	                break;
	            }
	            else {
	                var add = sym - 254;
	                // no extra bits needed if less
	                if (sym > 264) {
	                    // index
	                    var i = sym - 257, b = fleb[i];
	                    add = bits(dat, pos, (1 << b) - 1) + fl[i];
	                    pos += b;
	                }
	                // dist
	                var d = dm[bits16(dat, pos) & dms], dsym = d >>> 4;
	                if (!d)
	                    err(3);
	                pos += d & 15;
	                var dt = fd[dsym];
	                if (dsym > 3) {
	                    var b = fdeb[dsym];
	                    dt += bits16(dat, pos) & ((1 << b) - 1), pos += b;
	                }
	                if (pos > tbts) {
	                    if (noSt)
	                        err(0);
	                    break;
	                }
	                if (noBuf)
	                    cbuf(bt + 131072);
	                var end = bt + add;
	                for (; bt < end; bt += 4) {
	                    buf[bt] = buf[bt - dt];
	                    buf[bt + 1] = buf[bt + 1 - dt];
	                    buf[bt + 2] = buf[bt + 2 - dt];
	                    buf[bt + 3] = buf[bt + 3 - dt];
	                }
	                bt = end;
	            }
	        }
	        st.l = lm, st.p = lpos, st.b = bt, st.f = final;
	        if (lm)
	            final = 1, st.m = lbt, st.d = dm, st.n = dbt;
	    } while (!final);
	    return bt == buf.length ? buf : slc(buf, 0, bt);
	};
	// starting at p, write the minimum number of bits that can hold v to d
	var wbits = function (d, p, v) {
	    v <<= p & 7;
	    var o = (p / 8) | 0;
	    d[o] |= v;
	    d[o + 1] |= v >>> 8;
	};
	// starting at p, write the minimum number of bits (>8) that can hold v to d
	var wbits16 = function (d, p, v) {
	    v <<= p & 7;
	    var o = (p / 8) | 0;
	    d[o] |= v;
	    d[o + 1] |= v >>> 8;
	    d[o + 2] |= v >>> 16;
	};
	// creates code lengths from a frequency table
	var hTree = function (d, mb) {
	    // Need extra info to make a tree
	    var t = [];
	    for (var i = 0; i < d.length; ++i) {
	        if (d[i])
	            t.push({ s: i, f: d[i] });
	    }
	    var s = t.length;
	    var t2 = t.slice();
	    if (!s)
	        return [et, 0];
	    if (s == 1) {
	        var v = new u8(t[0].s + 1);
	        v[t[0].s] = 1;
	        return [v, 1];
	    }
	    t.sort(function (a, b) { return a.f - b.f; });
	    // after i2 reaches last ind, will be stopped
	    // freq must be greater than largest possible number of symbols
	    t.push({ s: -1, f: 25001 });
	    var l = t[0], r = t[1], i0 = 0, i1 = 1, i2 = 2;
	    t[0] = { s: -1, f: l.f + r.f, l: l, r: r };
	    // efficient algorithm from UZIP.js
	    // i0 is lookbehind, i2 is lookahead - after processing two low-freq
	    // symbols that combined have high freq, will start processing i2 (high-freq,
	    // non-composite) symbols instead
	    // see https://reddit.com/r/photopea/comments/ikekht/uzipjs_questions/
	    while (i1 != s - 1) {
	        l = t[t[i0].f < t[i2].f ? i0++ : i2++];
	        r = t[i0 != i1 && t[i0].f < t[i2].f ? i0++ : i2++];
	        t[i1++] = { s: -1, f: l.f + r.f, l: l, r: r };
	    }
	    var maxSym = t2[0].s;
	    for (var i = 1; i < s; ++i) {
	        if (t2[i].s > maxSym)
	            maxSym = t2[i].s;
	    }
	    // code lengths
	    var tr = new u16(maxSym + 1);
	    // max bits in tree
	    var mbt = ln(t[i1 - 1], tr, 0);
	    if (mbt > mb) {
	        // more algorithms from UZIP.js
	        // TODO: find out how this code works (debt)
	        //  ind    debt
	        var i = 0, dt = 0;
	        //    left            cost
	        var lft = mbt - mb, cst = 1 << lft;
	        t2.sort(function (a, b) { return tr[b.s] - tr[a.s] || a.f - b.f; });
	        for (; i < s; ++i) {
	            var i2_1 = t2[i].s;
	            if (tr[i2_1] > mb) {
	                dt += cst - (1 << (mbt - tr[i2_1]));
	                tr[i2_1] = mb;
	            }
	            else
	                break;
	        }
	        dt >>>= lft;
	        while (dt > 0) {
	            var i2_2 = t2[i].s;
	            if (tr[i2_2] < mb)
	                dt -= 1 << (mb - tr[i2_2]++ - 1);
	            else
	                ++i;
	        }
	        for (; i >= 0 && dt; --i) {
	            var i2_3 = t2[i].s;
	            if (tr[i2_3] == mb) {
	                --tr[i2_3];
	                ++dt;
	            }
	        }
	        mbt = mb;
	    }
	    return [new u8(tr), mbt];
	};
	// get the max length and assign length codes
	var ln = function (n, l, d) {
	    return n.s == -1
	        ? Math.max(ln(n.l, l, d + 1), ln(n.r, l, d + 1))
	        : (l[n.s] = d);
	};
	// length codes generation
	var lc = function (c) {
	    var s = c.length;
	    // Note that the semicolon was intentional
	    while (s && !c[--s])
	        ;
	    var cl = new u16(++s);
	    //  ind      num         streak
	    var cli = 0, cln = c[0], cls = 1;
	    var w = function (v) { cl[cli++] = v; };
	    for (var i = 1; i <= s; ++i) {
	        if (c[i] == cln && i != s)
	            ++cls;
	        else {
	            if (!cln && cls > 2) {
	                for (; cls > 138; cls -= 138)
	                    w(32754);
	                if (cls > 2) {
	                    w(cls > 10 ? ((cls - 11) << 5) | 28690 : ((cls - 3) << 5) | 12305);
	                    cls = 0;
	                }
	            }
	            else if (cls > 3) {
	                w(cln), --cls;
	                for (; cls > 6; cls -= 6)
	                    w(8304);
	                if (cls > 2)
	                    w(((cls - 3) << 5) | 8208), cls = 0;
	            }
	            while (cls--)
	                w(cln);
	            cls = 1;
	            cln = c[i];
	        }
	    }
	    return [cl.subarray(0, cli), s];
	};
	// calculate the length of output from tree, code lengths
	var clen = function (cf, cl) {
	    var l = 0;
	    for (var i = 0; i < cl.length; ++i)
	        l += cf[i] * cl[i];
	    return l;
	};
	// writes a fixed block
	// returns the new bit pos
	var wfblk = function (out, pos, dat) {
	    // no need to write 00 as type: TypedArray defaults to 0
	    var s = dat.length;
	    var o = shft(pos + 2);
	    out[o] = s & 255;
	    out[o + 1] = s >>> 8;
	    out[o + 2] = out[o] ^ 255;
	    out[o + 3] = out[o + 1] ^ 255;
	    for (var i = 0; i < s; ++i)
	        out[o + i + 4] = dat[i];
	    return (o + 4 + s) * 8;
	};
	// writes a block
	var wblk = function (dat, out, final, syms, lf, df, eb, li, bs, bl, p) {
	    wbits(out, p++, final);
	    ++lf[256];
	    var _a = hTree(lf, 15), dlt = _a[0], mlb = _a[1];
	    var _b = hTree(df, 15), ddt = _b[0], mdb = _b[1];
	    var _c = lc(dlt), lclt = _c[0], nlc = _c[1];
	    var _d = lc(ddt), lcdt = _d[0], ndc = _d[1];
	    var lcfreq = new u16(19);
	    for (var i = 0; i < lclt.length; ++i)
	        lcfreq[lclt[i] & 31]++;
	    for (var i = 0; i < lcdt.length; ++i)
	        lcfreq[lcdt[i] & 31]++;
	    var _e = hTree(lcfreq, 7), lct = _e[0], mlcb = _e[1];
	    var nlcc = 19;
	    for (; nlcc > 4 && !lct[clim[nlcc - 1]]; --nlcc)
	        ;
	    var flen = (bl + 5) << 3;
	    var ftlen = clen(lf, flt) + clen(df, fdt) + eb;
	    var dtlen = clen(lf, dlt) + clen(df, ddt) + eb + 14 + 3 * nlcc + clen(lcfreq, lct) + (2 * lcfreq[16] + 3 * lcfreq[17] + 7 * lcfreq[18]);
	    if (flen <= ftlen && flen <= dtlen)
	        return wfblk(out, p, dat.subarray(bs, bs + bl));
	    var lm, ll, dm, dl;
	    wbits(out, p, 1 + (dtlen < ftlen)), p += 2;
	    if (dtlen < ftlen) {
	        lm = hMap(dlt, mlb, 0), ll = dlt, dm = hMap(ddt, mdb, 0), dl = ddt;
	        var llm = hMap(lct, mlcb, 0);
	        wbits(out, p, nlc - 257);
	        wbits(out, p + 5, ndc - 1);
	        wbits(out, p + 10, nlcc - 4);
	        p += 14;
	        for (var i = 0; i < nlcc; ++i)
	            wbits(out, p + 3 * i, lct[clim[i]]);
	        p += 3 * nlcc;
	        var lcts = [lclt, lcdt];
	        for (var it = 0; it < 2; ++it) {
	            var clct = lcts[it];
	            for (var i = 0; i < clct.length; ++i) {
	                var len = clct[i] & 31;
	                wbits(out, p, llm[len]), p += lct[len];
	                if (len > 15)
	                    wbits(out, p, (clct[i] >>> 5) & 127), p += clct[i] >>> 12;
	            }
	        }
	    }
	    else {
	        lm = flm, ll = flt, dm = fdm, dl = fdt;
	    }
	    for (var i = 0; i < li; ++i) {
	        if (syms[i] > 255) {
	            var len = (syms[i] >>> 18) & 31;
	            wbits16(out, p, lm[len + 257]), p += ll[len + 257];
	            if (len > 7)
	                wbits(out, p, (syms[i] >>> 23) & 31), p += fleb[len];
	            var dst = syms[i] & 31;
	            wbits16(out, p, dm[dst]), p += dl[dst];
	            if (dst > 3)
	                wbits16(out, p, (syms[i] >>> 5) & 8191), p += fdeb[dst];
	        }
	        else {
	            wbits16(out, p, lm[syms[i]]), p += ll[syms[i]];
	        }
	    }
	    wbits16(out, p, lm[256]);
	    return p + ll[256];
	};
	// deflate options (nice << 13) | chain
	var deo = /*#__PURE__*/ new u32([65540, 131080, 131088, 131104, 262176, 1048704, 1048832, 2114560, 2117632]);
	// empty
	var et = /*#__PURE__*/ new u8(0);
	// compresses data into a raw DEFLATE buffer
	var dflt = function (dat, lvl, plvl, pre, post, lst) {
	    var s = dat.length;
	    var o = new u8(pre + s + 5 * (1 + Math.ceil(s / 7000)) + post);
	    // writing to this writes to the output buffer
	    var w = o.subarray(pre, o.length - post);
	    var pos = 0;
	    if (!lvl || s < 8) {
	        for (var i = 0; i <= s; i += 65535) {
	            // end
	            var e = i + 65535;
	            if (e >= s) {
	                // write final block
	                w[pos >> 3] = lst;
	            }
	            pos = wfblk(w, pos + 1, dat.subarray(i, e));
	        }
	    }
	    else {
	        var opt = deo[lvl - 1];
	        var n = opt >>> 13, c = opt & 8191;
	        var msk_1 = (1 << plvl) - 1;
	        //    prev 2-byte val map    curr 2-byte val map
	        var prev = new u16(32768), head = new u16(msk_1 + 1);
	        var bs1_1 = Math.ceil(plvl / 3), bs2_1 = 2 * bs1_1;
	        var hsh = function (i) { return (dat[i] ^ (dat[i + 1] << bs1_1) ^ (dat[i + 2] << bs2_1)) & msk_1; };
	        // 24576 is an arbitrary number of maximum symbols per block
	        // 424 buffer for last block
	        var syms = new u32(25000);
	        // length/literal freq   distance freq
	        var lf = new u16(288), df = new u16(32);
	        //  l/lcnt  exbits  index  l/lind  waitdx  bitpos
	        var lc_1 = 0, eb = 0, i = 0, li = 0, wi = 0, bs = 0;
	        for (; i < s; ++i) {
	            // hash value
	            // deopt when i > s - 3 - at end, deopt acceptable
	            var hv = hsh(i);
	            // index mod 32768    previous index mod
	            var imod = i & 32767, pimod = head[hv];
	            prev[imod] = pimod;
	            head[hv] = imod;
	            // We always should modify head and prev, but only add symbols if
	            // this data is not yet processed ("wait" for wait index)
	            if (wi <= i) {
	                // bytes remaining
	                var rem = s - i;
	                if ((lc_1 > 7000 || li > 24576) && rem > 423) {
	                    pos = wblk(dat, w, 0, syms, lf, df, eb, li, bs, i - bs, pos);
	                    li = lc_1 = eb = 0, bs = i;
	                    for (var j = 0; j < 286; ++j)
	                        lf[j] = 0;
	                    for (var j = 0; j < 30; ++j)
	                        df[j] = 0;
	                }
	                //  len    dist   chain
	                var l = 2, d = 0, ch_1 = c, dif = (imod - pimod) & 32767;
	                if (rem > 2 && hv == hsh(i - dif)) {
	                    var maxn = Math.min(n, rem) - 1;
	                    var maxd = Math.min(32767, i);
	                    // max possible length
	                    // not capped at dif because decompressors implement "rolling" index population
	                    var ml = Math.min(258, rem);
	                    while (dif <= maxd && --ch_1 && imod != pimod) {
	                        if (dat[i + l] == dat[i + l - dif]) {
	                            var nl = 0;
	                            for (; nl < ml && dat[i + nl] == dat[i + nl - dif]; ++nl)
	                                ;
	                            if (nl > l) {
	                                l = nl, d = dif;
	                                // break out early when we reach "nice" (we are satisfied enough)
	                                if (nl > maxn)
	                                    break;
	                                // now, find the rarest 2-byte sequence within this
	                                // length of literals and search for that instead.
	                                // Much faster than just using the start
	                                var mmd = Math.min(dif, nl - 2);
	                                var md = 0;
	                                for (var j = 0; j < mmd; ++j) {
	                                    var ti = (i - dif + j + 32768) & 32767;
	                                    var pti = prev[ti];
	                                    var cd = (ti - pti + 32768) & 32767;
	                                    if (cd > md)
	                                        md = cd, pimod = ti;
	                                }
	                            }
	                        }
	                        // check the previous match
	                        imod = pimod, pimod = prev[imod];
	                        dif += (imod - pimod + 32768) & 32767;
	                    }
	                }
	                // d will be nonzero only when a match was found
	                if (d) {
	                    // store both dist and len data in one Uint32
	                    // Make sure this is recognized as a len/dist with 28th bit (2^28)
	                    syms[li++] = 268435456 | (revfl[l] << 18) | revfd[d];
	                    var lin = revfl[l] & 31, din = revfd[d] & 31;
	                    eb += fleb[lin] + fdeb[din];
	                    ++lf[257 + lin];
	                    ++df[din];
	                    wi = i + l;
	                    ++lc_1;
	                }
	                else {
	                    syms[li++] = dat[i];
	                    ++lf[dat[i]];
	                }
	            }
	        }
	        pos = wblk(dat, w, lst, syms, lf, df, eb, li, bs, i - bs, pos);
	        // this is the easiest way to avoid needing to maintain state
	        if (!lst && pos & 7)
	            pos = wfblk(w, pos + 1, et);
	    }
	    return slc(o, 0, pre + shft(pos) + post);
	};
	// Alder32
	var adler = function () {
	    var a = 1, b = 0;
	    return {
	        p: function (d) {
	            // closures have awful performance
	            var n = a, m = b;
	            var l = d.length | 0;
	            for (var i = 0; i != l;) {
	                var e = Math.min(i + 2655, l);
	                for (; i < e; ++i)
	                    m += n += d[i];
	                n = (n & 65535) + 15 * (n >> 16), m = (m & 65535) + 15 * (m >> 16);
	            }
	            a = n, b = m;
	        },
	        d: function () {
	            a %= 65521, b %= 65521;
	            return (a & 255) << 24 | (a >>> 8) << 16 | (b & 255) << 8 | (b >>> 8);
	        }
	    };
	};
	// deflate with opts
	var dopt = function (dat, opt, pre, post, st) {
	    return dflt(dat, opt.level == null ? 6 : opt.level, opt.mem == null ? Math.ceil(Math.max(8, Math.min(13, Math.log(dat.length))) * 1.5) : (12 + opt.mem), pre, post, !st);
	};
	// write bytes
	var wbytes = function (d, b, v) {
	    for (; v; ++b)
	        d[b] = v, v >>>= 8;
	};
	// zlib header
	var zlh = function (c, o) {
	    var lv = o.level, fl = lv == 0 ? 0 : lv < 6 ? 1 : lv == 9 ? 3 : 2;
	    c[0] = 120, c[1] = (fl << 6) | (fl ? (32 - 2 * fl) : 1);
	};
	// zlib valid
	var zlv = function (d) {
	    if ((d[0] & 15) != 8 || (d[0] >>> 4) > 7 || ((d[0] << 8 | d[1]) % 31))
	        err(6, 'invalid zlib data');
	    if (d[1] & 32)
	        err(6, 'invalid zlib data: preset dictionaries not supported');
	};
	/**
	 * Compress data with Zlib
	 * @param data The data to compress
	 * @param opts The compression options
	 * @returns The zlib-compressed version of the data
	 */
	function zlibSync(data, opts) {
	    if (!opts)
	        opts = {};
	    var a = adler();
	    a.p(data);
	    var d = dopt(data, opts, 2, 4);
	    return zlh(d, opts), wbytes(d, d.length - 4, a.d()), d;
	}
	/**
	 * Expands Zlib data
	 * @param data The data to decompress
	 * @param out Where to write the data. Saves memory if you know the decompressed size and provide an output buffer of that length.
	 * @returns The decompressed version of the data
	 */
	function unzlibSync(data, out) {
	    return inflt((zlv(data), data.subarray(2, -4)), out);
	}
	// text decoder
	var td = typeof TextDecoder != 'undefined' && /*#__PURE__*/ new TextDecoder();
	// text decoder stream
	var tds = 0;
	try {
	    td.decode(et, { stream: true });
	    tds = 1;
	}
	catch (e) { }

	/**
	 * @shiguredo/lyra-wasm
	 * Lyra V2 WebAssembly build
	 * @version: 2022.2.0
	 * @author: Shiguredo Inc.
	 * @license: Apache-2.0
	 **/

	var LyraWasmModule = (() => {
	  var _scriptDir = (typeof document === 'undefined' && typeof location === 'undefined' ? new (require('u' + 'rl').URL)('file:' + __filename).href : typeof document === 'undefined' ? location.href : (document.currentScript && document.currentScript.src || new URL('sora.js', document.baseURI).href));
	  
	  return (
	function(LyraWasmModule) {
	  LyraWasmModule = LyraWasmModule || {};

	function GROWABLE_HEAP_I8(){if(wasmMemory.buffer!=buffer){updateGlobalBufferAndViews(wasmMemory.buffer);}return HEAP8}function GROWABLE_HEAP_U8(){if(wasmMemory.buffer!=buffer){updateGlobalBufferAndViews(wasmMemory.buffer);}return HEAPU8}function GROWABLE_HEAP_I16(){if(wasmMemory.buffer!=buffer){updateGlobalBufferAndViews(wasmMemory.buffer);}return HEAP16}function GROWABLE_HEAP_U16(){if(wasmMemory.buffer!=buffer){updateGlobalBufferAndViews(wasmMemory.buffer);}return HEAPU16}function GROWABLE_HEAP_I32(){if(wasmMemory.buffer!=buffer){updateGlobalBufferAndViews(wasmMemory.buffer);}return HEAP32}function GROWABLE_HEAP_U32(){if(wasmMemory.buffer!=buffer){updateGlobalBufferAndViews(wasmMemory.buffer);}return HEAPU32}function GROWABLE_HEAP_F32(){if(wasmMemory.buffer!=buffer){updateGlobalBufferAndViews(wasmMemory.buffer);}return HEAPF32}function GROWABLE_HEAP_F64(){if(wasmMemory.buffer!=buffer){updateGlobalBufferAndViews(wasmMemory.buffer);}return HEAPF64}var Module=typeof LyraWasmModule!="undefined"?LyraWasmModule:{};var readyPromiseResolve,readyPromiseReject;Module["ready"]=new Promise(function(resolve,reject){readyPromiseResolve=resolve;readyPromiseReject=reject;});var moduleOverrides=Object.assign({},Module);var thisProgram="./this.program";var quit_=(status,toThrow)=>{throw toThrow};var ENVIRONMENT_IS_WEB=typeof window=="object";var ENVIRONMENT_IS_WORKER=typeof importScripts=="function";var ENVIRONMENT_IS_NODE=typeof process=="object"&&typeof process.versions=="object"&&typeof process.versions.node=="string";var ENVIRONMENT_IS_PTHREAD=Module["ENVIRONMENT_IS_PTHREAD"]||false;var scriptDirectory="";function locateFile(path){if(Module["locateFile"]){return Module["locateFile"](path,scriptDirectory)}return scriptDirectory+path}var read_,readAsync,readBinary;function logExceptionOnExit(e){if(e instanceof ExitStatus)return;let toLog=e;err("exiting due to exception: "+toLog);}if(ENVIRONMENT_IS_NODE){if(ENVIRONMENT_IS_WORKER){scriptDirectory=require("path").dirname(scriptDirectory)+"/";}else {scriptDirectory=__dirname+"/";}var fs,nodePath;if(typeof require==="function"){fs=require("fs");nodePath=require("path");}read_=(filename,binary)=>{filename=nodePath["normalize"](filename);return fs.readFileSync(filename,binary?undefined:"utf8")};readBinary=filename=>{var ret=read_(filename,true);if(!ret.buffer){ret=new Uint8Array(ret);}return ret};readAsync=(filename,onload,onerror)=>{filename=nodePath["normalize"](filename);fs.readFile(filename,function(err,data){if(err)onerror(err);else onload(data.buffer);});};if(process["argv"].length>1){thisProgram=process["argv"][1].replace(/\\/g,"/");}process["argv"].slice(2);process["on"]("uncaughtException",function(ex){if(!(ex instanceof ExitStatus)){throw ex}});process["on"]("unhandledRejection",function(reason){throw reason});quit_=(status,toThrow)=>{if(keepRuntimeAlive()){process["exitCode"]=status;throw toThrow}logExceptionOnExit(toThrow);process["exit"](status);};Module["inspect"]=function(){return "[Emscripten Module object]"};let nodeWorkerThreads;try{nodeWorkerThreads=require("worker_threads");}catch(e){console.error('The "worker_threads" module is not supported in this node.js build - perhaps a newer version is needed?');throw e}global.Worker=nodeWorkerThreads.Worker;}else if(ENVIRONMENT_IS_WEB||ENVIRONMENT_IS_WORKER){if(ENVIRONMENT_IS_WORKER){scriptDirectory=self.location.href;}else if(typeof document!="undefined"&&document.currentScript){scriptDirectory=document.currentScript.src;}if(_scriptDir){scriptDirectory=_scriptDir;}if(scriptDirectory.indexOf("blob:")!==0){scriptDirectory=scriptDirectory.substr(0,scriptDirectory.replace(/[?#].*/,"").lastIndexOf("/")+1);}else {scriptDirectory="";}if(!ENVIRONMENT_IS_NODE){read_=url=>{var xhr=new XMLHttpRequest;xhr.open("GET",url,false);xhr.send(null);return xhr.responseText};if(ENVIRONMENT_IS_WORKER){readBinary=url=>{var xhr=new XMLHttpRequest;xhr.open("GET",url,false);xhr.responseType="arraybuffer";xhr.send(null);return new Uint8Array(xhr.response)};}readAsync=(url,onload,onerror)=>{var xhr=new XMLHttpRequest;xhr.open("GET",url,true);xhr.responseType="arraybuffer";xhr.onload=()=>{if(xhr.status==200||xhr.status==0&&xhr.response){onload(xhr.response);return}onerror();};xhr.onerror=onerror;xhr.send(null);};}}else;if(ENVIRONMENT_IS_NODE){if(typeof performance=="undefined"){global.performance=require("perf_hooks").performance;}}var defaultPrint=console.log.bind(console);var defaultPrintErr=console.warn.bind(console);if(ENVIRONMENT_IS_NODE){defaultPrint=str=>fs.writeSync(1,str+"\n");defaultPrintErr=str=>fs.writeSync(2,str+"\n");}var out=Module["print"]||defaultPrint;var err=Module["printErr"]||defaultPrintErr;Object.assign(Module,moduleOverrides);moduleOverrides=null;if(Module["arguments"])Module["arguments"];if(Module["thisProgram"])thisProgram=Module["thisProgram"];if(Module["quit"])quit_=Module["quit"];var POINTER_SIZE=4;var wasmBinary;if(Module["wasmBinary"])wasmBinary=Module["wasmBinary"];var noExitRuntime=Module["noExitRuntime"]||true;if(typeof WebAssembly!="object"){abort("no native wasm support detected");}var wasmMemory;var wasmModule;var ABORT=false;var EXITSTATUS;function assert(condition,text){if(!condition){abort(text);}}var UTF8Decoder=typeof TextDecoder!="undefined"?new TextDecoder("utf8"):undefined;function UTF8ArrayToString(heapOrArray,idx,maxBytesToRead){var endIdx=idx+maxBytesToRead;var endPtr=idx;while(heapOrArray[endPtr]&&!(endPtr>=endIdx))++endPtr;if(endPtr-idx>16&&heapOrArray.buffer&&UTF8Decoder){return UTF8Decoder.decode(heapOrArray.buffer instanceof SharedArrayBuffer?heapOrArray.slice(idx,endPtr):heapOrArray.subarray(idx,endPtr))}var str="";while(idx<endPtr){var u0=heapOrArray[idx++];if(!(u0&128)){str+=String.fromCharCode(u0);continue}var u1=heapOrArray[idx++]&63;if((u0&224)==192){str+=String.fromCharCode((u0&31)<<6|u1);continue}var u2=heapOrArray[idx++]&63;if((u0&240)==224){u0=(u0&15)<<12|u1<<6|u2;}else {u0=(u0&7)<<18|u1<<12|u2<<6|heapOrArray[idx++]&63;}if(u0<65536){str+=String.fromCharCode(u0);}else {var ch=u0-65536;str+=String.fromCharCode(55296|ch>>10,56320|ch&1023);}}return str}function UTF8ToString(ptr,maxBytesToRead){return ptr?UTF8ArrayToString(GROWABLE_HEAP_U8(),ptr,maxBytesToRead):""}function stringToUTF8Array(str,heap,outIdx,maxBytesToWrite){if(!(maxBytesToWrite>0))return 0;var startIdx=outIdx;var endIdx=outIdx+maxBytesToWrite-1;for(var i=0;i<str.length;++i){var u=str.charCodeAt(i);if(u>=55296&&u<=57343){var u1=str.charCodeAt(++i);u=65536+((u&1023)<<10)|u1&1023;}if(u<=127){if(outIdx>=endIdx)break;heap[outIdx++]=u;}else if(u<=2047){if(outIdx+1>=endIdx)break;heap[outIdx++]=192|u>>6;heap[outIdx++]=128|u&63;}else if(u<=65535){if(outIdx+2>=endIdx)break;heap[outIdx++]=224|u>>12;heap[outIdx++]=128|u>>6&63;heap[outIdx++]=128|u&63;}else {if(outIdx+3>=endIdx)break;heap[outIdx++]=240|u>>18;heap[outIdx++]=128|u>>12&63;heap[outIdx++]=128|u>>6&63;heap[outIdx++]=128|u&63;}}heap[outIdx]=0;return outIdx-startIdx}function stringToUTF8(str,outPtr,maxBytesToWrite){return stringToUTF8Array(str,GROWABLE_HEAP_U8(),outPtr,maxBytesToWrite)}function lengthBytesUTF8(str){var len=0;for(var i=0;i<str.length;++i){var c=str.charCodeAt(i);if(c<=127){len++;}else if(c<=2047){len+=2;}else if(c>=55296&&c<=57343){len+=4;++i;}else {len+=3;}}return len}var buffer,HEAP8,HEAPU8,HEAP16,HEAPU16,HEAP32,HEAPU32,HEAPF32,HEAPF64;if(ENVIRONMENT_IS_PTHREAD){buffer=Module["buffer"];}function updateGlobalBufferAndViews(buf){buffer=buf;Module["HEAP8"]=HEAP8=new Int8Array(buf);Module["HEAP16"]=HEAP16=new Int16Array(buf);Module["HEAP32"]=HEAP32=new Int32Array(buf);Module["HEAPU8"]=HEAPU8=new Uint8Array(buf);Module["HEAPU16"]=HEAPU16=new Uint16Array(buf);Module["HEAPU32"]=HEAPU32=new Uint32Array(buf);Module["HEAPF32"]=HEAPF32=new Float32Array(buf);Module["HEAPF64"]=HEAPF64=new Float64Array(buf);}var INITIAL_MEMORY=Module["INITIAL_MEMORY"]||16777216;if(ENVIRONMENT_IS_PTHREAD){wasmMemory=Module["wasmMemory"];buffer=Module["buffer"];}else {if(Module["wasmMemory"]){wasmMemory=Module["wasmMemory"];}else {wasmMemory=new WebAssembly.Memory({"initial":INITIAL_MEMORY/65536,"maximum":2147483648/65536,"shared":true});if(!(wasmMemory.buffer instanceof SharedArrayBuffer)){err("requested a shared WebAssembly.Memory but the returned buffer is not a SharedArrayBuffer, indicating that while the browser has SharedArrayBuffer it does not have WebAssembly threads support - you may need to set a flag");if(ENVIRONMENT_IS_NODE){err("(on node you may need: --experimental-wasm-threads --experimental-wasm-bulk-memory and/or recent version)");}throw Error("bad memory")}}}if(wasmMemory){buffer=wasmMemory.buffer;}INITIAL_MEMORY=buffer.byteLength;updateGlobalBufferAndViews(buffer);var wasmTable;var __ATPRERUN__=[];var __ATINIT__=[];var __ATPOSTRUN__=[];function keepRuntimeAlive(){return noExitRuntime}function preRun(){if(Module["preRun"]){if(typeof Module["preRun"]=="function")Module["preRun"]=[Module["preRun"]];while(Module["preRun"].length){addOnPreRun(Module["preRun"].shift());}}callRuntimeCallbacks(__ATPRERUN__);}function initRuntime(){if(ENVIRONMENT_IS_PTHREAD)return;if(!Module["noFSInit"]&&!FS.init.initialized)FS.init();FS.ignorePermissions=false;callRuntimeCallbacks(__ATINIT__);}function postRun(){if(ENVIRONMENT_IS_PTHREAD)return;if(Module["postRun"]){if(typeof Module["postRun"]=="function")Module["postRun"]=[Module["postRun"]];while(Module["postRun"].length){addOnPostRun(Module["postRun"].shift());}}callRuntimeCallbacks(__ATPOSTRUN__);}function addOnPreRun(cb){__ATPRERUN__.unshift(cb);}function addOnInit(cb){__ATINIT__.unshift(cb);}function addOnPostRun(cb){__ATPOSTRUN__.unshift(cb);}var runDependencies=0;var dependenciesFulfilled=null;function getUniqueRunDependency(id){return id}function addRunDependency(id){runDependencies++;if(Module["monitorRunDependencies"]){Module["monitorRunDependencies"](runDependencies);}}function removeRunDependency(id){runDependencies--;if(Module["monitorRunDependencies"]){Module["monitorRunDependencies"](runDependencies);}if(runDependencies==0){if(dependenciesFulfilled){var callback=dependenciesFulfilled;dependenciesFulfilled=null;callback();}}}function abort(what){if(Module["onAbort"]){Module["onAbort"](what);}what="Aborted("+what+")";err(what);ABORT=true;EXITSTATUS=1;what+=". Build with -sASSERTIONS for more info.";var e=new WebAssembly.RuntimeError(what);readyPromiseReject(e);throw e}var dataURIPrefix="data:application/octet-stream;base64,";function isDataURI(filename){return filename.startsWith(dataURIPrefix)}function isFileURI(filename){return filename.startsWith("file://")}var wasmBinaryFile;if(Module["locateFile"]){wasmBinaryFile="lyra.wasm";if(!isDataURI(wasmBinaryFile)){wasmBinaryFile=locateFile(wasmBinaryFile);}}else {wasmBinaryFile=new URL("lyra.wasm",(typeof document === 'undefined' && typeof location === 'undefined' ? new (require('u' + 'rl').URL)('file:' + __filename).href : typeof document === 'undefined' ? location.href : (document.currentScript && document.currentScript.src || new URL('sora.js', document.baseURI).href))).toString();}function getBinary(file){try{if(file==wasmBinaryFile&&wasmBinary){return new Uint8Array(wasmBinary)}if(readBinary){return readBinary(file)}throw "both async and sync fetching of the wasm failed"}catch(err){abort(err);}}function getBinaryPromise(){if(!wasmBinary&&(ENVIRONMENT_IS_WEB||ENVIRONMENT_IS_WORKER)){if(typeof fetch=="function"&&!isFileURI(wasmBinaryFile)){return fetch(wasmBinaryFile,{credentials:"same-origin"}).then(function(response){if(!response["ok"]){throw "failed to load wasm binary file at '"+wasmBinaryFile+"'"}return response["arrayBuffer"]()}).catch(function(){return getBinary(wasmBinaryFile)})}else {if(readAsync){return new Promise(function(resolve,reject){readAsync(wasmBinaryFile,function(response){resolve(new Uint8Array(response));},reject);})}}}return Promise.resolve().then(function(){return getBinary(wasmBinaryFile)})}function createWasm(){var info={"env":asmLibraryArg,"wasi_snapshot_preview1":asmLibraryArg};function receiveInstance(instance,module){var exports=instance.exports;Module["asm"]=exports;registerTLSInit(Module["asm"]["_emscripten_tls_init"]);wasmTable=Module["asm"]["__indirect_function_table"];addOnInit(Module["asm"]["__wasm_call_ctors"]);wasmModule=module;if(!ENVIRONMENT_IS_PTHREAD){removeRunDependency();}}if(!ENVIRONMENT_IS_PTHREAD){addRunDependency();}function receiveInstantiationResult(result){receiveInstance(result["instance"],result["module"]);}function instantiateArrayBuffer(receiver){return getBinaryPromise().then(function(binary){return WebAssembly.instantiate(binary,info)}).then(function(instance){return instance}).then(receiver,function(reason){err("failed to asynchronously prepare wasm: "+reason);abort(reason);})}function instantiateAsync(){if(!wasmBinary&&typeof WebAssembly.instantiateStreaming=="function"&&!isDataURI(wasmBinaryFile)&&!isFileURI(wasmBinaryFile)&&!ENVIRONMENT_IS_NODE&&typeof fetch=="function"){return fetch(wasmBinaryFile,{credentials:"same-origin"}).then(function(response){var result=WebAssembly.instantiateStreaming(response,info);return result.then(receiveInstantiationResult,function(reason){err("wasm streaming compile failed: "+reason);err("falling back to ArrayBuffer instantiation");return instantiateArrayBuffer(receiveInstantiationResult)})})}else {return instantiateArrayBuffer(receiveInstantiationResult)}}if(Module["instantiateWasm"]){try{var exports=Module["instantiateWasm"](info,receiveInstance);return exports}catch(e){err("Module.instantiateWasm callback failed with error: "+e);readyPromiseReject(e);}}instantiateAsync().catch(readyPromiseReject);return {}}var tempDouble;var tempI64;var ASM_CONSTS={209600:()=>{return typeof wasmOffsetConverter!=="undefined"}};function HaveOffsetConverter(){return typeof wasmOffsetConverter!=="undefined"}function _emscripten_set_main_loop_timing(mode,value){Browser.mainLoop.timingMode=mode;Browser.mainLoop.timingValue=value;if(!Browser.mainLoop.func){return 1}if(!Browser.mainLoop.running){Browser.mainLoop.running=true;}if(mode==0){Browser.mainLoop.scheduler=function Browser_mainLoop_scheduler_setTimeout(){var timeUntilNextTick=Math.max(0,Browser.mainLoop.tickStartTime+value-_emscripten_get_now())|0;setTimeout(Browser.mainLoop.runner,timeUntilNextTick);};Browser.mainLoop.method="timeout";}else if(mode==1){Browser.mainLoop.scheduler=function Browser_mainLoop_scheduler_rAF(){Browser.requestAnimationFrame(Browser.mainLoop.runner);};Browser.mainLoop.method="rAF";}else if(mode==2){if(typeof setImmediate=="undefined"){var setImmediates=[];var emscriptenMainLoopMessageId="setimmediate";var Browser_setImmediate_messageHandler=event=>{if(event.data===emscriptenMainLoopMessageId||event.data.target===emscriptenMainLoopMessageId){event.stopPropagation();setImmediates.shift()();}};addEventListener("message",Browser_setImmediate_messageHandler,true);setImmediate=function Browser_emulated_setImmediate(func){setImmediates.push(func);if(ENVIRONMENT_IS_WORKER){if(Module["setImmediates"]===undefined)Module["setImmediates"]=[];Module["setImmediates"].push(func);postMessage({target:emscriptenMainLoopMessageId});}else postMessage(emscriptenMainLoopMessageId,"*");};}Browser.mainLoop.scheduler=function Browser_mainLoop_scheduler_setImmediate(){setImmediate(Browser.mainLoop.runner);};Browser.mainLoop.method="immediate";}return 0}var _emscripten_get_now;if(ENVIRONMENT_IS_NODE){_emscripten_get_now=()=>{var t=process["hrtime"]();return t[0]*1e3+t[1]/1e6};}else if(ENVIRONMENT_IS_PTHREAD){_emscripten_get_now=()=>performance.now()-Module["__performance_now_clock_drift"];}else _emscripten_get_now=()=>performance.now();function ExitStatus(status){this.name="ExitStatus";this.message="Program terminated with exit("+status+")";this.status=status;}var PATH={isAbs:path=>path.charAt(0)==="/",splitPath:filename=>{var splitPathRe=/^(\/?|)([\s\S]*?)((?:\.{1,2}|[^\/]+?|)(\.[^.\/]*|))(?:[\/]*)$/;return splitPathRe.exec(filename).slice(1)},normalizeArray:(parts,allowAboveRoot)=>{var up=0;for(var i=parts.length-1;i>=0;i--){var last=parts[i];if(last==="."){parts.splice(i,1);}else if(last===".."){parts.splice(i,1);up++;}else if(up){parts.splice(i,1);up--;}}if(allowAboveRoot){for(;up;up--){parts.unshift("..");}}return parts},normalize:path=>{var isAbsolute=PATH.isAbs(path),trailingSlash=path.substr(-1)==="/";path=PATH.normalizeArray(path.split("/").filter(p=>!!p),!isAbsolute).join("/");if(!path&&!isAbsolute){path=".";}if(path&&trailingSlash){path+="/";}return (isAbsolute?"/":"")+path},dirname:path=>{var result=PATH.splitPath(path),root=result[0],dir=result[1];if(!root&&!dir){return "."}if(dir){dir=dir.substr(0,dir.length-1);}return root+dir},basename:path=>{if(path==="/")return "/";path=PATH.normalize(path);path=path.replace(/\/$/,"");var lastSlash=path.lastIndexOf("/");if(lastSlash===-1)return path;return path.substr(lastSlash+1)},join:function(){var paths=Array.prototype.slice.call(arguments);return PATH.normalize(paths.join("/"))},join2:(l,r)=>{return PATH.normalize(l+"/"+r)}};function getRandomDevice(){if(typeof crypto=="object"&&typeof crypto["getRandomValues"]=="function"){var randomBuffer=new Uint8Array(1);return ()=>{crypto.getRandomValues(randomBuffer);return randomBuffer[0]}}else if(ENVIRONMENT_IS_NODE){try{var crypto_module=require("crypto");return ()=>crypto_module["randomBytes"](1)[0]}catch(e){}}return ()=>abort("randomDevice")}var PATH_FS={resolve:function(){var resolvedPath="",resolvedAbsolute=false;for(var i=arguments.length-1;i>=-1&&!resolvedAbsolute;i--){var path=i>=0?arguments[i]:FS.cwd();if(typeof path!="string"){throw new TypeError("Arguments to path.resolve must be strings")}else if(!path){return ""}resolvedPath=path+"/"+resolvedPath;resolvedAbsolute=PATH.isAbs(path);}resolvedPath=PATH.normalizeArray(resolvedPath.split("/").filter(p=>!!p),!resolvedAbsolute).join("/");return (resolvedAbsolute?"/":"")+resolvedPath||"."},relative:(from,to)=>{from=PATH_FS.resolve(from).substr(1);to=PATH_FS.resolve(to).substr(1);function trim(arr){var start=0;for(;start<arr.length;start++){if(arr[start]!=="")break}var end=arr.length-1;for(;end>=0;end--){if(arr[end]!=="")break}if(start>end)return [];return arr.slice(start,end-start+1)}var fromParts=trim(from.split("/"));var toParts=trim(to.split("/"));var length=Math.min(fromParts.length,toParts.length);var samePartsLength=length;for(var i=0;i<length;i++){if(fromParts[i]!==toParts[i]){samePartsLength=i;break}}var outputParts=[];for(var i=samePartsLength;i<fromParts.length;i++){outputParts.push("..");}outputParts=outputParts.concat(toParts.slice(samePartsLength));return outputParts.join("/")}};function intArrayFromString(stringy,dontAddNull,length){var len=length>0?length:lengthBytesUTF8(stringy)+1;var u8array=new Array(len);var numBytesWritten=stringToUTF8Array(stringy,u8array,0,u8array.length);if(dontAddNull)u8array.length=numBytesWritten;return u8array}var TTY={ttys:[],init:function(){},shutdown:function(){},register:function(dev,ops){TTY.ttys[dev]={input:[],output:[],ops:ops};FS.registerDevice(dev,TTY.stream_ops);},stream_ops:{open:function(stream){var tty=TTY.ttys[stream.node.rdev];if(!tty){throw new FS.ErrnoError(43)}stream.tty=tty;stream.seekable=false;},close:function(stream){stream.tty.ops.fsync(stream.tty);},fsync:function(stream){stream.tty.ops.fsync(stream.tty);},read:function(stream,buffer,offset,length,pos){if(!stream.tty||!stream.tty.ops.get_char){throw new FS.ErrnoError(60)}var bytesRead=0;for(var i=0;i<length;i++){var result;try{result=stream.tty.ops.get_char(stream.tty);}catch(e){throw new FS.ErrnoError(29)}if(result===undefined&&bytesRead===0){throw new FS.ErrnoError(6)}if(result===null||result===undefined)break;bytesRead++;buffer[offset+i]=result;}if(bytesRead){stream.node.timestamp=Date.now();}return bytesRead},write:function(stream,buffer,offset,length,pos){if(!stream.tty||!stream.tty.ops.put_char){throw new FS.ErrnoError(60)}try{for(var i=0;i<length;i++){stream.tty.ops.put_char(stream.tty,buffer[offset+i]);}}catch(e){throw new FS.ErrnoError(29)}if(length){stream.node.timestamp=Date.now();}return i}},default_tty_ops:{get_char:function(tty){if(!tty.input.length){var result=null;if(ENVIRONMENT_IS_NODE){var BUFSIZE=256;var buf=Buffer.alloc(BUFSIZE);var bytesRead=0;try{bytesRead=fs.readSync(process.stdin.fd,buf,0,BUFSIZE,-1);}catch(e){if(e.toString().includes("EOF"))bytesRead=0;else throw e}if(bytesRead>0){result=buf.slice(0,bytesRead).toString("utf-8");}else {result=null;}}else if(typeof window!="undefined"&&typeof window.prompt=="function"){result=window.prompt("Input: ");if(result!==null){result+="\n";}}else if(typeof readline=="function"){result=readline();if(result!==null){result+="\n";}}if(!result){return null}tty.input=intArrayFromString(result,true);}return tty.input.shift()},put_char:function(tty,val){if(val===null||val===10){out(UTF8ArrayToString(tty.output,0));tty.output=[];}else {if(val!=0)tty.output.push(val);}},fsync:function(tty){if(tty.output&&tty.output.length>0){out(UTF8ArrayToString(tty.output,0));tty.output=[];}}},default_tty1_ops:{put_char:function(tty,val){if(val===null||val===10){err(UTF8ArrayToString(tty.output,0));tty.output=[];}else {if(val!=0)tty.output.push(val);}},fsync:function(tty){if(tty.output&&tty.output.length>0){err(UTF8ArrayToString(tty.output,0));tty.output=[];}}}};function zeroMemory(address,size){GROWABLE_HEAP_U8().fill(0,address,address+size);return address}function alignMemory(size,alignment){return Math.ceil(size/alignment)*alignment}function mmapAlloc(size){size=alignMemory(size,65536);var ptr=_emscripten_builtin_memalign(65536,size);if(!ptr)return 0;return zeroMemory(ptr,size)}var MEMFS={ops_table:null,mount:function(mount){return MEMFS.createNode(null,"/",16384|511,0)},createNode:function(parent,name,mode,dev){if(FS.isBlkdev(mode)||FS.isFIFO(mode)){throw new FS.ErrnoError(63)}if(!MEMFS.ops_table){MEMFS.ops_table={dir:{node:{getattr:MEMFS.node_ops.getattr,setattr:MEMFS.node_ops.setattr,lookup:MEMFS.node_ops.lookup,mknod:MEMFS.node_ops.mknod,rename:MEMFS.node_ops.rename,unlink:MEMFS.node_ops.unlink,rmdir:MEMFS.node_ops.rmdir,readdir:MEMFS.node_ops.readdir,symlink:MEMFS.node_ops.symlink},stream:{llseek:MEMFS.stream_ops.llseek}},file:{node:{getattr:MEMFS.node_ops.getattr,setattr:MEMFS.node_ops.setattr},stream:{llseek:MEMFS.stream_ops.llseek,read:MEMFS.stream_ops.read,write:MEMFS.stream_ops.write,allocate:MEMFS.stream_ops.allocate,mmap:MEMFS.stream_ops.mmap,msync:MEMFS.stream_ops.msync}},link:{node:{getattr:MEMFS.node_ops.getattr,setattr:MEMFS.node_ops.setattr,readlink:MEMFS.node_ops.readlink},stream:{}},chrdev:{node:{getattr:MEMFS.node_ops.getattr,setattr:MEMFS.node_ops.setattr},stream:FS.chrdev_stream_ops}};}var node=FS.createNode(parent,name,mode,dev);if(FS.isDir(node.mode)){node.node_ops=MEMFS.ops_table.dir.node;node.stream_ops=MEMFS.ops_table.dir.stream;node.contents={};}else if(FS.isFile(node.mode)){node.node_ops=MEMFS.ops_table.file.node;node.stream_ops=MEMFS.ops_table.file.stream;node.usedBytes=0;node.contents=null;}else if(FS.isLink(node.mode)){node.node_ops=MEMFS.ops_table.link.node;node.stream_ops=MEMFS.ops_table.link.stream;}else if(FS.isChrdev(node.mode)){node.node_ops=MEMFS.ops_table.chrdev.node;node.stream_ops=MEMFS.ops_table.chrdev.stream;}node.timestamp=Date.now();if(parent){parent.contents[name]=node;parent.timestamp=node.timestamp;}return node},getFileDataAsTypedArray:function(node){if(!node.contents)return new Uint8Array(0);if(node.contents.subarray)return node.contents.subarray(0,node.usedBytes);return new Uint8Array(node.contents)},expandFileStorage:function(node,newCapacity){var prevCapacity=node.contents?node.contents.length:0;if(prevCapacity>=newCapacity)return;var CAPACITY_DOUBLING_MAX=1024*1024;newCapacity=Math.max(newCapacity,prevCapacity*(prevCapacity<CAPACITY_DOUBLING_MAX?2:1.125)>>>0);if(prevCapacity!=0)newCapacity=Math.max(newCapacity,256);var oldContents=node.contents;node.contents=new Uint8Array(newCapacity);if(node.usedBytes>0)node.contents.set(oldContents.subarray(0,node.usedBytes),0);},resizeFileStorage:function(node,newSize){if(node.usedBytes==newSize)return;if(newSize==0){node.contents=null;node.usedBytes=0;}else {var oldContents=node.contents;node.contents=new Uint8Array(newSize);if(oldContents){node.contents.set(oldContents.subarray(0,Math.min(newSize,node.usedBytes)));}node.usedBytes=newSize;}},node_ops:{getattr:function(node){var attr={};attr.dev=FS.isChrdev(node.mode)?node.id:1;attr.ino=node.id;attr.mode=node.mode;attr.nlink=1;attr.uid=0;attr.gid=0;attr.rdev=node.rdev;if(FS.isDir(node.mode)){attr.size=4096;}else if(FS.isFile(node.mode)){attr.size=node.usedBytes;}else if(FS.isLink(node.mode)){attr.size=node.link.length;}else {attr.size=0;}attr.atime=new Date(node.timestamp);attr.mtime=new Date(node.timestamp);attr.ctime=new Date(node.timestamp);attr.blksize=4096;attr.blocks=Math.ceil(attr.size/attr.blksize);return attr},setattr:function(node,attr){if(attr.mode!==undefined){node.mode=attr.mode;}if(attr.timestamp!==undefined){node.timestamp=attr.timestamp;}if(attr.size!==undefined){MEMFS.resizeFileStorage(node,attr.size);}},lookup:function(parent,name){throw FS.genericErrors[44]},mknod:function(parent,name,mode,dev){return MEMFS.createNode(parent,name,mode,dev)},rename:function(old_node,new_dir,new_name){if(FS.isDir(old_node.mode)){var new_node;try{new_node=FS.lookupNode(new_dir,new_name);}catch(e){}if(new_node){for(var i in new_node.contents){throw new FS.ErrnoError(55)}}}delete old_node.parent.contents[old_node.name];old_node.parent.timestamp=Date.now();old_node.name=new_name;new_dir.contents[new_name]=old_node;new_dir.timestamp=old_node.parent.timestamp;old_node.parent=new_dir;},unlink:function(parent,name){delete parent.contents[name];parent.timestamp=Date.now();},rmdir:function(parent,name){var node=FS.lookupNode(parent,name);for(var i in node.contents){throw new FS.ErrnoError(55)}delete parent.contents[name];parent.timestamp=Date.now();},readdir:function(node){var entries=[".",".."];for(var key in node.contents){if(!node.contents.hasOwnProperty(key)){continue}entries.push(key);}return entries},symlink:function(parent,newname,oldpath){var node=MEMFS.createNode(parent,newname,511|40960,0);node.link=oldpath;return node},readlink:function(node){if(!FS.isLink(node.mode)){throw new FS.ErrnoError(28)}return node.link}},stream_ops:{read:function(stream,buffer,offset,length,position){var contents=stream.node.contents;if(position>=stream.node.usedBytes)return 0;var size=Math.min(stream.node.usedBytes-position,length);if(size>8&&contents.subarray){buffer.set(contents.subarray(position,position+size),offset);}else {for(var i=0;i<size;i++)buffer[offset+i]=contents[position+i];}return size},write:function(stream,buffer,offset,length,position,canOwn){if(buffer.buffer===GROWABLE_HEAP_I8().buffer){canOwn=false;}if(!length)return 0;var node=stream.node;node.timestamp=Date.now();if(buffer.subarray&&(!node.contents||node.contents.subarray)){if(canOwn){node.contents=buffer.subarray(offset,offset+length);node.usedBytes=length;return length}else if(node.usedBytes===0&&position===0){node.contents=buffer.slice(offset,offset+length);node.usedBytes=length;return length}else if(position+length<=node.usedBytes){node.contents.set(buffer.subarray(offset,offset+length),position);return length}}MEMFS.expandFileStorage(node,position+length);if(node.contents.subarray&&buffer.subarray){node.contents.set(buffer.subarray(offset,offset+length),position);}else {for(var i=0;i<length;i++){node.contents[position+i]=buffer[offset+i];}}node.usedBytes=Math.max(node.usedBytes,position+length);return length},llseek:function(stream,offset,whence){var position=offset;if(whence===1){position+=stream.position;}else if(whence===2){if(FS.isFile(stream.node.mode)){position+=stream.node.usedBytes;}}if(position<0){throw new FS.ErrnoError(28)}return position},allocate:function(stream,offset,length){MEMFS.expandFileStorage(stream.node,offset+length);stream.node.usedBytes=Math.max(stream.node.usedBytes,offset+length);},mmap:function(stream,length,position,prot,flags){if(!FS.isFile(stream.node.mode)){throw new FS.ErrnoError(43)}var ptr;var allocated;var contents=stream.node.contents;if(!(flags&2)&&contents.buffer===buffer){allocated=false;ptr=contents.byteOffset;}else {if(position>0||position+length<contents.length){if(contents.subarray){contents=contents.subarray(position,position+length);}else {contents=Array.prototype.slice.call(contents,position,position+length);}}allocated=true;ptr=mmapAlloc(length);if(!ptr){throw new FS.ErrnoError(48)}GROWABLE_HEAP_I8().set(contents,ptr);}return {ptr:ptr,allocated:allocated}},msync:function(stream,buffer,offset,length,mmapFlags){MEMFS.stream_ops.write(stream,buffer,0,length,offset,false);return 0}}};function asyncLoad(url,onload,onerror,noRunDep){var dep=!noRunDep?getUniqueRunDependency("al "+url):"";readAsync(url,arrayBuffer=>{assert(arrayBuffer,'Loading data file "'+url+'" failed (no arrayBuffer).');onload(new Uint8Array(arrayBuffer));if(dep)removeRunDependency();},event=>{if(onerror){onerror();}else {throw 'Loading data file "'+url+'" failed.'}});if(dep)addRunDependency();}var FS={root:null,mounts:[],devices:{},streams:[],nextInode:1,nameTable:null,currentPath:"/",initialized:false,ignorePermissions:true,ErrnoError:null,genericErrors:{},filesystems:null,syncFSRequests:0,lookupPath:(path,opts={})=>{path=PATH_FS.resolve(path);if(!path)return {path:"",node:null};var defaults={follow_mount:true,recurse_count:0};opts=Object.assign(defaults,opts);if(opts.recurse_count>8){throw new FS.ErrnoError(32)}var parts=path.split("/").filter(p=>!!p);var current=FS.root;var current_path="/";for(var i=0;i<parts.length;i++){var islast=i===parts.length-1;if(islast&&opts.parent){break}current=FS.lookupNode(current,parts[i]);current_path=PATH.join2(current_path,parts[i]);if(FS.isMountpoint(current)){if(!islast||islast&&opts.follow_mount){current=current.mounted.root;}}if(!islast||opts.follow){var count=0;while(FS.isLink(current.mode)){var link=FS.readlink(current_path);current_path=PATH_FS.resolve(PATH.dirname(current_path),link);var lookup=FS.lookupPath(current_path,{recurse_count:opts.recurse_count+1});current=lookup.node;if(count++>40){throw new FS.ErrnoError(32)}}}}return {path:current_path,node:current}},getPath:node=>{var path;while(true){if(FS.isRoot(node)){var mount=node.mount.mountpoint;if(!path)return mount;return mount[mount.length-1]!=="/"?mount+"/"+path:mount+path}path=path?node.name+"/"+path:node.name;node=node.parent;}},hashName:(parentid,name)=>{var hash=0;for(var i=0;i<name.length;i++){hash=(hash<<5)-hash+name.charCodeAt(i)|0;}return (parentid+hash>>>0)%FS.nameTable.length},hashAddNode:node=>{var hash=FS.hashName(node.parent.id,node.name);node.name_next=FS.nameTable[hash];FS.nameTable[hash]=node;},hashRemoveNode:node=>{var hash=FS.hashName(node.parent.id,node.name);if(FS.nameTable[hash]===node){FS.nameTable[hash]=node.name_next;}else {var current=FS.nameTable[hash];while(current){if(current.name_next===node){current.name_next=node.name_next;break}current=current.name_next;}}},lookupNode:(parent,name)=>{var errCode=FS.mayLookup(parent);if(errCode){throw new FS.ErrnoError(errCode,parent)}var hash=FS.hashName(parent.id,name);for(var node=FS.nameTable[hash];node;node=node.name_next){var nodeName=node.name;if(node.parent.id===parent.id&&nodeName===name){return node}}return FS.lookup(parent,name)},createNode:(parent,name,mode,rdev)=>{var node=new FS.FSNode(parent,name,mode,rdev);FS.hashAddNode(node);return node},destroyNode:node=>{FS.hashRemoveNode(node);},isRoot:node=>{return node===node.parent},isMountpoint:node=>{return !!node.mounted},isFile:mode=>{return (mode&61440)===32768},isDir:mode=>{return (mode&61440)===16384},isLink:mode=>{return (mode&61440)===40960},isChrdev:mode=>{return (mode&61440)===8192},isBlkdev:mode=>{return (mode&61440)===24576},isFIFO:mode=>{return (mode&61440)===4096},isSocket:mode=>{return (mode&49152)===49152},flagModes:{"r":0,"r+":2,"w":577,"w+":578,"a":1089,"a+":1090},modeStringToFlags:str=>{var flags=FS.flagModes[str];if(typeof flags=="undefined"){throw new Error("Unknown file open mode: "+str)}return flags},flagsToPermissionString:flag=>{var perms=["r","w","rw"][flag&3];if(flag&512){perms+="w";}return perms},nodePermissions:(node,perms)=>{if(FS.ignorePermissions){return 0}if(perms.includes("r")&&!(node.mode&292)){return 2}else if(perms.includes("w")&&!(node.mode&146)){return 2}else if(perms.includes("x")&&!(node.mode&73)){return 2}return 0},mayLookup:dir=>{var errCode=FS.nodePermissions(dir,"x");if(errCode)return errCode;if(!dir.node_ops.lookup)return 2;return 0},mayCreate:(dir,name)=>{try{var node=FS.lookupNode(dir,name);return 20}catch(e){}return FS.nodePermissions(dir,"wx")},mayDelete:(dir,name,isdir)=>{var node;try{node=FS.lookupNode(dir,name);}catch(e){return e.errno}var errCode=FS.nodePermissions(dir,"wx");if(errCode){return errCode}if(isdir){if(!FS.isDir(node.mode)){return 54}if(FS.isRoot(node)||FS.getPath(node)===FS.cwd()){return 10}}else {if(FS.isDir(node.mode)){return 31}}return 0},mayOpen:(node,flags)=>{if(!node){return 44}if(FS.isLink(node.mode)){return 32}else if(FS.isDir(node.mode)){if(FS.flagsToPermissionString(flags)!=="r"||flags&512){return 31}}return FS.nodePermissions(node,FS.flagsToPermissionString(flags))},MAX_OPEN_FDS:4096,nextfd:(fd_start=0,fd_end=FS.MAX_OPEN_FDS)=>{for(var fd=fd_start;fd<=fd_end;fd++){if(!FS.streams[fd]){return fd}}throw new FS.ErrnoError(33)},getStream:fd=>FS.streams[fd],createStream:(stream,fd_start,fd_end)=>{if(!FS.FSStream){FS.FSStream=function(){this.shared={};};FS.FSStream.prototype={};Object.defineProperties(FS.FSStream.prototype,{object:{get:function(){return this.node},set:function(val){this.node=val;}},isRead:{get:function(){return (this.flags&2097155)!==1}},isWrite:{get:function(){return (this.flags&2097155)!==0}},isAppend:{get:function(){return this.flags&1024}},flags:{get:function(){return this.shared.flags},set:function(val){this.shared.flags=val;}},position:{get:function(){return this.shared.position},set:function(val){this.shared.position=val;}}});}stream=Object.assign(new FS.FSStream,stream);var fd=FS.nextfd(fd_start,fd_end);stream.fd=fd;FS.streams[fd]=stream;return stream},closeStream:fd=>{FS.streams[fd]=null;},chrdev_stream_ops:{open:stream=>{var device=FS.getDevice(stream.node.rdev);stream.stream_ops=device.stream_ops;if(stream.stream_ops.open){stream.stream_ops.open(stream);}},llseek:()=>{throw new FS.ErrnoError(70)}},major:dev=>dev>>8,minor:dev=>dev&255,makedev:(ma,mi)=>ma<<8|mi,registerDevice:(dev,ops)=>{FS.devices[dev]={stream_ops:ops};},getDevice:dev=>FS.devices[dev],getMounts:mount=>{var mounts=[];var check=[mount];while(check.length){var m=check.pop();mounts.push(m);check.push.apply(check,m.mounts);}return mounts},syncfs:(populate,callback)=>{if(typeof populate=="function"){callback=populate;populate=false;}FS.syncFSRequests++;if(FS.syncFSRequests>1){err("warning: "+FS.syncFSRequests+" FS.syncfs operations in flight at once, probably just doing extra work");}var mounts=FS.getMounts(FS.root.mount);var completed=0;function doCallback(errCode){FS.syncFSRequests--;return callback(errCode)}function done(errCode){if(errCode){if(!done.errored){done.errored=true;return doCallback(errCode)}return}if(++completed>=mounts.length){doCallback(null);}}mounts.forEach(mount=>{if(!mount.type.syncfs){return done(null)}mount.type.syncfs(mount,populate,done);});},mount:(type,opts,mountpoint)=>{var root=mountpoint==="/";var pseudo=!mountpoint;var node;if(root&&FS.root){throw new FS.ErrnoError(10)}else if(!root&&!pseudo){var lookup=FS.lookupPath(mountpoint,{follow_mount:false});mountpoint=lookup.path;node=lookup.node;if(FS.isMountpoint(node)){throw new FS.ErrnoError(10)}if(!FS.isDir(node.mode)){throw new FS.ErrnoError(54)}}var mount={type:type,opts:opts,mountpoint:mountpoint,mounts:[]};var mountRoot=type.mount(mount);mountRoot.mount=mount;mount.root=mountRoot;if(root){FS.root=mountRoot;}else if(node){node.mounted=mount;if(node.mount){node.mount.mounts.push(mount);}}return mountRoot},unmount:mountpoint=>{var lookup=FS.lookupPath(mountpoint,{follow_mount:false});if(!FS.isMountpoint(lookup.node)){throw new FS.ErrnoError(28)}var node=lookup.node;var mount=node.mounted;var mounts=FS.getMounts(mount);Object.keys(FS.nameTable).forEach(hash=>{var current=FS.nameTable[hash];while(current){var next=current.name_next;if(mounts.includes(current.mount)){FS.destroyNode(current);}current=next;}});node.mounted=null;var idx=node.mount.mounts.indexOf(mount);node.mount.mounts.splice(idx,1);},lookup:(parent,name)=>{return parent.node_ops.lookup(parent,name)},mknod:(path,mode,dev)=>{var lookup=FS.lookupPath(path,{parent:true});var parent=lookup.node;var name=PATH.basename(path);if(!name||name==="."||name===".."){throw new FS.ErrnoError(28)}var errCode=FS.mayCreate(parent,name);if(errCode){throw new FS.ErrnoError(errCode)}if(!parent.node_ops.mknod){throw new FS.ErrnoError(63)}return parent.node_ops.mknod(parent,name,mode,dev)},create:(path,mode)=>{mode=mode!==undefined?mode:438;mode&=4095;mode|=32768;return FS.mknod(path,mode,0)},mkdir:(path,mode)=>{mode=mode!==undefined?mode:511;mode&=511|512;mode|=16384;return FS.mknod(path,mode,0)},mkdirTree:(path,mode)=>{var dirs=path.split("/");var d="";for(var i=0;i<dirs.length;++i){if(!dirs[i])continue;d+="/"+dirs[i];try{FS.mkdir(d,mode);}catch(e){if(e.errno!=20)throw e}}},mkdev:(path,mode,dev)=>{if(typeof dev=="undefined"){dev=mode;mode=438;}mode|=8192;return FS.mknod(path,mode,dev)},symlink:(oldpath,newpath)=>{if(!PATH_FS.resolve(oldpath)){throw new FS.ErrnoError(44)}var lookup=FS.lookupPath(newpath,{parent:true});var parent=lookup.node;if(!parent){throw new FS.ErrnoError(44)}var newname=PATH.basename(newpath);var errCode=FS.mayCreate(parent,newname);if(errCode){throw new FS.ErrnoError(errCode)}if(!parent.node_ops.symlink){throw new FS.ErrnoError(63)}return parent.node_ops.symlink(parent,newname,oldpath)},rename:(old_path,new_path)=>{var old_dirname=PATH.dirname(old_path);var new_dirname=PATH.dirname(new_path);var old_name=PATH.basename(old_path);var new_name=PATH.basename(new_path);var lookup,old_dir,new_dir;lookup=FS.lookupPath(old_path,{parent:true});old_dir=lookup.node;lookup=FS.lookupPath(new_path,{parent:true});new_dir=lookup.node;if(!old_dir||!new_dir)throw new FS.ErrnoError(44);if(old_dir.mount!==new_dir.mount){throw new FS.ErrnoError(75)}var old_node=FS.lookupNode(old_dir,old_name);var relative=PATH_FS.relative(old_path,new_dirname);if(relative.charAt(0)!=="."){throw new FS.ErrnoError(28)}relative=PATH_FS.relative(new_path,old_dirname);if(relative.charAt(0)!=="."){throw new FS.ErrnoError(55)}var new_node;try{new_node=FS.lookupNode(new_dir,new_name);}catch(e){}if(old_node===new_node){return}var isdir=FS.isDir(old_node.mode);var errCode=FS.mayDelete(old_dir,old_name,isdir);if(errCode){throw new FS.ErrnoError(errCode)}errCode=new_node?FS.mayDelete(new_dir,new_name,isdir):FS.mayCreate(new_dir,new_name);if(errCode){throw new FS.ErrnoError(errCode)}if(!old_dir.node_ops.rename){throw new FS.ErrnoError(63)}if(FS.isMountpoint(old_node)||new_node&&FS.isMountpoint(new_node)){throw new FS.ErrnoError(10)}if(new_dir!==old_dir){errCode=FS.nodePermissions(old_dir,"w");if(errCode){throw new FS.ErrnoError(errCode)}}FS.hashRemoveNode(old_node);try{old_dir.node_ops.rename(old_node,new_dir,new_name);}catch(e){throw e}finally{FS.hashAddNode(old_node);}},rmdir:path=>{var lookup=FS.lookupPath(path,{parent:true});var parent=lookup.node;var name=PATH.basename(path);var node=FS.lookupNode(parent,name);var errCode=FS.mayDelete(parent,name,true);if(errCode){throw new FS.ErrnoError(errCode)}if(!parent.node_ops.rmdir){throw new FS.ErrnoError(63)}if(FS.isMountpoint(node)){throw new FS.ErrnoError(10)}parent.node_ops.rmdir(parent,name);FS.destroyNode(node);},readdir:path=>{var lookup=FS.lookupPath(path,{follow:true});var node=lookup.node;if(!node.node_ops.readdir){throw new FS.ErrnoError(54)}return node.node_ops.readdir(node)},unlink:path=>{var lookup=FS.lookupPath(path,{parent:true});var parent=lookup.node;if(!parent){throw new FS.ErrnoError(44)}var name=PATH.basename(path);var node=FS.lookupNode(parent,name);var errCode=FS.mayDelete(parent,name,false);if(errCode){throw new FS.ErrnoError(errCode)}if(!parent.node_ops.unlink){throw new FS.ErrnoError(63)}if(FS.isMountpoint(node)){throw new FS.ErrnoError(10)}parent.node_ops.unlink(parent,name);FS.destroyNode(node);},readlink:path=>{var lookup=FS.lookupPath(path);var link=lookup.node;if(!link){throw new FS.ErrnoError(44)}if(!link.node_ops.readlink){throw new FS.ErrnoError(28)}return PATH_FS.resolve(FS.getPath(link.parent),link.node_ops.readlink(link))},stat:(path,dontFollow)=>{var lookup=FS.lookupPath(path,{follow:!dontFollow});var node=lookup.node;if(!node){throw new FS.ErrnoError(44)}if(!node.node_ops.getattr){throw new FS.ErrnoError(63)}return node.node_ops.getattr(node)},lstat:path=>{return FS.stat(path,true)},chmod:(path,mode,dontFollow)=>{var node;if(typeof path=="string"){var lookup=FS.lookupPath(path,{follow:!dontFollow});node=lookup.node;}else {node=path;}if(!node.node_ops.setattr){throw new FS.ErrnoError(63)}node.node_ops.setattr(node,{mode:mode&4095|node.mode&~4095,timestamp:Date.now()});},lchmod:(path,mode)=>{FS.chmod(path,mode,true);},fchmod:(fd,mode)=>{var stream=FS.getStream(fd);if(!stream){throw new FS.ErrnoError(8)}FS.chmod(stream.node,mode);},chown:(path,uid,gid,dontFollow)=>{var node;if(typeof path=="string"){var lookup=FS.lookupPath(path,{follow:!dontFollow});node=lookup.node;}else {node=path;}if(!node.node_ops.setattr){throw new FS.ErrnoError(63)}node.node_ops.setattr(node,{timestamp:Date.now()});},lchown:(path,uid,gid)=>{FS.chown(path,uid,gid,true);},fchown:(fd,uid,gid)=>{var stream=FS.getStream(fd);if(!stream){throw new FS.ErrnoError(8)}FS.chown(stream.node,uid,gid);},truncate:(path,len)=>{if(len<0){throw new FS.ErrnoError(28)}var node;if(typeof path=="string"){var lookup=FS.lookupPath(path,{follow:true});node=lookup.node;}else {node=path;}if(!node.node_ops.setattr){throw new FS.ErrnoError(63)}if(FS.isDir(node.mode)){throw new FS.ErrnoError(31)}if(!FS.isFile(node.mode)){throw new FS.ErrnoError(28)}var errCode=FS.nodePermissions(node,"w");if(errCode){throw new FS.ErrnoError(errCode)}node.node_ops.setattr(node,{size:len,timestamp:Date.now()});},ftruncate:(fd,len)=>{var stream=FS.getStream(fd);if(!stream){throw new FS.ErrnoError(8)}if((stream.flags&2097155)===0){throw new FS.ErrnoError(28)}FS.truncate(stream.node,len);},utime:(path,atime,mtime)=>{var lookup=FS.lookupPath(path,{follow:true});var node=lookup.node;node.node_ops.setattr(node,{timestamp:Math.max(atime,mtime)});},open:(path,flags,mode)=>{if(path===""){throw new FS.ErrnoError(44)}flags=typeof flags=="string"?FS.modeStringToFlags(flags):flags;mode=typeof mode=="undefined"?438:mode;if(flags&64){mode=mode&4095|32768;}else {mode=0;}var node;if(typeof path=="object"){node=path;}else {path=PATH.normalize(path);try{var lookup=FS.lookupPath(path,{follow:!(flags&131072)});node=lookup.node;}catch(e){}}var created=false;if(flags&64){if(node){if(flags&128){throw new FS.ErrnoError(20)}}else {node=FS.mknod(path,mode,0);created=true;}}if(!node){throw new FS.ErrnoError(44)}if(FS.isChrdev(node.mode)){flags&=~512;}if(flags&65536&&!FS.isDir(node.mode)){throw new FS.ErrnoError(54)}if(!created){var errCode=FS.mayOpen(node,flags);if(errCode){throw new FS.ErrnoError(errCode)}}if(flags&512&&!created){FS.truncate(node,0);}flags&=~(128|512|131072);var stream=FS.createStream({node:node,path:FS.getPath(node),flags:flags,seekable:true,position:0,stream_ops:node.stream_ops,ungotten:[],error:false});if(stream.stream_ops.open){stream.stream_ops.open(stream);}if(Module["logReadFiles"]&&!(flags&1)){if(!FS.readFiles)FS.readFiles={};if(!(path in FS.readFiles)){FS.readFiles[path]=1;}}return stream},close:stream=>{if(FS.isClosed(stream)){throw new FS.ErrnoError(8)}if(stream.getdents)stream.getdents=null;try{if(stream.stream_ops.close){stream.stream_ops.close(stream);}}catch(e){throw e}finally{FS.closeStream(stream.fd);}stream.fd=null;},isClosed:stream=>{return stream.fd===null},llseek:(stream,offset,whence)=>{if(FS.isClosed(stream)){throw new FS.ErrnoError(8)}if(!stream.seekable||!stream.stream_ops.llseek){throw new FS.ErrnoError(70)}if(whence!=0&&whence!=1&&whence!=2){throw new FS.ErrnoError(28)}stream.position=stream.stream_ops.llseek(stream,offset,whence);stream.ungotten=[];return stream.position},read:(stream,buffer,offset,length,position)=>{if(length<0||position<0){throw new FS.ErrnoError(28)}if(FS.isClosed(stream)){throw new FS.ErrnoError(8)}if((stream.flags&2097155)===1){throw new FS.ErrnoError(8)}if(FS.isDir(stream.node.mode)){throw new FS.ErrnoError(31)}if(!stream.stream_ops.read){throw new FS.ErrnoError(28)}var seeking=typeof position!="undefined";if(!seeking){position=stream.position;}else if(!stream.seekable){throw new FS.ErrnoError(70)}var bytesRead=stream.stream_ops.read(stream,buffer,offset,length,position);if(!seeking)stream.position+=bytesRead;return bytesRead},write:(stream,buffer,offset,length,position,canOwn)=>{if(length<0||position<0){throw new FS.ErrnoError(28)}if(FS.isClosed(stream)){throw new FS.ErrnoError(8)}if((stream.flags&2097155)===0){throw new FS.ErrnoError(8)}if(FS.isDir(stream.node.mode)){throw new FS.ErrnoError(31)}if(!stream.stream_ops.write){throw new FS.ErrnoError(28)}if(stream.seekable&&stream.flags&1024){FS.llseek(stream,0,2);}var seeking=typeof position!="undefined";if(!seeking){position=stream.position;}else if(!stream.seekable){throw new FS.ErrnoError(70)}var bytesWritten=stream.stream_ops.write(stream,buffer,offset,length,position,canOwn);if(!seeking)stream.position+=bytesWritten;return bytesWritten},allocate:(stream,offset,length)=>{if(FS.isClosed(stream)){throw new FS.ErrnoError(8)}if(offset<0||length<=0){throw new FS.ErrnoError(28)}if((stream.flags&2097155)===0){throw new FS.ErrnoError(8)}if(!FS.isFile(stream.node.mode)&&!FS.isDir(stream.node.mode)){throw new FS.ErrnoError(43)}if(!stream.stream_ops.allocate){throw new FS.ErrnoError(138)}stream.stream_ops.allocate(stream,offset,length);},mmap:(stream,length,position,prot,flags)=>{if((prot&2)!==0&&(flags&2)===0&&(stream.flags&2097155)!==2){throw new FS.ErrnoError(2)}if((stream.flags&2097155)===1){throw new FS.ErrnoError(2)}if(!stream.stream_ops.mmap){throw new FS.ErrnoError(43)}return stream.stream_ops.mmap(stream,length,position,prot,flags)},msync:(stream,buffer,offset,length,mmapFlags)=>{if(!stream.stream_ops.msync){return 0}return stream.stream_ops.msync(stream,buffer,offset,length,mmapFlags)},munmap:stream=>0,ioctl:(stream,cmd,arg)=>{if(!stream.stream_ops.ioctl){throw new FS.ErrnoError(59)}return stream.stream_ops.ioctl(stream,cmd,arg)},readFile:(path,opts={})=>{opts.flags=opts.flags||0;opts.encoding=opts.encoding||"binary";if(opts.encoding!=="utf8"&&opts.encoding!=="binary"){throw new Error('Invalid encoding type "'+opts.encoding+'"')}var ret;var stream=FS.open(path,opts.flags);var stat=FS.stat(path);var length=stat.size;var buf=new Uint8Array(length);FS.read(stream,buf,0,length,0);if(opts.encoding==="utf8"){ret=UTF8ArrayToString(buf,0);}else if(opts.encoding==="binary"){ret=buf;}FS.close(stream);return ret},writeFile:(path,data,opts={})=>{opts.flags=opts.flags||577;var stream=FS.open(path,opts.flags,opts.mode);if(typeof data=="string"){var buf=new Uint8Array(lengthBytesUTF8(data)+1);var actualNumBytes=stringToUTF8Array(data,buf,0,buf.length);FS.write(stream,buf,0,actualNumBytes,undefined,opts.canOwn);}else if(ArrayBuffer.isView(data)){FS.write(stream,data,0,data.byteLength,undefined,opts.canOwn);}else {throw new Error("Unsupported data type")}FS.close(stream);},cwd:()=>FS.currentPath,chdir:path=>{var lookup=FS.lookupPath(path,{follow:true});if(lookup.node===null){throw new FS.ErrnoError(44)}if(!FS.isDir(lookup.node.mode)){throw new FS.ErrnoError(54)}var errCode=FS.nodePermissions(lookup.node,"x");if(errCode){throw new FS.ErrnoError(errCode)}FS.currentPath=lookup.path;},createDefaultDirectories:()=>{FS.mkdir("/tmp");FS.mkdir("/home");FS.mkdir("/home/web_user");},createDefaultDevices:()=>{FS.mkdir("/dev");FS.registerDevice(FS.makedev(1,3),{read:()=>0,write:(stream,buffer,offset,length,pos)=>length});FS.mkdev("/dev/null",FS.makedev(1,3));TTY.register(FS.makedev(5,0),TTY.default_tty_ops);TTY.register(FS.makedev(6,0),TTY.default_tty1_ops);FS.mkdev("/dev/tty",FS.makedev(5,0));FS.mkdev("/dev/tty1",FS.makedev(6,0));var random_device=getRandomDevice();FS.createDevice("/dev","random",random_device);FS.createDevice("/dev","urandom",random_device);FS.mkdir("/dev/shm");FS.mkdir("/dev/shm/tmp");},createSpecialDirectories:()=>{FS.mkdir("/proc");var proc_self=FS.mkdir("/proc/self");FS.mkdir("/proc/self/fd");FS.mount({mount:()=>{var node=FS.createNode(proc_self,"fd",16384|511,73);node.node_ops={lookup:(parent,name)=>{var fd=+name;var stream=FS.getStream(fd);if(!stream)throw new FS.ErrnoError(8);var ret={parent:null,mount:{mountpoint:"fake"},node_ops:{readlink:()=>stream.path}};ret.parent=ret;return ret}};return node}},{},"/proc/self/fd");},createStandardStreams:()=>{if(Module["stdin"]){FS.createDevice("/dev","stdin",Module["stdin"]);}else {FS.symlink("/dev/tty","/dev/stdin");}if(Module["stdout"]){FS.createDevice("/dev","stdout",null,Module["stdout"]);}else {FS.symlink("/dev/tty","/dev/stdout");}if(Module["stderr"]){FS.createDevice("/dev","stderr",null,Module["stderr"]);}else {FS.symlink("/dev/tty1","/dev/stderr");}FS.open("/dev/stdin",0);FS.open("/dev/stdout",1);FS.open("/dev/stderr",1);},ensureErrnoError:()=>{if(FS.ErrnoError)return;FS.ErrnoError=function ErrnoError(errno,node){this.node=node;this.setErrno=function(errno){this.errno=errno;};this.setErrno(errno);this.message="FS error";};FS.ErrnoError.prototype=new Error;FS.ErrnoError.prototype.constructor=FS.ErrnoError;[44].forEach(code=>{FS.genericErrors[code]=new FS.ErrnoError(code);FS.genericErrors[code].stack="<generic error, no stack>";});},staticInit:()=>{FS.ensureErrnoError();FS.nameTable=new Array(4096);FS.mount(MEMFS,{},"/");FS.createDefaultDirectories();FS.createDefaultDevices();FS.createSpecialDirectories();FS.filesystems={"MEMFS":MEMFS};},init:(input,output,error)=>{FS.init.initialized=true;FS.ensureErrnoError();Module["stdin"]=input||Module["stdin"];Module["stdout"]=output||Module["stdout"];Module["stderr"]=error||Module["stderr"];FS.createStandardStreams();},quit:()=>{FS.init.initialized=false;for(var i=0;i<FS.streams.length;i++){var stream=FS.streams[i];if(!stream){continue}FS.close(stream);}},getMode:(canRead,canWrite)=>{var mode=0;if(canRead)mode|=292|73;if(canWrite)mode|=146;return mode},findObject:(path,dontResolveLastLink)=>{var ret=FS.analyzePath(path,dontResolveLastLink);if(!ret.exists){return null}return ret.object},analyzePath:(path,dontResolveLastLink)=>{try{var lookup=FS.lookupPath(path,{follow:!dontResolveLastLink});path=lookup.path;}catch(e){}var ret={isRoot:false,exists:false,error:0,name:null,path:null,object:null,parentExists:false,parentPath:null,parentObject:null};try{var lookup=FS.lookupPath(path,{parent:true});ret.parentExists=true;ret.parentPath=lookup.path;ret.parentObject=lookup.node;ret.name=PATH.basename(path);lookup=FS.lookupPath(path,{follow:!dontResolveLastLink});ret.exists=true;ret.path=lookup.path;ret.object=lookup.node;ret.name=lookup.node.name;ret.isRoot=lookup.path==="/";}catch(e){ret.error=e.errno;}return ret},createPath:(parent,path,canRead,canWrite)=>{parent=typeof parent=="string"?parent:FS.getPath(parent);var parts=path.split("/").reverse();while(parts.length){var part=parts.pop();if(!part)continue;var current=PATH.join2(parent,part);try{FS.mkdir(current);}catch(e){}parent=current;}return current},createFile:(parent,name,properties,canRead,canWrite)=>{var path=PATH.join2(typeof parent=="string"?parent:FS.getPath(parent),name);var mode=FS.getMode(canRead,canWrite);return FS.create(path,mode)},createDataFile:(parent,name,data,canRead,canWrite,canOwn)=>{var path=name;if(parent){parent=typeof parent=="string"?parent:FS.getPath(parent);path=name?PATH.join2(parent,name):parent;}var mode=FS.getMode(canRead,canWrite);var node=FS.create(path,mode);if(data){if(typeof data=="string"){var arr=new Array(data.length);for(var i=0,len=data.length;i<len;++i)arr[i]=data.charCodeAt(i);data=arr;}FS.chmod(node,mode|146);var stream=FS.open(node,577);FS.write(stream,data,0,data.length,0,canOwn);FS.close(stream);FS.chmod(node,mode);}return node},createDevice:(parent,name,input,output)=>{var path=PATH.join2(typeof parent=="string"?parent:FS.getPath(parent),name);var mode=FS.getMode(!!input,!!output);if(!FS.createDevice.major)FS.createDevice.major=64;var dev=FS.makedev(FS.createDevice.major++,0);FS.registerDevice(dev,{open:stream=>{stream.seekable=false;},close:stream=>{if(output&&output.buffer&&output.buffer.length){output(10);}},read:(stream,buffer,offset,length,pos)=>{var bytesRead=0;for(var i=0;i<length;i++){var result;try{result=input();}catch(e){throw new FS.ErrnoError(29)}if(result===undefined&&bytesRead===0){throw new FS.ErrnoError(6)}if(result===null||result===undefined)break;bytesRead++;buffer[offset+i]=result;}if(bytesRead){stream.node.timestamp=Date.now();}return bytesRead},write:(stream,buffer,offset,length,pos)=>{for(var i=0;i<length;i++){try{output(buffer[offset+i]);}catch(e){throw new FS.ErrnoError(29)}}if(length){stream.node.timestamp=Date.now();}return i}});return FS.mkdev(path,mode,dev)},forceLoadFile:obj=>{if(obj.isDevice||obj.isFolder||obj.link||obj.contents)return true;if(typeof XMLHttpRequest!="undefined"){throw new Error("Lazy loading should have been performed (contents set) in createLazyFile, but it was not. Lazy loading only works in web workers. Use --embed-file or --preload-file in emcc on the main thread.")}else if(read_){try{obj.contents=intArrayFromString(read_(obj.url),true);obj.usedBytes=obj.contents.length;}catch(e){throw new FS.ErrnoError(29)}}else {throw new Error("Cannot load without read() or XMLHttpRequest.")}},createLazyFile:(parent,name,url,canRead,canWrite)=>{function LazyUint8Array(){this.lengthKnown=false;this.chunks=[];}LazyUint8Array.prototype.get=function LazyUint8Array_get(idx){if(idx>this.length-1||idx<0){return undefined}var chunkOffset=idx%this.chunkSize;var chunkNum=idx/this.chunkSize|0;return this.getter(chunkNum)[chunkOffset]};LazyUint8Array.prototype.setDataGetter=function LazyUint8Array_setDataGetter(getter){this.getter=getter;};LazyUint8Array.prototype.cacheLength=function LazyUint8Array_cacheLength(){var xhr=new XMLHttpRequest;xhr.open("HEAD",url,false);xhr.send(null);if(!(xhr.status>=200&&xhr.status<300||xhr.status===304))throw new Error("Couldn't load "+url+". Status: "+xhr.status);var datalength=Number(xhr.getResponseHeader("Content-length"));var header;var hasByteServing=(header=xhr.getResponseHeader("Accept-Ranges"))&&header==="bytes";var usesGzip=(header=xhr.getResponseHeader("Content-Encoding"))&&header==="gzip";var chunkSize=1024*1024;if(!hasByteServing)chunkSize=datalength;var doXHR=(from,to)=>{if(from>to)throw new Error("invalid range ("+from+", "+to+") or no bytes requested!");if(to>datalength-1)throw new Error("only "+datalength+" bytes available! programmer error!");var xhr=new XMLHttpRequest;xhr.open("GET",url,false);if(datalength!==chunkSize)xhr.setRequestHeader("Range","bytes="+from+"-"+to);xhr.responseType="arraybuffer";if(xhr.overrideMimeType){xhr.overrideMimeType("text/plain; charset=x-user-defined");}xhr.send(null);if(!(xhr.status>=200&&xhr.status<300||xhr.status===304))throw new Error("Couldn't load "+url+". Status: "+xhr.status);if(xhr.response!==undefined){return new Uint8Array(xhr.response||[])}return intArrayFromString(xhr.responseText||"",true)};var lazyArray=this;lazyArray.setDataGetter(chunkNum=>{var start=chunkNum*chunkSize;var end=(chunkNum+1)*chunkSize-1;end=Math.min(end,datalength-1);if(typeof lazyArray.chunks[chunkNum]=="undefined"){lazyArray.chunks[chunkNum]=doXHR(start,end);}if(typeof lazyArray.chunks[chunkNum]=="undefined")throw new Error("doXHR failed!");return lazyArray.chunks[chunkNum]});if(usesGzip||!datalength){chunkSize=datalength=1;datalength=this.getter(0).length;chunkSize=datalength;out("LazyFiles on gzip forces download of the whole file when length is accessed");}this._length=datalength;this._chunkSize=chunkSize;this.lengthKnown=true;};if(typeof XMLHttpRequest!="undefined"){if(!ENVIRONMENT_IS_WORKER)throw "Cannot do synchronous binary XHRs outside webworkers in modern browsers. Use --embed-file or --preload-file in emcc";var lazyArray=new LazyUint8Array;Object.defineProperties(lazyArray,{length:{get:function(){if(!this.lengthKnown){this.cacheLength();}return this._length}},chunkSize:{get:function(){if(!this.lengthKnown){this.cacheLength();}return this._chunkSize}}});var properties={isDevice:false,contents:lazyArray};}else {var properties={isDevice:false,url:url};}var node=FS.createFile(parent,name,properties,canRead,canWrite);if(properties.contents){node.contents=properties.contents;}else if(properties.url){node.contents=null;node.url=properties.url;}Object.defineProperties(node,{usedBytes:{get:function(){return this.contents.length}}});var stream_ops={};var keys=Object.keys(node.stream_ops);keys.forEach(key=>{var fn=node.stream_ops[key];stream_ops[key]=function forceLoadLazyFile(){FS.forceLoadFile(node);return fn.apply(null,arguments)};});function writeChunks(stream,buffer,offset,length,position){var contents=stream.node.contents;if(position>=contents.length)return 0;var size=Math.min(contents.length-position,length);if(contents.slice){for(var i=0;i<size;i++){buffer[offset+i]=contents[position+i];}}else {for(var i=0;i<size;i++){buffer[offset+i]=contents.get(position+i);}}return size}stream_ops.read=(stream,buffer,offset,length,position)=>{FS.forceLoadFile(node);return writeChunks(stream,buffer,offset,length,position)};stream_ops.mmap=(stream,length,position,prot,flags)=>{FS.forceLoadFile(node);var ptr=mmapAlloc(length);if(!ptr){throw new FS.ErrnoError(48)}writeChunks(stream,GROWABLE_HEAP_I8(),ptr,length,position);return {ptr:ptr,allocated:true}};node.stream_ops=stream_ops;return node},createPreloadedFile:(parent,name,url,canRead,canWrite,onload,onerror,dontCreateFile,canOwn,preFinish)=>{var fullname=name?PATH_FS.resolve(PATH.join2(parent,name)):parent;function processData(byteArray){function finish(byteArray){if(preFinish)preFinish();if(!dontCreateFile){FS.createDataFile(parent,name,byteArray,canRead,canWrite,canOwn);}if(onload)onload();removeRunDependency();}if(Browser.handledByPreloadPlugin(byteArray,fullname,finish,()=>{if(onerror)onerror();removeRunDependency();})){return}finish(byteArray);}addRunDependency();if(typeof url=="string"){asyncLoad(url,byteArray=>processData(byteArray),onerror);}else {processData(url);}},indexedDB:()=>{return window.indexedDB||window.mozIndexedDB||window.webkitIndexedDB||window.msIndexedDB},DB_NAME:()=>{return "EM_FS_"+window.location.pathname},DB_VERSION:20,DB_STORE_NAME:"FILE_DATA",saveFilesToDB:(paths,onload,onerror)=>{onload=onload||(()=>{});onerror=onerror||(()=>{});var indexedDB=FS.indexedDB();try{var openRequest=indexedDB.open(FS.DB_NAME(),FS.DB_VERSION);}catch(e){return onerror(e)}openRequest.onupgradeneeded=()=>{out("creating db");var db=openRequest.result;db.createObjectStore(FS.DB_STORE_NAME);};openRequest.onsuccess=()=>{var db=openRequest.result;var transaction=db.transaction([FS.DB_STORE_NAME],"readwrite");var files=transaction.objectStore(FS.DB_STORE_NAME);var ok=0,fail=0,total=paths.length;function finish(){if(fail==0)onload();else onerror();}paths.forEach(path=>{var putRequest=files.put(FS.analyzePath(path).object.contents,path);putRequest.onsuccess=()=>{ok++;if(ok+fail==total)finish();};putRequest.onerror=()=>{fail++;if(ok+fail==total)finish();};});transaction.onerror=onerror;};openRequest.onerror=onerror;},loadFilesFromDB:(paths,onload,onerror)=>{onload=onload||(()=>{});onerror=onerror||(()=>{});var indexedDB=FS.indexedDB();try{var openRequest=indexedDB.open(FS.DB_NAME(),FS.DB_VERSION);}catch(e){return onerror(e)}openRequest.onupgradeneeded=onerror;openRequest.onsuccess=()=>{var db=openRequest.result;try{var transaction=db.transaction([FS.DB_STORE_NAME],"readonly");}catch(e){onerror(e);return}var files=transaction.objectStore(FS.DB_STORE_NAME);var ok=0,fail=0,total=paths.length;function finish(){if(fail==0)onload();else onerror();}paths.forEach(path=>{var getRequest=files.get(path);getRequest.onsuccess=()=>{if(FS.analyzePath(path).exists){FS.unlink(path);}FS.createDataFile(PATH.dirname(path),PATH.basename(path),getRequest.result,true,true,true);ok++;if(ok+fail==total)finish();};getRequest.onerror=()=>{fail++;if(ok+fail==total)finish();};});transaction.onerror=onerror;};openRequest.onerror=onerror;}};var SYSCALLS={DEFAULT_POLLMASK:5,calculateAt:function(dirfd,path,allowEmpty){if(PATH.isAbs(path)){return path}var dir;if(dirfd===-100){dir=FS.cwd();}else {var dirstream=SYSCALLS.getStreamFromFD(dirfd);dir=dirstream.path;}if(path.length==0){if(!allowEmpty){throw new FS.ErrnoError(44)}return dir}return PATH.join2(dir,path)},doStat:function(func,path,buf){try{var stat=func(path);}catch(e){if(e&&e.node&&PATH.normalize(path)!==PATH.normalize(FS.getPath(e.node))){return -54}throw e}GROWABLE_HEAP_I32()[buf>>2]=stat.dev;GROWABLE_HEAP_I32()[buf+8>>2]=stat.ino;GROWABLE_HEAP_I32()[buf+12>>2]=stat.mode;GROWABLE_HEAP_U32()[buf+16>>2]=stat.nlink;GROWABLE_HEAP_I32()[buf+20>>2]=stat.uid;GROWABLE_HEAP_I32()[buf+24>>2]=stat.gid;GROWABLE_HEAP_I32()[buf+28>>2]=stat.rdev;tempI64=[stat.size>>>0,(tempDouble=stat.size,+Math.abs(tempDouble)>=1?tempDouble>0?(Math.min(+Math.floor(tempDouble/4294967296),4294967295)|0)>>>0:~~+Math.ceil((tempDouble-+(~~tempDouble>>>0))/4294967296)>>>0:0)],GROWABLE_HEAP_I32()[buf+40>>2]=tempI64[0],GROWABLE_HEAP_I32()[buf+44>>2]=tempI64[1];GROWABLE_HEAP_I32()[buf+48>>2]=4096;GROWABLE_HEAP_I32()[buf+52>>2]=stat.blocks;tempI64=[Math.floor(stat.atime.getTime()/1e3)>>>0,(tempDouble=Math.floor(stat.atime.getTime()/1e3),+Math.abs(tempDouble)>=1?tempDouble>0?(Math.min(+Math.floor(tempDouble/4294967296),4294967295)|0)>>>0:~~+Math.ceil((tempDouble-+(~~tempDouble>>>0))/4294967296)>>>0:0)],GROWABLE_HEAP_I32()[buf+56>>2]=tempI64[0],GROWABLE_HEAP_I32()[buf+60>>2]=tempI64[1];GROWABLE_HEAP_U32()[buf+64>>2]=0;tempI64=[Math.floor(stat.mtime.getTime()/1e3)>>>0,(tempDouble=Math.floor(stat.mtime.getTime()/1e3),+Math.abs(tempDouble)>=1?tempDouble>0?(Math.min(+Math.floor(tempDouble/4294967296),4294967295)|0)>>>0:~~+Math.ceil((tempDouble-+(~~tempDouble>>>0))/4294967296)>>>0:0)],GROWABLE_HEAP_I32()[buf+72>>2]=tempI64[0],GROWABLE_HEAP_I32()[buf+76>>2]=tempI64[1];GROWABLE_HEAP_U32()[buf+80>>2]=0;tempI64=[Math.floor(stat.ctime.getTime()/1e3)>>>0,(tempDouble=Math.floor(stat.ctime.getTime()/1e3),+Math.abs(tempDouble)>=1?tempDouble>0?(Math.min(+Math.floor(tempDouble/4294967296),4294967295)|0)>>>0:~~+Math.ceil((tempDouble-+(~~tempDouble>>>0))/4294967296)>>>0:0)],GROWABLE_HEAP_I32()[buf+88>>2]=tempI64[0],GROWABLE_HEAP_I32()[buf+92>>2]=tempI64[1];GROWABLE_HEAP_U32()[buf+96>>2]=0;tempI64=[stat.ino>>>0,(tempDouble=stat.ino,+Math.abs(tempDouble)>=1?tempDouble>0?(Math.min(+Math.floor(tempDouble/4294967296),4294967295)|0)>>>0:~~+Math.ceil((tempDouble-+(~~tempDouble>>>0))/4294967296)>>>0:0)],GROWABLE_HEAP_I32()[buf+104>>2]=tempI64[0],GROWABLE_HEAP_I32()[buf+108>>2]=tempI64[1];return 0},doMsync:function(addr,stream,len,flags,offset){if(!FS.isFile(stream.node.mode)){throw new FS.ErrnoError(43)}if(flags&2){return 0}var buffer=GROWABLE_HEAP_U8().slice(addr,addr+len);FS.msync(stream,buffer,offset,len,flags);},varargs:undefined,get:function(){SYSCALLS.varargs+=4;var ret=GROWABLE_HEAP_I32()[SYSCALLS.varargs-4>>2];return ret},getStr:function(ptr){var ret=UTF8ToString(ptr);return ret},getStreamFromFD:function(fd){var stream=FS.getStream(fd);if(!stream)throw new FS.ErrnoError(8);return stream}};function _proc_exit(code){if(ENVIRONMENT_IS_PTHREAD)return _emscripten_proxy_to_main_thread_js(1,1,code);EXITSTATUS=code;if(!keepRuntimeAlive()){PThread.terminateAllThreads();if(Module["onExit"])Module["onExit"](code);ABORT=true;}quit_(code,new ExitStatus(code));}function exitJS(status,implicit){EXITSTATUS=status;if(!implicit){if(ENVIRONMENT_IS_PTHREAD){exitOnMainThread(status);throw "unwind"}}_proc_exit(status);}var _exit=exitJS;function handleException(e){if(e instanceof ExitStatus||e=="unwind"){return EXITSTATUS}quit_(1,e);}function maybeExit(){}function setMainLoop(browserIterationFunc,fps,simulateInfiniteLoop,arg,noSetTiming){assert(!Browser.mainLoop.func,"emscripten_set_main_loop: there can only be one main loop function at once: call emscripten_cancel_main_loop to cancel the previous one before setting a new one with different parameters.");Browser.mainLoop.func=browserIterationFunc;Browser.mainLoop.arg=arg;var thisMainLoopId=Browser.mainLoop.currentlyRunningMainloop;function checkIsRunning(){if(thisMainLoopId<Browser.mainLoop.currentlyRunningMainloop){return false}return true}Browser.mainLoop.running=false;Browser.mainLoop.runner=function Browser_mainLoop_runner(){if(ABORT)return;if(Browser.mainLoop.queue.length>0){var start=Date.now();var blocker=Browser.mainLoop.queue.shift();blocker.func(blocker.arg);if(Browser.mainLoop.remainingBlockers){var remaining=Browser.mainLoop.remainingBlockers;var next=remaining%1==0?remaining-1:Math.floor(remaining);if(blocker.counted){Browser.mainLoop.remainingBlockers=next;}else {next=next+.5;Browser.mainLoop.remainingBlockers=(8*remaining+next)/9;}}out('main loop blocker "'+blocker.name+'" took '+(Date.now()-start)+" ms");Browser.mainLoop.updateStatus();if(!checkIsRunning())return;setTimeout(Browser.mainLoop.runner,0);return}if(!checkIsRunning())return;Browser.mainLoop.currentFrameNumber=Browser.mainLoop.currentFrameNumber+1|0;if(Browser.mainLoop.timingMode==1&&Browser.mainLoop.timingValue>1&&Browser.mainLoop.currentFrameNumber%Browser.mainLoop.timingValue!=0){Browser.mainLoop.scheduler();return}else if(Browser.mainLoop.timingMode==0){Browser.mainLoop.tickStartTime=_emscripten_get_now();}Browser.mainLoop.runIter(browserIterationFunc);if(!checkIsRunning())return;if(typeof SDL=="object"&&SDL.audio&&SDL.audio.queueNewAudioData)SDL.audio.queueNewAudioData();Browser.mainLoop.scheduler();};if(!noSetTiming){if(fps&&fps>0)_emscripten_set_main_loop_timing(0,1e3/fps);else _emscripten_set_main_loop_timing(1,1);Browser.mainLoop.scheduler();}if(simulateInfiniteLoop){throw "unwind"}}function callUserCallback(func){if(ABORT){return}try{func();if(ENVIRONMENT_IS_PTHREAD)maybeExit();}catch(e){handleException(e);}}function safeSetTimeout(func,timeout){return setTimeout(function(){callUserCallback(func);},timeout)}function warnOnce(text){if(!warnOnce.shown)warnOnce.shown={};if(!warnOnce.shown[text]){warnOnce.shown[text]=1;if(ENVIRONMENT_IS_NODE)text="warning: "+text;err(text);}}var Browser={mainLoop:{running:false,scheduler:null,method:"",currentlyRunningMainloop:0,func:null,arg:0,timingMode:0,timingValue:0,currentFrameNumber:0,queue:[],pause:function(){Browser.mainLoop.scheduler=null;Browser.mainLoop.currentlyRunningMainloop++;},resume:function(){Browser.mainLoop.currentlyRunningMainloop++;var timingMode=Browser.mainLoop.timingMode;var timingValue=Browser.mainLoop.timingValue;var func=Browser.mainLoop.func;Browser.mainLoop.func=null;setMainLoop(func,0,false,Browser.mainLoop.arg,true);_emscripten_set_main_loop_timing(timingMode,timingValue);Browser.mainLoop.scheduler();},updateStatus:function(){if(Module["setStatus"]){var message=Module["statusMessage"]||"Please wait...";var remaining=Browser.mainLoop.remainingBlockers;var expected=Browser.mainLoop.expectedBlockers;if(remaining){if(remaining<expected){Module["setStatus"](message+" ("+(expected-remaining)+"/"+expected+")");}else {Module["setStatus"](message);}}else {Module["setStatus"]("");}}},runIter:function(func){if(ABORT)return;if(Module["preMainLoop"]){var preRet=Module["preMainLoop"]();if(preRet===false){return}}callUserCallback(func);if(Module["postMainLoop"])Module["postMainLoop"]();}},isFullscreen:false,pointerLock:false,moduleContextCreatedCallbacks:[],workers:[],init:function(){if(!Module["preloadPlugins"])Module["preloadPlugins"]=[];if(Browser.initted)return;Browser.initted=true;try{new Blob;Browser.hasBlobConstructor=true;}catch(e){Browser.hasBlobConstructor=false;err("warning: no blob constructor, cannot create blobs with mimetypes");}Browser.BlobBuilder=typeof MozBlobBuilder!="undefined"?MozBlobBuilder:typeof WebKitBlobBuilder!="undefined"?WebKitBlobBuilder:!Browser.hasBlobConstructor?err("warning: no BlobBuilder"):null;Browser.URLObject=typeof window!="undefined"?window.URL?window.URL:window.webkitURL:undefined;if(!Module.noImageDecoding&&typeof Browser.URLObject=="undefined"){err("warning: Browser does not support creating object URLs. Built-in browser image decoding will not be available.");Module.noImageDecoding=true;}var imagePlugin={};imagePlugin["canHandle"]=function imagePlugin_canHandle(name){return !Module.noImageDecoding&&/\.(jpg|jpeg|png|bmp)$/i.test(name)};imagePlugin["handle"]=function imagePlugin_handle(byteArray,name,onload,onerror){var b=null;if(Browser.hasBlobConstructor){try{b=new Blob([byteArray],{type:Browser.getMimetype(name)});if(b.size!==byteArray.length){b=new Blob([new Uint8Array(byteArray).buffer],{type:Browser.getMimetype(name)});}}catch(e){warnOnce("Blob constructor present but fails: "+e+"; falling back to blob builder");}}if(!b){var bb=new Browser.BlobBuilder;bb.append(new Uint8Array(byteArray).buffer);b=bb.getBlob();}var url=Browser.URLObject.createObjectURL(b);var img=new Image;img.onload=()=>{assert(img.complete,"Image "+name+" could not be decoded");var canvas=document.createElement("canvas");canvas.width=img.width;canvas.height=img.height;var ctx=canvas.getContext("2d");ctx.drawImage(img,0,0);Browser.URLObject.revokeObjectURL(url);if(onload)onload(byteArray);};img.onerror=event=>{out("Image "+url+" could not be decoded");if(onerror)onerror();};img.src=url;};Module["preloadPlugins"].push(imagePlugin);var audioPlugin={};audioPlugin["canHandle"]=function audioPlugin_canHandle(name){return !Module.noAudioDecoding&&name.substr(-4)in{".ogg":1,".wav":1,".mp3":1}};audioPlugin["handle"]=function audioPlugin_handle(byteArray,name,onload,onerror){var done=false;function finish(audio){if(done)return;done=true;if(onload)onload(byteArray);}function fail(){if(done)return;done=true;new Audio;if(onerror)onerror();}if(Browser.hasBlobConstructor){try{var b=new Blob([byteArray],{type:Browser.getMimetype(name)});}catch(e){return fail()}var url=Browser.URLObject.createObjectURL(b);var audio=new Audio;audio.addEventListener("canplaythrough",()=>finish(),false);audio.onerror=function audio_onerror(event){if(done)return;err("warning: browser could not fully decode audio "+name+", trying slower base64 approach");function encode64(data){var BASE="ABCDEFGHIJKLMNOPQRSTUVWXYZabcdefghijklmnopqrstuvwxyz0123456789+/";var PAD="=";var ret="";var leftchar=0;var leftbits=0;for(var i=0;i<data.length;i++){leftchar=leftchar<<8|data[i];leftbits+=8;while(leftbits>=6){var curr=leftchar>>leftbits-6&63;leftbits-=6;ret+=BASE[curr];}}if(leftbits==2){ret+=BASE[(leftchar&3)<<4];ret+=PAD+PAD;}else if(leftbits==4){ret+=BASE[(leftchar&15)<<2];ret+=PAD;}return ret}audio.src="data:audio/x-"+name.substr(-3)+";base64,"+encode64(byteArray);finish();};audio.src=url;safeSetTimeout(function(){finish();},1e4);}else {return fail()}};Module["preloadPlugins"].push(audioPlugin);function pointerLockChange(){Browser.pointerLock=document["pointerLockElement"]===Module["canvas"]||document["mozPointerLockElement"]===Module["canvas"]||document["webkitPointerLockElement"]===Module["canvas"]||document["msPointerLockElement"]===Module["canvas"];}var canvas=Module["canvas"];if(canvas){canvas.requestPointerLock=canvas["requestPointerLock"]||canvas["mozRequestPointerLock"]||canvas["webkitRequestPointerLock"]||canvas["msRequestPointerLock"]||(()=>{});canvas.exitPointerLock=document["exitPointerLock"]||document["mozExitPointerLock"]||document["webkitExitPointerLock"]||document["msExitPointerLock"]||(()=>{});canvas.exitPointerLock=canvas.exitPointerLock.bind(document);document.addEventListener("pointerlockchange",pointerLockChange,false);document.addEventListener("mozpointerlockchange",pointerLockChange,false);document.addEventListener("webkitpointerlockchange",pointerLockChange,false);document.addEventListener("mspointerlockchange",pointerLockChange,false);if(Module["elementPointerLock"]){canvas.addEventListener("click",ev=>{if(!Browser.pointerLock&&Module["canvas"].requestPointerLock){Module["canvas"].requestPointerLock();ev.preventDefault();}},false);}}},handledByPreloadPlugin:function(byteArray,fullname,finish,onerror){Browser.init();var handled=false;Module["preloadPlugins"].forEach(function(plugin){if(handled)return;if(plugin["canHandle"](fullname)){plugin["handle"](byteArray,fullname,finish,onerror);handled=true;}});return handled},createContext:function(canvas,useWebGL,setInModule,webGLContextAttributes){if(useWebGL&&Module.ctx&&canvas==Module.canvas)return Module.ctx;var ctx;var contextHandle;if(useWebGL){var contextAttributes={antialias:false,alpha:false,majorVersion:1};if(webGLContextAttributes){for(var attribute in webGLContextAttributes){contextAttributes[attribute]=webGLContextAttributes[attribute];}}if(typeof GL!="undefined"){contextHandle=GL.createContext(canvas,contextAttributes);if(contextHandle){ctx=GL.getContext(contextHandle).GLctx;}}}else {ctx=canvas.getContext("2d");}if(!ctx)return null;if(setInModule){if(!useWebGL)assert(typeof GLctx=="undefined","cannot set in module if GLctx is used, but we are a non-GL context that would replace it");Module.ctx=ctx;if(useWebGL)GL.makeContextCurrent(contextHandle);Module.useWebGL=useWebGL;Browser.moduleContextCreatedCallbacks.forEach(function(callback){callback();});Browser.init();}return ctx},destroyContext:function(canvas,useWebGL,setInModule){},fullscreenHandlersInstalled:false,lockPointer:undefined,resizeCanvas:undefined,requestFullscreen:function(lockPointer,resizeCanvas){Browser.lockPointer=lockPointer;Browser.resizeCanvas=resizeCanvas;if(typeof Browser.lockPointer=="undefined")Browser.lockPointer=true;if(typeof Browser.resizeCanvas=="undefined")Browser.resizeCanvas=false;var canvas=Module["canvas"];function fullscreenChange(){Browser.isFullscreen=false;var canvasContainer=canvas.parentNode;if((document["fullscreenElement"]||document["mozFullScreenElement"]||document["msFullscreenElement"]||document["webkitFullscreenElement"]||document["webkitCurrentFullScreenElement"])===canvasContainer){canvas.exitFullscreen=Browser.exitFullscreen;if(Browser.lockPointer)canvas.requestPointerLock();Browser.isFullscreen=true;if(Browser.resizeCanvas){Browser.setFullscreenCanvasSize();}else {Browser.updateCanvasDimensions(canvas);}}else {canvasContainer.parentNode.insertBefore(canvas,canvasContainer);canvasContainer.parentNode.removeChild(canvasContainer);if(Browser.resizeCanvas){Browser.setWindowedCanvasSize();}else {Browser.updateCanvasDimensions(canvas);}}if(Module["onFullScreen"])Module["onFullScreen"](Browser.isFullscreen);if(Module["onFullscreen"])Module["onFullscreen"](Browser.isFullscreen);}if(!Browser.fullscreenHandlersInstalled){Browser.fullscreenHandlersInstalled=true;document.addEventListener("fullscreenchange",fullscreenChange,false);document.addEventListener("mozfullscreenchange",fullscreenChange,false);document.addEventListener("webkitfullscreenchange",fullscreenChange,false);document.addEventListener("MSFullscreenChange",fullscreenChange,false);}var canvasContainer=document.createElement("div");canvas.parentNode.insertBefore(canvasContainer,canvas);canvasContainer.appendChild(canvas);canvasContainer.requestFullscreen=canvasContainer["requestFullscreen"]||canvasContainer["mozRequestFullScreen"]||canvasContainer["msRequestFullscreen"]||(canvasContainer["webkitRequestFullscreen"]?()=>canvasContainer["webkitRequestFullscreen"](Element["ALLOW_KEYBOARD_INPUT"]):null)||(canvasContainer["webkitRequestFullScreen"]?()=>canvasContainer["webkitRequestFullScreen"](Element["ALLOW_KEYBOARD_INPUT"]):null);canvasContainer.requestFullscreen();},exitFullscreen:function(){if(!Browser.isFullscreen){return false}var CFS=document["exitFullscreen"]||document["cancelFullScreen"]||document["mozCancelFullScreen"]||document["msExitFullscreen"]||document["webkitCancelFullScreen"]||function(){};CFS.apply(document,[]);return true},nextRAF:0,fakeRequestAnimationFrame:function(func){var now=Date.now();if(Browser.nextRAF===0){Browser.nextRAF=now+1e3/60;}else {while(now+2>=Browser.nextRAF){Browser.nextRAF+=1e3/60;}}var delay=Math.max(Browser.nextRAF-now,0);setTimeout(func,delay);},requestAnimationFrame:function(func){if(typeof requestAnimationFrame=="function"){requestAnimationFrame(func);return}var RAF=Browser.fakeRequestAnimationFrame;RAF(func);},safeSetTimeout:function(func,timeout){return safeSetTimeout(func,timeout)},safeRequestAnimationFrame:function(func){return Browser.requestAnimationFrame(function(){callUserCallback(func);})},getMimetype:function(name){return {"jpg":"image/jpeg","jpeg":"image/jpeg","png":"image/png","bmp":"image/bmp","ogg":"audio/ogg","wav":"audio/wav","mp3":"audio/mpeg"}[name.substr(name.lastIndexOf(".")+1)]},getUserMedia:function(func){if(!window.getUserMedia){window.getUserMedia=navigator["getUserMedia"]||navigator["mozGetUserMedia"];}window.getUserMedia(func);},getMovementX:function(event){return event["movementX"]||event["mozMovementX"]||event["webkitMovementX"]||0},getMovementY:function(event){return event["movementY"]||event["mozMovementY"]||event["webkitMovementY"]||0},getMouseWheelDelta:function(event){var delta=0;switch(event.type){case"DOMMouseScroll":delta=event.detail/3;break;case"mousewheel":delta=event.wheelDelta/120;break;case"wheel":delta=event.deltaY;switch(event.deltaMode){case 0:delta/=100;break;case 1:delta/=3;break;case 2:delta*=80;break;default:throw "unrecognized mouse wheel delta mode: "+event.deltaMode}break;default:throw "unrecognized mouse wheel event: "+event.type}return delta},mouseX:0,mouseY:0,mouseMovementX:0,mouseMovementY:0,touches:{},lastTouches:{},calculateMouseEvent:function(event){if(Browser.pointerLock){if(event.type!="mousemove"&&"mozMovementX"in event){Browser.mouseMovementX=Browser.mouseMovementY=0;}else {Browser.mouseMovementX=Browser.getMovementX(event);Browser.mouseMovementY=Browser.getMovementY(event);}if(typeof SDL!="undefined"){Browser.mouseX=SDL.mouseX+Browser.mouseMovementX;Browser.mouseY=SDL.mouseY+Browser.mouseMovementY;}else {Browser.mouseX+=Browser.mouseMovementX;Browser.mouseY+=Browser.mouseMovementY;}}else {var rect=Module["canvas"].getBoundingClientRect();var cw=Module["canvas"].width;var ch=Module["canvas"].height;var scrollX=typeof window.scrollX!="undefined"?window.scrollX:window.pageXOffset;var scrollY=typeof window.scrollY!="undefined"?window.scrollY:window.pageYOffset;if(event.type==="touchstart"||event.type==="touchend"||event.type==="touchmove"){var touch=event.touch;if(touch===undefined){return}var adjustedX=touch.pageX-(scrollX+rect.left);var adjustedY=touch.pageY-(scrollY+rect.top);adjustedX=adjustedX*(cw/rect.width);adjustedY=adjustedY*(ch/rect.height);var coords={x:adjustedX,y:adjustedY};if(event.type==="touchstart"){Browser.lastTouches[touch.identifier]=coords;Browser.touches[touch.identifier]=coords;}else if(event.type==="touchend"||event.type==="touchmove"){var last=Browser.touches[touch.identifier];if(!last)last=coords;Browser.lastTouches[touch.identifier]=last;Browser.touches[touch.identifier]=coords;}return}var x=event.pageX-(scrollX+rect.left);var y=event.pageY-(scrollY+rect.top);x=x*(cw/rect.width);y=y*(ch/rect.height);Browser.mouseMovementX=x-Browser.mouseX;Browser.mouseMovementY=y-Browser.mouseY;Browser.mouseX=x;Browser.mouseY=y;}},resizeListeners:[],updateResizeListeners:function(){var canvas=Module["canvas"];Browser.resizeListeners.forEach(function(listener){listener(canvas.width,canvas.height);});},setCanvasSize:function(width,height,noUpdates){var canvas=Module["canvas"];Browser.updateCanvasDimensions(canvas,width,height);if(!noUpdates)Browser.updateResizeListeners();},windowedWidth:0,windowedHeight:0,setFullscreenCanvasSize:function(){if(typeof SDL!="undefined"){var flags=GROWABLE_HEAP_U32()[SDL.screen>>2];flags=flags|8388608;GROWABLE_HEAP_I32()[SDL.screen>>2]=flags;}Browser.updateCanvasDimensions(Module["canvas"]);Browser.updateResizeListeners();},setWindowedCanvasSize:function(){if(typeof SDL!="undefined"){var flags=GROWABLE_HEAP_U32()[SDL.screen>>2];flags=flags&~8388608;GROWABLE_HEAP_I32()[SDL.screen>>2]=flags;}Browser.updateCanvasDimensions(Module["canvas"]);Browser.updateResizeListeners();},updateCanvasDimensions:function(canvas,wNative,hNative){if(wNative&&hNative){canvas.widthNative=wNative;canvas.heightNative=hNative;}else {wNative=canvas.widthNative;hNative=canvas.heightNative;}var w=wNative;var h=hNative;if(Module["forcedAspectRatio"]&&Module["forcedAspectRatio"]>0){if(w/h<Module["forcedAspectRatio"]){w=Math.round(h*Module["forcedAspectRatio"]);}else {h=Math.round(w/Module["forcedAspectRatio"]);}}if((document["fullscreenElement"]||document["mozFullScreenElement"]||document["msFullscreenElement"]||document["webkitFullscreenElement"]||document["webkitCurrentFullScreenElement"])===canvas.parentNode&&typeof screen!="undefined"){var factor=Math.min(screen.width/w,screen.height/h);w=Math.round(w*factor);h=Math.round(h*factor);}if(Browser.resizeCanvas){if(canvas.width!=w)canvas.width=w;if(canvas.height!=h)canvas.height=h;if(typeof canvas.style!="undefined"){canvas.style.removeProperty("width");canvas.style.removeProperty("height");}}else {if(canvas.width!=wNative)canvas.width=wNative;if(canvas.height!=hNative)canvas.height=hNative;if(typeof canvas.style!="undefined"){if(w!=wNative||h!=hNative){canvas.style.setProperty("width",w+"px","important");canvas.style.setProperty("height",h+"px","important");}else {canvas.style.removeProperty("width");canvas.style.removeProperty("height");}}}}};function killThread(pthread_ptr){var worker=PThread.pthreads[pthread_ptr];delete PThread.pthreads[pthread_ptr];worker.terminate();__emscripten_thread_free_data(pthread_ptr);PThread.runningWorkers.splice(PThread.runningWorkers.indexOf(worker),1);worker.pthread_ptr=0;}function cancelThread(pthread_ptr){var worker=PThread.pthreads[pthread_ptr];worker.postMessage({"cmd":"cancel"});}function cleanupThread(pthread_ptr){var worker=PThread.pthreads[pthread_ptr];assert(worker);PThread.returnWorkerToPool(worker);}function spawnThread(threadParams){var worker=PThread.getNewWorker();if(!worker){return 6}PThread.runningWorkers.push(worker);PThread.pthreads[threadParams.pthread_ptr]=worker;worker.pthread_ptr=threadParams.pthread_ptr;var msg={"cmd":"run","start_routine":threadParams.startRoutine,"arg":threadParams.arg,"pthread_ptr":threadParams.pthread_ptr};worker.runPthread=()=>{msg.time=performance.now();worker.postMessage(msg,threadParams.transferList);};if(worker.loaded){worker.runPthread();delete worker.runPthread;}return 0}var PThread={unusedWorkers:[],runningWorkers:[],tlsInitFunctions:[],pthreads:{},init:function(){if(ENVIRONMENT_IS_PTHREAD){PThread.initWorker();}else {PThread.initMainThread();}},initMainThread:function(){},initWorker:function(){noExitRuntime=false;},setExitStatus:function(status){EXITSTATUS=status;},terminateAllThreads:function(){for(var worker of Object.values(PThread.pthreads)){PThread.returnWorkerToPool(worker);}for(var worker of PThread.unusedWorkers){worker.terminate();}PThread.unusedWorkers=[];},returnWorkerToPool:function(worker){var pthread_ptr=worker.pthread_ptr;delete PThread.pthreads[pthread_ptr];PThread.unusedWorkers.push(worker);PThread.runningWorkers.splice(PThread.runningWorkers.indexOf(worker),1);worker.pthread_ptr=0;__emscripten_thread_free_data(pthread_ptr);},receiveObjectTransfer:function(data){},threadInitTLS:function(){PThread.tlsInitFunctions.forEach(f=>f());},loadWasmModuleToWorker:function(worker,onFinishedLoading){worker.onmessage=e=>{var d=e["data"];var cmd=d["cmd"];if(worker.pthread_ptr)PThread.currentProxiedOperationCallerThread=worker.pthread_ptr;if(d["targetThread"]&&d["targetThread"]!=_pthread_self()){var targetWorker=PThread.pthreads[d.targetThread];if(targetWorker){targetWorker.postMessage(d,d["transferList"]);}else {err('Internal error! Worker sent a message "'+cmd+'" to target pthread '+d["targetThread"]+", but that thread no longer exists!");}PThread.currentProxiedOperationCallerThread=undefined;return}if(cmd==="processProxyingQueue"){executeNotifiedProxyingQueue(d["queue"]);}else if(cmd==="spawnThread"){spawnThread(d);}else if(cmd==="cleanupThread"){cleanupThread(d["thread"]);}else if(cmd==="killThread"){killThread(d["thread"]);}else if(cmd==="cancelThread"){cancelThread(d["thread"]);}else if(cmd==="loaded"){worker.loaded=true;if(onFinishedLoading)onFinishedLoading(worker);if(worker.runPthread){worker.runPthread();delete worker.runPthread;}}else if(cmd==="print"){out("Thread "+d["threadId"]+": "+d["text"]);}else if(cmd==="printErr"){err("Thread "+d["threadId"]+": "+d["text"]);}else if(cmd==="alert"){alert("Thread "+d["threadId"]+": "+d["text"]);}else if(d.target==="setimmediate"){worker.postMessage(d);}else if(cmd==="callHandler"){Module[d["handler"]](...d["args"]);}else if(cmd){err("worker sent an unknown command "+cmd);}PThread.currentProxiedOperationCallerThread=undefined;};worker.onerror=e=>{var message="worker sent an error!";err(message+" "+e.filename+":"+e.lineno+": "+e.message);throw e};if(ENVIRONMENT_IS_NODE){worker.on("message",function(data){worker.onmessage({data:data});});worker.on("error",function(e){worker.onerror(e);});worker.on("detachedExit",function(){});}var handlers=[];var knownHandlers=["onExit","onAbort","print","printErr"];for(var handler of knownHandlers){if(Module.hasOwnProperty(handler)){handlers.push(handler);}}worker.postMessage({"cmd":"load","handlers":handlers,"urlOrBlob":Module["mainScriptUrlOrBlob"],"wasmMemory":wasmMemory,"wasmModule":wasmModule});},allocateUnusedWorker:function(){if(!Module["locateFile"]){PThread.unusedWorkers.push(new Worker(new URL("lyra.worker.js",(typeof document === 'undefined' && typeof location === 'undefined' ? new (require('u' + 'rl').URL)('file:' + __filename).href : typeof document === 'undefined' ? location.href : (document.currentScript && document.currentScript.src || new URL('sora.js', document.baseURI).href)))));return}var pthreadMainJs=locateFile("lyra.worker.js");PThread.unusedWorkers.push(new Worker(pthreadMainJs));},getNewWorker:function(){if(PThread.unusedWorkers.length==0){PThread.allocateUnusedWorker();PThread.loadWasmModuleToWorker(PThread.unusedWorkers[0]);}return PThread.unusedWorkers.pop()}};Module["PThread"]=PThread;function callRuntimeCallbacks(callbacks){while(callbacks.length>0){callbacks.shift()(Module);}}function establishStackSpace(){var pthread_ptr=_pthread_self();var stackTop=GROWABLE_HEAP_I32()[pthread_ptr+52>>2];var stackSize=GROWABLE_HEAP_I32()[pthread_ptr+56>>2];var stackMax=stackTop-stackSize;_emscripten_stack_set_limits(stackTop,stackMax);stackRestore(stackTop);}Module["establishStackSpace"]=establishStackSpace;function exitOnMainThread(returnCode){if(ENVIRONMENT_IS_PTHREAD)return _emscripten_proxy_to_main_thread_js(2,0,returnCode);try{_exit(returnCode);}catch(e){handleException(e);}}var wasmTableMirror=[];function getWasmTableEntry(funcPtr){var func=wasmTableMirror[funcPtr];if(!func){if(funcPtr>=wasmTableMirror.length)wasmTableMirror.length=funcPtr+1;wasmTableMirror[funcPtr]=func=wasmTable.get(funcPtr);}return func}function invokeEntryPoint(ptr,arg){var result=getWasmTableEntry(ptr)(arg);if(keepRuntimeAlive()){PThread.setExitStatus(result);}else {__emscripten_thread_exit(result);}}Module["invokeEntryPoint"]=invokeEntryPoint;function registerTLSInit(tlsInitFunc){PThread.tlsInitFunctions.push(tlsInitFunc);}function traverseStack(args){if(!args||!args.callee||!args.callee.name){return [null,"",""]}args.callee.toString();var funcname=args.callee.name;var str="(";var first=true;for(var i in args){var a=args[i];if(!first){str+=", ";}first=false;if(typeof a=="number"||typeof a=="string"){str+=a;}else {str+="("+typeof a+")";}}str+=")";var caller=args.callee.caller;args=caller?caller.arguments:[];if(first)str="";return [args,funcname,str]}function jsStackTrace(){var error=new Error;if(!error.stack){try{throw new Error}catch(e){error=e;}if(!error.stack){return "(no stack trace available)"}}return error.stack.toString()}function _emscripten_get_callstack_js(flags){var callstack=jsStackTrace();var iThisFunc=callstack.lastIndexOf("_emscripten_log");var iThisFunc2=callstack.lastIndexOf("_emscripten_get_callstack");var iNextLine=callstack.indexOf("\n",Math.max(iThisFunc,iThisFunc2))+1;callstack=callstack.slice(iNextLine);if(flags&32){warnOnce("EM_LOG_DEMANGLE is deprecated; ignoring");}if(flags&8&&typeof emscripten_source_map=="undefined"){warnOnce('Source map information is not available, emscripten_log with EM_LOG_C_STACK will be ignored. Build with "--pre-js $EMSCRIPTEN/src/emscripten-source-map.min.js" linker flag to add source map loading to code.');flags^=8;flags|=16;}var stack_args=null;if(flags&128){stack_args=traverseStack(arguments);while(stack_args[1].includes("_emscripten_"))stack_args=traverseStack(stack_args[0]);}var lines=callstack.split("\n");callstack="";var newFirefoxRe=new RegExp("\\s*(.*?)@(.*?):([0-9]+):([0-9]+)");var firefoxRe=new RegExp("\\s*(.*?)@(.*):(.*)(:(.*))?");var chromeRe=new RegExp("\\s*at (.*?) \\((.*):(.*):(.*)\\)");for(var l in lines){var line=lines[l];var symbolName="";var file="";var lineno=0;var column=0;var parts=chromeRe.exec(line);if(parts&&parts.length==5){symbolName=parts[1];file=parts[2];lineno=parts[3];column=parts[4];}else {parts=newFirefoxRe.exec(line);if(!parts)parts=firefoxRe.exec(line);if(parts&&parts.length>=4){symbolName=parts[1];file=parts[2];lineno=parts[3];column=parts[4]|0;}else {callstack+=line+"\n";continue}}var haveSourceMap=false;if(flags&8){var orig=emscripten_source_map.originalPositionFor({line:lineno,column:column});haveSourceMap=orig&&orig.source;if(haveSourceMap){if(flags&64){orig.source=orig.source.substring(orig.source.replace(/\\/g,"/").lastIndexOf("/")+1);}callstack+="    at "+symbolName+" ("+orig.source+":"+orig.line+":"+orig.column+")\n";}}if(flags&16||!haveSourceMap){if(flags&64){file=file.substring(file.replace(/\\/g,"/").lastIndexOf("/")+1);}callstack+=(haveSourceMap?"     = "+symbolName:"    at "+symbolName)+" ("+file+":"+lineno+":"+column+")\n";}if(flags&128&&stack_args[0]){if(stack_args[1]==symbolName&&stack_args[2].length>0){callstack=callstack.replace(/\s+$/,"");callstack+=" with values: "+stack_args[1]+stack_args[2]+"\n";}stack_args=traverseStack(stack_args[0]);}}callstack=callstack.replace(/\s+$/,"");return callstack}function __Unwind_Backtrace(func,arg){var trace=_emscripten_get_callstack_js();var parts=trace.split("\n");for(var i=0;i<parts.length;i++){var ret=getWasmTableEntry(func)(0,arg);if(ret!==0)return}}function __Unwind_GetIP(){err("missing function: _Unwind_GetIP");abort(-1);}function ___emscripten_init_main_thread_js(tb){__emscripten_thread_init(tb,!ENVIRONMENT_IS_WORKER,1,!ENVIRONMENT_IS_WEB);PThread.threadInitTLS();}function ___emscripten_thread_cleanup(thread){if(!ENVIRONMENT_IS_PTHREAD)cleanupThread(thread);else postMessage({"cmd":"cleanupThread","thread":thread});}function pthreadCreateProxied(pthread_ptr,attr,startRoutine,arg){if(ENVIRONMENT_IS_PTHREAD)return _emscripten_proxy_to_main_thread_js(3,1,pthread_ptr,attr,startRoutine,arg);return ___pthread_create_js(pthread_ptr,attr,startRoutine,arg)}function ___pthread_create_js(pthread_ptr,attr,startRoutine,arg){if(typeof SharedArrayBuffer=="undefined"){err("Current environment does not support SharedArrayBuffer, pthreads are not available!");return 6}var transferList=[];var error=0;if(ENVIRONMENT_IS_PTHREAD&&(transferList.length===0||error)){return pthreadCreateProxied(pthread_ptr,attr,startRoutine,arg)}var threadParams={startRoutine:startRoutine,pthread_ptr:pthread_ptr,arg:arg,transferList:transferList};if(ENVIRONMENT_IS_PTHREAD){threadParams.cmd="spawnThread";postMessage(threadParams,transferList);return 0}return spawnThread(threadParams)}function setErrNo(value){GROWABLE_HEAP_I32()[___errno_location()>>2]=value;return value}function ___syscall_fcntl64(fd,cmd,varargs){if(ENVIRONMENT_IS_PTHREAD)return _emscripten_proxy_to_main_thread_js(4,1,fd,cmd,varargs);SYSCALLS.varargs=varargs;try{var stream=SYSCALLS.getStreamFromFD(fd);switch(cmd){case 0:{var arg=SYSCALLS.get();if(arg<0){return -28}var newStream;newStream=FS.createStream(stream,arg);return newStream.fd}case 1:case 2:return 0;case 3:return stream.flags;case 4:{var arg=SYSCALLS.get();stream.flags|=arg;return 0}case 5:{var arg=SYSCALLS.get();var offset=0;GROWABLE_HEAP_I16()[arg+offset>>1]=2;return 0}case 6:case 7:return 0;case 16:case 8:return -28;case 9:setErrNo(28);return -1;default:{return -28}}}catch(e){if(typeof FS=="undefined"||!(e instanceof FS.ErrnoError))throw e;return -e.errno}}function ___syscall_fstat64(fd,buf){if(ENVIRONMENT_IS_PTHREAD)return _emscripten_proxy_to_main_thread_js(5,1,fd,buf);try{var stream=SYSCALLS.getStreamFromFD(fd);return SYSCALLS.doStat(FS.stat,stream.path,buf)}catch(e){if(typeof FS=="undefined"||!(e instanceof FS.ErrnoError))throw e;return -e.errno}}function ___syscall_getdents64(fd,dirp,count){if(ENVIRONMENT_IS_PTHREAD)return _emscripten_proxy_to_main_thread_js(6,1,fd,dirp,count);try{var stream=SYSCALLS.getStreamFromFD(fd);if(!stream.getdents){stream.getdents=FS.readdir(stream.path);}var struct_size=280;var pos=0;var off=FS.llseek(stream,0,1);var idx=Math.floor(off/struct_size);while(idx<stream.getdents.length&&pos+struct_size<=count){var id;var type;var name=stream.getdents[idx];if(name==="."){id=stream.node.id;type=4;}else if(name===".."){var lookup=FS.lookupPath(stream.path,{parent:true});id=lookup.node.id;type=4;}else {var child=FS.lookupNode(stream.node,name);id=child.id;type=FS.isChrdev(child.mode)?2:FS.isDir(child.mode)?4:FS.isLink(child.mode)?10:8;}tempI64=[id>>>0,(tempDouble=id,+Math.abs(tempDouble)>=1?tempDouble>0?(Math.min(+Math.floor(tempDouble/4294967296),4294967295)|0)>>>0:~~+Math.ceil((tempDouble-+(~~tempDouble>>>0))/4294967296)>>>0:0)],GROWABLE_HEAP_I32()[dirp+pos>>2]=tempI64[0],GROWABLE_HEAP_I32()[dirp+pos+4>>2]=tempI64[1];tempI64=[(idx+1)*struct_size>>>0,(tempDouble=(idx+1)*struct_size,+Math.abs(tempDouble)>=1?tempDouble>0?(Math.min(+Math.floor(tempDouble/4294967296),4294967295)|0)>>>0:~~+Math.ceil((tempDouble-+(~~tempDouble>>>0))/4294967296)>>>0:0)],GROWABLE_HEAP_I32()[dirp+pos+8>>2]=tempI64[0],GROWABLE_HEAP_I32()[dirp+pos+12>>2]=tempI64[1];GROWABLE_HEAP_I16()[dirp+pos+16>>1]=280;GROWABLE_HEAP_I8()[dirp+pos+18>>0]=type;stringToUTF8(name,dirp+pos+19,256);pos+=struct_size;idx+=1;}FS.llseek(stream,idx*struct_size,0);return pos}catch(e){if(typeof FS=="undefined"||!(e instanceof FS.ErrnoError))throw e;return -e.errno}}function ___syscall_ioctl(fd,op,varargs){if(ENVIRONMENT_IS_PTHREAD)return _emscripten_proxy_to_main_thread_js(7,1,fd,op,varargs);SYSCALLS.varargs=varargs;try{var stream=SYSCALLS.getStreamFromFD(fd);switch(op){case 21509:case 21505:{if(!stream.tty)return -59;return 0}case 21510:case 21511:case 21512:case 21506:case 21507:case 21508:{if(!stream.tty)return -59;return 0}case 21519:{if(!stream.tty)return -59;var argp=SYSCALLS.get();GROWABLE_HEAP_I32()[argp>>2]=0;return 0}case 21520:{if(!stream.tty)return -59;return -28}case 21531:{var argp=SYSCALLS.get();return FS.ioctl(stream,op,argp)}case 21523:{if(!stream.tty)return -59;return 0}case 21524:{if(!stream.tty)return -59;return 0}default:return -28}}catch(e){if(typeof FS=="undefined"||!(e instanceof FS.ErrnoError))throw e;return -e.errno}}function ___syscall_lstat64(path,buf){if(ENVIRONMENT_IS_PTHREAD)return _emscripten_proxy_to_main_thread_js(8,1,path,buf);try{path=SYSCALLS.getStr(path);return SYSCALLS.doStat(FS.lstat,path,buf)}catch(e){if(typeof FS=="undefined"||!(e instanceof FS.ErrnoError))throw e;return -e.errno}}function ___syscall_newfstatat(dirfd,path,buf,flags){if(ENVIRONMENT_IS_PTHREAD)return _emscripten_proxy_to_main_thread_js(9,1,dirfd,path,buf,flags);try{path=SYSCALLS.getStr(path);var nofollow=flags&256;var allowEmpty=flags&4096;flags=flags&~4352;path=SYSCALLS.calculateAt(dirfd,path,allowEmpty);return SYSCALLS.doStat(nofollow?FS.lstat:FS.stat,path,buf)}catch(e){if(typeof FS=="undefined"||!(e instanceof FS.ErrnoError))throw e;return -e.errno}}function ___syscall_openat(dirfd,path,flags,varargs){if(ENVIRONMENT_IS_PTHREAD)return _emscripten_proxy_to_main_thread_js(10,1,dirfd,path,flags,varargs);SYSCALLS.varargs=varargs;try{path=SYSCALLS.getStr(path);path=SYSCALLS.calculateAt(dirfd,path);var mode=varargs?SYSCALLS.get():0;return FS.open(path,flags,mode).fd}catch(e){if(typeof FS=="undefined"||!(e instanceof FS.ErrnoError))throw e;return -e.errno}}function ___syscall_stat64(path,buf){if(ENVIRONMENT_IS_PTHREAD)return _emscripten_proxy_to_main_thread_js(11,1,path,buf);try{path=SYSCALLS.getStr(path);return SYSCALLS.doStat(FS.stat,path,buf)}catch(e){if(typeof FS=="undefined"||!(e instanceof FS.ErrnoError))throw e;return -e.errno}}function ___syscall_unlinkat(dirfd,path,flags){if(ENVIRONMENT_IS_PTHREAD)return _emscripten_proxy_to_main_thread_js(12,1,dirfd,path,flags);try{path=SYSCALLS.getStr(path);path=SYSCALLS.calculateAt(dirfd,path);if(flags===0){FS.unlink(path);}else if(flags===512){FS.rmdir(path);}else {abort("Invalid flags passed to unlinkat");}return 0}catch(e){if(typeof FS=="undefined"||!(e instanceof FS.ErrnoError))throw e;return -e.errno}}function __dlinit(main_dso_handle){}var dlopenMissingError="To use dlopen, you need enable dynamic linking, see https://github.com/emscripten-core/emscripten/wiki/Linking";function __dlopen_js(filename,flag){abort(dlopenMissingError);}function __dlsym_js(handle,symbol){abort(dlopenMissingError);}function __embind_register_bigint(primitiveType,name,size,minRange,maxRange){}function getShiftFromSize(size){switch(size){case 1:return 0;case 2:return 1;case 4:return 2;case 8:return 3;default:throw new TypeError("Unknown type size: "+size)}}function embind_init_charCodes(){var codes=new Array(256);for(var i=0;i<256;++i){codes[i]=String.fromCharCode(i);}embind_charCodes=codes;}var embind_charCodes=undefined;function readLatin1String(ptr){var ret="";var c=ptr;while(GROWABLE_HEAP_U8()[c]){ret+=embind_charCodes[GROWABLE_HEAP_U8()[c++]];}return ret}var awaitingDependencies={};var registeredTypes={};var typeDependencies={};var char_0=48;var char_9=57;function makeLegalFunctionName(name){if(undefined===name){return "_unknown"}name=name.replace(/[^a-zA-Z0-9_]/g,"$");var f=name.charCodeAt(0);if(f>=char_0&&f<=char_9){return "_"+name}return name}function createNamedFunction(name,body){name=makeLegalFunctionName(name);return new Function("body","return function "+name+"() {\n"+'    "use strict";'+"    return body.apply(this, arguments);\n"+"};\n")(body)}function extendError(baseErrorType,errorName){var errorClass=createNamedFunction(errorName,function(message){this.name=errorName;this.message=message;var stack=new Error(message).stack;if(stack!==undefined){this.stack=this.toString()+"\n"+stack.replace(/^Error(:[^\n]*)?\n/,"");}});errorClass.prototype=Object.create(baseErrorType.prototype);errorClass.prototype.constructor=errorClass;errorClass.prototype.toString=function(){if(this.message===undefined){return this.name}else {return this.name+": "+this.message}};return errorClass}var BindingError=undefined;function throwBindingError(message){throw new BindingError(message)}var InternalError=undefined;function throwInternalError(message){throw new InternalError(message)}function whenDependentTypesAreResolved(myTypes,dependentTypes,getTypeConverters){myTypes.forEach(function(type){typeDependencies[type]=dependentTypes;});function onComplete(typeConverters){var myTypeConverters=getTypeConverters(typeConverters);if(myTypeConverters.length!==myTypes.length){throwInternalError("Mismatched type converter count");}for(var i=0;i<myTypes.length;++i){registerType(myTypes[i],myTypeConverters[i]);}}var typeConverters=new Array(dependentTypes.length);var unregisteredTypes=[];var registered=0;dependentTypes.forEach((dt,i)=>{if(registeredTypes.hasOwnProperty(dt)){typeConverters[i]=registeredTypes[dt];}else {unregisteredTypes.push(dt);if(!awaitingDependencies.hasOwnProperty(dt)){awaitingDependencies[dt]=[];}awaitingDependencies[dt].push(()=>{typeConverters[i]=registeredTypes[dt];++registered;if(registered===unregisteredTypes.length){onComplete(typeConverters);}});}});if(0===unregisteredTypes.length){onComplete(typeConverters);}}function registerType(rawType,registeredInstance,options={}){if(!("argPackAdvance"in registeredInstance)){throw new TypeError("registerType registeredInstance requires argPackAdvance")}var name=registeredInstance.name;if(!rawType){throwBindingError('type "'+name+'" must have a positive integer typeid pointer');}if(registeredTypes.hasOwnProperty(rawType)){if(options.ignoreDuplicateRegistrations){return}else {throwBindingError("Cannot register type '"+name+"' twice");}}registeredTypes[rawType]=registeredInstance;delete typeDependencies[rawType];if(awaitingDependencies.hasOwnProperty(rawType)){var callbacks=awaitingDependencies[rawType];delete awaitingDependencies[rawType];callbacks.forEach(cb=>cb());}}function __embind_register_bool(rawType,name,size,trueValue,falseValue){var shift=getShiftFromSize(size);name=readLatin1String(name);registerType(rawType,{name:name,"fromWireType":function(wt){return !!wt},"toWireType":function(destructors,o){return o?trueValue:falseValue},"argPackAdvance":8,"readValueFromPointer":function(pointer){var heap;if(size===1){heap=GROWABLE_HEAP_I8();}else if(size===2){heap=GROWABLE_HEAP_I16();}else if(size===4){heap=GROWABLE_HEAP_I32();}else {throw new TypeError("Unknown boolean type size: "+name)}return this["fromWireType"](heap[pointer>>shift])},destructorFunction:null});}function ClassHandle_isAliasOf(other){if(!(this instanceof ClassHandle)){return false}if(!(other instanceof ClassHandle)){return false}var leftClass=this.$$.ptrType.registeredClass;var left=this.$$.ptr;var rightClass=other.$$.ptrType.registeredClass;var right=other.$$.ptr;while(leftClass.baseClass){left=leftClass.upcast(left);leftClass=leftClass.baseClass;}while(rightClass.baseClass){right=rightClass.upcast(right);rightClass=rightClass.baseClass;}return leftClass===rightClass&&left===right}function shallowCopyInternalPointer(o){return {count:o.count,deleteScheduled:o.deleteScheduled,preservePointerOnDelete:o.preservePointerOnDelete,ptr:o.ptr,ptrType:o.ptrType,smartPtr:o.smartPtr,smartPtrType:o.smartPtrType}}function throwInstanceAlreadyDeleted(obj){function getInstanceTypeName(handle){return handle.$$.ptrType.registeredClass.name}throwBindingError(getInstanceTypeName(obj)+" instance already deleted");}var finalizationRegistry=false;function detachFinalizer(handle){}function runDestructor($$){if($$.smartPtr){$$.smartPtrType.rawDestructor($$.smartPtr);}else {$$.ptrType.registeredClass.rawDestructor($$.ptr);}}function releaseClassHandle($$){$$.count.value-=1;var toDelete=0===$$.count.value;if(toDelete){runDestructor($$);}}function downcastPointer(ptr,ptrClass,desiredClass){if(ptrClass===desiredClass){return ptr}if(undefined===desiredClass.baseClass){return null}var rv=downcastPointer(ptr,ptrClass,desiredClass.baseClass);if(rv===null){return null}return desiredClass.downcast(rv)}var registeredPointers={};function getInheritedInstanceCount(){return Object.keys(registeredInstances).length}function getLiveInheritedInstances(){var rv=[];for(var k in registeredInstances){if(registeredInstances.hasOwnProperty(k)){rv.push(registeredInstances[k]);}}return rv}var deletionQueue=[];function flushPendingDeletes(){while(deletionQueue.length){var obj=deletionQueue.pop();obj.$$.deleteScheduled=false;obj["delete"]();}}var delayFunction=undefined;function setDelayFunction(fn){delayFunction=fn;if(deletionQueue.length&&delayFunction){delayFunction(flushPendingDeletes);}}function init_embind(){Module["getInheritedInstanceCount"]=getInheritedInstanceCount;Module["getLiveInheritedInstances"]=getLiveInheritedInstances;Module["flushPendingDeletes"]=flushPendingDeletes;Module["setDelayFunction"]=setDelayFunction;}var registeredInstances={};function getBasestPointer(class_,ptr){if(ptr===undefined){throwBindingError("ptr should not be undefined");}while(class_.baseClass){ptr=class_.upcast(ptr);class_=class_.baseClass;}return ptr}function getInheritedInstance(class_,ptr){ptr=getBasestPointer(class_,ptr);return registeredInstances[ptr]}function makeClassHandle(prototype,record){if(!record.ptrType||!record.ptr){throwInternalError("makeClassHandle requires ptr and ptrType");}var hasSmartPtrType=!!record.smartPtrType;var hasSmartPtr=!!record.smartPtr;if(hasSmartPtrType!==hasSmartPtr){throwInternalError("Both smartPtrType and smartPtr must be specified");}record.count={value:1};return attachFinalizer(Object.create(prototype,{$$:{value:record}}))}function RegisteredPointer_fromWireType(ptr){var rawPointer=this.getPointee(ptr);if(!rawPointer){this.destructor(ptr);return null}var registeredInstance=getInheritedInstance(this.registeredClass,rawPointer);if(undefined!==registeredInstance){if(0===registeredInstance.$$.count.value){registeredInstance.$$.ptr=rawPointer;registeredInstance.$$.smartPtr=ptr;return registeredInstance["clone"]()}else {var rv=registeredInstance["clone"]();this.destructor(ptr);return rv}}function makeDefaultHandle(){if(this.isSmartPointer){return makeClassHandle(this.registeredClass.instancePrototype,{ptrType:this.pointeeType,ptr:rawPointer,smartPtrType:this,smartPtr:ptr})}else {return makeClassHandle(this.registeredClass.instancePrototype,{ptrType:this,ptr:ptr})}}var actualType=this.registeredClass.getActualType(rawPointer);var registeredPointerRecord=registeredPointers[actualType];if(!registeredPointerRecord){return makeDefaultHandle.call(this)}var toType;if(this.isConst){toType=registeredPointerRecord.constPointerType;}else {toType=registeredPointerRecord.pointerType;}var dp=downcastPointer(rawPointer,this.registeredClass,toType.registeredClass);if(dp===null){return makeDefaultHandle.call(this)}if(this.isSmartPointer){return makeClassHandle(toType.registeredClass.instancePrototype,{ptrType:toType,ptr:dp,smartPtrType:this,smartPtr:ptr})}else {return makeClassHandle(toType.registeredClass.instancePrototype,{ptrType:toType,ptr:dp})}}function attachFinalizer(handle){if("undefined"===typeof FinalizationRegistry){attachFinalizer=handle=>handle;return handle}finalizationRegistry=new FinalizationRegistry(info=>{releaseClassHandle(info.$$);});attachFinalizer=handle=>{var $$=handle.$$;var hasSmartPtr=!!$$.smartPtr;if(hasSmartPtr){var info={$$:$$};finalizationRegistry.register(handle,info,handle);}return handle};detachFinalizer=handle=>finalizationRegistry.unregister(handle);return attachFinalizer(handle)}function ClassHandle_clone(){if(!this.$$.ptr){throwInstanceAlreadyDeleted(this);}if(this.$$.preservePointerOnDelete){this.$$.count.value+=1;return this}else {var clone=attachFinalizer(Object.create(Object.getPrototypeOf(this),{$$:{value:shallowCopyInternalPointer(this.$$)}}));clone.$$.count.value+=1;clone.$$.deleteScheduled=false;return clone}}function ClassHandle_delete(){if(!this.$$.ptr){throwInstanceAlreadyDeleted(this);}if(this.$$.deleteScheduled&&!this.$$.preservePointerOnDelete){throwBindingError("Object already scheduled for deletion");}detachFinalizer(this);releaseClassHandle(this.$$);if(!this.$$.preservePointerOnDelete){this.$$.smartPtr=undefined;this.$$.ptr=undefined;}}function ClassHandle_isDeleted(){return !this.$$.ptr}function ClassHandle_deleteLater(){if(!this.$$.ptr){throwInstanceAlreadyDeleted(this);}if(this.$$.deleteScheduled&&!this.$$.preservePointerOnDelete){throwBindingError("Object already scheduled for deletion");}deletionQueue.push(this);if(deletionQueue.length===1&&delayFunction){delayFunction(flushPendingDeletes);}this.$$.deleteScheduled=true;return this}function init_ClassHandle(){ClassHandle.prototype["isAliasOf"]=ClassHandle_isAliasOf;ClassHandle.prototype["clone"]=ClassHandle_clone;ClassHandle.prototype["delete"]=ClassHandle_delete;ClassHandle.prototype["isDeleted"]=ClassHandle_isDeleted;ClassHandle.prototype["deleteLater"]=ClassHandle_deleteLater;}function ClassHandle(){}function ensureOverloadTable(proto,methodName,humanName){if(undefined===proto[methodName].overloadTable){var prevFunc=proto[methodName];proto[methodName]=function(){if(!proto[methodName].overloadTable.hasOwnProperty(arguments.length)){throwBindingError("Function '"+humanName+"' called with an invalid number of arguments ("+arguments.length+") - expects one of ("+proto[methodName].overloadTable+")!");}return proto[methodName].overloadTable[arguments.length].apply(this,arguments)};proto[methodName].overloadTable=[];proto[methodName].overloadTable[prevFunc.argCount]=prevFunc;}}function exposePublicSymbol(name,value,numArguments){if(Module.hasOwnProperty(name)){if(undefined===numArguments||undefined!==Module[name].overloadTable&&undefined!==Module[name].overloadTable[numArguments]){throwBindingError("Cannot register public name '"+name+"' twice");}ensureOverloadTable(Module,name,name);if(Module.hasOwnProperty(numArguments)){throwBindingError("Cannot register multiple overloads of a function with the same number of arguments ("+numArguments+")!");}Module[name].overloadTable[numArguments]=value;}else {Module[name]=value;if(undefined!==numArguments){Module[name].numArguments=numArguments;}}}function RegisteredClass(name,constructor,instancePrototype,rawDestructor,baseClass,getActualType,upcast,downcast){this.name=name;this.constructor=constructor;this.instancePrototype=instancePrototype;this.rawDestructor=rawDestructor;this.baseClass=baseClass;this.getActualType=getActualType;this.upcast=upcast;this.downcast=downcast;this.pureVirtualFunctions=[];}function upcastPointer(ptr,ptrClass,desiredClass){while(ptrClass!==desiredClass){if(!ptrClass.upcast){throwBindingError("Expected null or instance of "+desiredClass.name+", got an instance of "+ptrClass.name);}ptr=ptrClass.upcast(ptr);ptrClass=ptrClass.baseClass;}return ptr}function constNoSmartPtrRawPointerToWireType(destructors,handle){if(handle===null){if(this.isReference){throwBindingError("null is not a valid "+this.name);}return 0}if(!handle.$$){throwBindingError('Cannot pass "'+embindRepr(handle)+'" as a '+this.name);}if(!handle.$$.ptr){throwBindingError("Cannot pass deleted object as a pointer of type "+this.name);}var handleClass=handle.$$.ptrType.registeredClass;var ptr=upcastPointer(handle.$$.ptr,handleClass,this.registeredClass);return ptr}function genericPointerToWireType(destructors,handle){var ptr;if(handle===null){if(this.isReference){throwBindingError("null is not a valid "+this.name);}if(this.isSmartPointer){ptr=this.rawConstructor();if(destructors!==null){destructors.push(this.rawDestructor,ptr);}return ptr}else {return 0}}if(!handle.$$){throwBindingError('Cannot pass "'+embindRepr(handle)+'" as a '+this.name);}if(!handle.$$.ptr){throwBindingError("Cannot pass deleted object as a pointer of type "+this.name);}if(!this.isConst&&handle.$$.ptrType.isConst){throwBindingError("Cannot convert argument of type "+(handle.$$.smartPtrType?handle.$$.smartPtrType.name:handle.$$.ptrType.name)+" to parameter type "+this.name);}var handleClass=handle.$$.ptrType.registeredClass;ptr=upcastPointer(handle.$$.ptr,handleClass,this.registeredClass);if(this.isSmartPointer){if(undefined===handle.$$.smartPtr){throwBindingError("Passing raw pointer to smart pointer is illegal");}switch(this.sharingPolicy){case 0:if(handle.$$.smartPtrType===this){ptr=handle.$$.smartPtr;}else {throwBindingError("Cannot convert argument of type "+(handle.$$.smartPtrType?handle.$$.smartPtrType.name:handle.$$.ptrType.name)+" to parameter type "+this.name);}break;case 1:ptr=handle.$$.smartPtr;break;case 2:if(handle.$$.smartPtrType===this){ptr=handle.$$.smartPtr;}else {var clonedHandle=handle["clone"]();ptr=this.rawShare(ptr,Emval.toHandle(function(){clonedHandle["delete"]();}));if(destructors!==null){destructors.push(this.rawDestructor,ptr);}}break;default:throwBindingError("Unsupporting sharing policy");}}return ptr}function nonConstNoSmartPtrRawPointerToWireType(destructors,handle){if(handle===null){if(this.isReference){throwBindingError("null is not a valid "+this.name);}return 0}if(!handle.$$){throwBindingError('Cannot pass "'+embindRepr(handle)+'" as a '+this.name);}if(!handle.$$.ptr){throwBindingError("Cannot pass deleted object as a pointer of type "+this.name);}if(handle.$$.ptrType.isConst){throwBindingError("Cannot convert argument of type "+handle.$$.ptrType.name+" to parameter type "+this.name);}var handleClass=handle.$$.ptrType.registeredClass;var ptr=upcastPointer(handle.$$.ptr,handleClass,this.registeredClass);return ptr}function simpleReadValueFromPointer(pointer){return this["fromWireType"](GROWABLE_HEAP_I32()[pointer>>2])}function RegisteredPointer_getPointee(ptr){if(this.rawGetPointee){ptr=this.rawGetPointee(ptr);}return ptr}function RegisteredPointer_destructor(ptr){if(this.rawDestructor){this.rawDestructor(ptr);}}function RegisteredPointer_deleteObject(handle){if(handle!==null){handle["delete"]();}}function init_RegisteredPointer(){RegisteredPointer.prototype.getPointee=RegisteredPointer_getPointee;RegisteredPointer.prototype.destructor=RegisteredPointer_destructor;RegisteredPointer.prototype["argPackAdvance"]=8;RegisteredPointer.prototype["readValueFromPointer"]=simpleReadValueFromPointer;RegisteredPointer.prototype["deleteObject"]=RegisteredPointer_deleteObject;RegisteredPointer.prototype["fromWireType"]=RegisteredPointer_fromWireType;}function RegisteredPointer(name,registeredClass,isReference,isConst,isSmartPointer,pointeeType,sharingPolicy,rawGetPointee,rawConstructor,rawShare,rawDestructor){this.name=name;this.registeredClass=registeredClass;this.isReference=isReference;this.isConst=isConst;this.isSmartPointer=isSmartPointer;this.pointeeType=pointeeType;this.sharingPolicy=sharingPolicy;this.rawGetPointee=rawGetPointee;this.rawConstructor=rawConstructor;this.rawShare=rawShare;this.rawDestructor=rawDestructor;if(!isSmartPointer&&registeredClass.baseClass===undefined){if(isConst){this["toWireType"]=constNoSmartPtrRawPointerToWireType;this.destructorFunction=null;}else {this["toWireType"]=nonConstNoSmartPtrRawPointerToWireType;this.destructorFunction=null;}}else {this["toWireType"]=genericPointerToWireType;}}function replacePublicSymbol(name,value,numArguments){if(!Module.hasOwnProperty(name)){throwInternalError("Replacing nonexistant public symbol");}if(undefined!==Module[name].overloadTable&&undefined!==numArguments){Module[name].overloadTable[numArguments]=value;}else {Module[name]=value;Module[name].argCount=numArguments;}}function dynCallLegacy(sig,ptr,args){var f=Module["dynCall_"+sig];return args&&args.length?f.apply(null,[ptr].concat(args)):f.call(null,ptr)}function dynCall(sig,ptr,args){if(sig.includes("j")){return dynCallLegacy(sig,ptr,args)}var rtn=getWasmTableEntry(ptr).apply(null,args);return rtn}function getDynCaller(sig,ptr){var argCache=[];return function(){argCache.length=0;Object.assign(argCache,arguments);return dynCall(sig,ptr,argCache)}}function embind__requireFunction(signature,rawFunction){signature=readLatin1String(signature);function makeDynCaller(){if(signature.includes("j")){return getDynCaller(signature,rawFunction)}return getWasmTableEntry(rawFunction)}var fp=makeDynCaller();if(typeof fp!="function"){throwBindingError("unknown function pointer with signature "+signature+": "+rawFunction);}return fp}var UnboundTypeError=undefined;function getTypeName(type){var ptr=___getTypeName(type);var rv=readLatin1String(ptr);_free(ptr);return rv}function throwUnboundTypeError(message,types){var unboundTypes=[];var seen={};function visit(type){if(seen[type]){return}if(registeredTypes[type]){return}if(typeDependencies[type]){typeDependencies[type].forEach(visit);return}unboundTypes.push(type);seen[type]=true;}types.forEach(visit);throw new UnboundTypeError(message+": "+unboundTypes.map(getTypeName).join([", "]))}function __embind_register_class(rawType,rawPointerType,rawConstPointerType,baseClassRawType,getActualTypeSignature,getActualType,upcastSignature,upcast,downcastSignature,downcast,name,destructorSignature,rawDestructor){name=readLatin1String(name);getActualType=embind__requireFunction(getActualTypeSignature,getActualType);if(upcast){upcast=embind__requireFunction(upcastSignature,upcast);}if(downcast){downcast=embind__requireFunction(downcastSignature,downcast);}rawDestructor=embind__requireFunction(destructorSignature,rawDestructor);var legalFunctionName=makeLegalFunctionName(name);exposePublicSymbol(legalFunctionName,function(){throwUnboundTypeError("Cannot construct "+name+" due to unbound types",[baseClassRawType]);});whenDependentTypesAreResolved([rawType,rawPointerType,rawConstPointerType],baseClassRawType?[baseClassRawType]:[],function(base){base=base[0];var baseClass;var basePrototype;if(baseClassRawType){baseClass=base.registeredClass;basePrototype=baseClass.instancePrototype;}else {basePrototype=ClassHandle.prototype;}var constructor=createNamedFunction(legalFunctionName,function(){if(Object.getPrototypeOf(this)!==instancePrototype){throw new BindingError("Use 'new' to construct "+name)}if(undefined===registeredClass.constructor_body){throw new BindingError(name+" has no accessible constructor")}var body=registeredClass.constructor_body[arguments.length];if(undefined===body){throw new BindingError("Tried to invoke ctor of "+name+" with invalid number of parameters ("+arguments.length+") - expected ("+Object.keys(registeredClass.constructor_body).toString()+") parameters instead!")}return body.apply(this,arguments)});var instancePrototype=Object.create(basePrototype,{constructor:{value:constructor}});constructor.prototype=instancePrototype;var registeredClass=new RegisteredClass(name,constructor,instancePrototype,rawDestructor,baseClass,getActualType,upcast,downcast);var referenceConverter=new RegisteredPointer(name,registeredClass,true,false,false);var pointerConverter=new RegisteredPointer(name+"*",registeredClass,false,false,false);var constPointerConverter=new RegisteredPointer(name+" const*",registeredClass,false,true,false);registeredPointers[rawType]={pointerType:pointerConverter,constPointerType:constPointerConverter};replacePublicSymbol(legalFunctionName,constructor);return [referenceConverter,pointerConverter,constPointerConverter]});}function new_(constructor,argumentList){if(!(constructor instanceof Function)){throw new TypeError("new_ called with constructor type "+typeof constructor+" which is not a function")}var dummy=createNamedFunction(constructor.name||"unknownFunctionName",function(){});dummy.prototype=constructor.prototype;var obj=new dummy;var r=constructor.apply(obj,argumentList);return r instanceof Object?r:obj}function runDestructors(destructors){while(destructors.length){var ptr=destructors.pop();var del=destructors.pop();del(ptr);}}function craftInvokerFunction(humanName,argTypes,classType,cppInvokerFunc,cppTargetFunc){var argCount=argTypes.length;if(argCount<2){throwBindingError("argTypes array size mismatch! Must at least get return value and 'this' types!");}var isClassMethodFunc=argTypes[1]!==null&&classType!==null;var needsDestructorStack=false;for(var i=1;i<argTypes.length;++i){if(argTypes[i]!==null&&argTypes[i].destructorFunction===undefined){needsDestructorStack=true;break}}var returns=argTypes[0].name!=="void";var argsList="";var argsListWired="";for(var i=0;i<argCount-2;++i){argsList+=(i!==0?", ":"")+"arg"+i;argsListWired+=(i!==0?", ":"")+"arg"+i+"Wired";}var invokerFnBody="return function "+makeLegalFunctionName(humanName)+"("+argsList+") {\n"+"if (arguments.length !== "+(argCount-2)+") {\n"+"throwBindingError('function "+humanName+" called with ' + arguments.length + ' arguments, expected "+(argCount-2)+" args!');\n"+"}\n";if(needsDestructorStack){invokerFnBody+="var destructors = [];\n";}var dtorStack=needsDestructorStack?"destructors":"null";var args1=["throwBindingError","invoker","fn","runDestructors","retType","classParam"];var args2=[throwBindingError,cppInvokerFunc,cppTargetFunc,runDestructors,argTypes[0],argTypes[1]];if(isClassMethodFunc){invokerFnBody+="var thisWired = classParam.toWireType("+dtorStack+", this);\n";}for(var i=0;i<argCount-2;++i){invokerFnBody+="var arg"+i+"Wired = argType"+i+".toWireType("+dtorStack+", arg"+i+"); // "+argTypes[i+2].name+"\n";args1.push("argType"+i);args2.push(argTypes[i+2]);}if(isClassMethodFunc){argsListWired="thisWired"+(argsListWired.length>0?", ":"")+argsListWired;}invokerFnBody+=(returns?"var rv = ":"")+"invoker(fn"+(argsListWired.length>0?", ":"")+argsListWired+");\n";if(needsDestructorStack){invokerFnBody+="runDestructors(destructors);\n";}else {for(var i=isClassMethodFunc?1:2;i<argTypes.length;++i){var paramName=i===1?"thisWired":"arg"+(i-2)+"Wired";if(argTypes[i].destructorFunction!==null){invokerFnBody+=paramName+"_dtor("+paramName+"); // "+argTypes[i].name+"\n";args1.push(paramName+"_dtor");args2.push(argTypes[i].destructorFunction);}}}if(returns){invokerFnBody+="var ret = retType.fromWireType(rv);\n"+"return ret;\n";}invokerFnBody+="}\n";args1.push(invokerFnBody);var invokerFunction=new_(Function,args1).apply(null,args2);return invokerFunction}function heap32VectorToArray(count,firstElement){var array=[];for(var i=0;i<count;i++){array.push(GROWABLE_HEAP_U32()[firstElement+i*4>>2]);}return array}function __embind_register_class_class_function(rawClassType,methodName,argCount,rawArgTypesAddr,invokerSignature,rawInvoker,fn){var rawArgTypes=heap32VectorToArray(argCount,rawArgTypesAddr);methodName=readLatin1String(methodName);rawInvoker=embind__requireFunction(invokerSignature,rawInvoker);whenDependentTypesAreResolved([],[rawClassType],function(classType){classType=classType[0];var humanName=classType.name+"."+methodName;function unboundTypesHandler(){throwUnboundTypeError("Cannot call "+humanName+" due to unbound types",rawArgTypes);}if(methodName.startsWith("@@")){methodName=Symbol[methodName.substring(2)];}var proto=classType.registeredClass.constructor;if(undefined===proto[methodName]){unboundTypesHandler.argCount=argCount-1;proto[methodName]=unboundTypesHandler;}else {ensureOverloadTable(proto,methodName,humanName);proto[methodName].overloadTable[argCount-1]=unboundTypesHandler;}whenDependentTypesAreResolved([],rawArgTypes,function(argTypes){var invokerArgsArray=[argTypes[0],null].concat(argTypes.slice(1));var func=craftInvokerFunction(humanName,invokerArgsArray,null,rawInvoker,fn);if(undefined===proto[methodName].overloadTable){func.argCount=argCount-1;proto[methodName]=func;}else {proto[methodName].overloadTable[argCount-1]=func;}return []});return []});}function __embind_register_class_constructor(rawClassType,argCount,rawArgTypesAddr,invokerSignature,invoker,rawConstructor){assert(argCount>0);var rawArgTypes=heap32VectorToArray(argCount,rawArgTypesAddr);invoker=embind__requireFunction(invokerSignature,invoker);whenDependentTypesAreResolved([],[rawClassType],function(classType){classType=classType[0];var humanName="constructor "+classType.name;if(undefined===classType.registeredClass.constructor_body){classType.registeredClass.constructor_body=[];}if(undefined!==classType.registeredClass.constructor_body[argCount-1]){throw new BindingError("Cannot register multiple constructors with identical number of parameters ("+(argCount-1)+") for class '"+classType.name+"'! Overload resolution is currently only performed using the parameter count, not actual type info!")}classType.registeredClass.constructor_body[argCount-1]=()=>{throwUnboundTypeError("Cannot construct "+classType.name+" due to unbound types",rawArgTypes);};whenDependentTypesAreResolved([],rawArgTypes,function(argTypes){argTypes.splice(1,0,null);classType.registeredClass.constructor_body[argCount-1]=craftInvokerFunction(humanName,argTypes,null,invoker,rawConstructor);return []});return []});}function __embind_register_class_function(rawClassType,methodName,argCount,rawArgTypesAddr,invokerSignature,rawInvoker,context,isPureVirtual){var rawArgTypes=heap32VectorToArray(argCount,rawArgTypesAddr);methodName=readLatin1String(methodName);rawInvoker=embind__requireFunction(invokerSignature,rawInvoker);whenDependentTypesAreResolved([],[rawClassType],function(classType){classType=classType[0];var humanName=classType.name+"."+methodName;if(methodName.startsWith("@@")){methodName=Symbol[methodName.substring(2)];}if(isPureVirtual){classType.registeredClass.pureVirtualFunctions.push(methodName);}function unboundTypesHandler(){throwUnboundTypeError("Cannot call "+humanName+" due to unbound types",rawArgTypes);}var proto=classType.registeredClass.instancePrototype;var method=proto[methodName];if(undefined===method||undefined===method.overloadTable&&method.className!==classType.name&&method.argCount===argCount-2){unboundTypesHandler.argCount=argCount-2;unboundTypesHandler.className=classType.name;proto[methodName]=unboundTypesHandler;}else {ensureOverloadTable(proto,methodName,humanName);proto[methodName].overloadTable[argCount-2]=unboundTypesHandler;}whenDependentTypesAreResolved([],rawArgTypes,function(argTypes){var memberFunction=craftInvokerFunction(humanName,argTypes,classType,rawInvoker,context);if(undefined===proto[methodName].overloadTable){memberFunction.argCount=argCount-2;proto[methodName]=memberFunction;}else {proto[methodName].overloadTable[argCount-2]=memberFunction;}return []});return []});}var emval_free_list=[];var emval_handle_array=[{},{value:undefined},{value:null},{value:true},{value:false}];function __emval_decref(handle){if(handle>4&&0===--emval_handle_array[handle].refcount){emval_handle_array[handle]=undefined;emval_free_list.push(handle);}}function count_emval_handles(){var count=0;for(var i=5;i<emval_handle_array.length;++i){if(emval_handle_array[i]!==undefined){++count;}}return count}function get_first_emval(){for(var i=5;i<emval_handle_array.length;++i){if(emval_handle_array[i]!==undefined){return emval_handle_array[i]}}return null}function init_emval(){Module["count_emval_handles"]=count_emval_handles;Module["get_first_emval"]=get_first_emval;}var Emval={toValue:handle=>{if(!handle){throwBindingError("Cannot use deleted val. handle = "+handle);}return emval_handle_array[handle].value},toHandle:value=>{switch(value){case undefined:return 1;case null:return 2;case true:return 3;case false:return 4;default:{var handle=emval_free_list.length?emval_free_list.pop():emval_handle_array.length;emval_handle_array[handle]={refcount:1,value:value};return handle}}}};function __embind_register_emval(rawType,name){name=readLatin1String(name);registerType(rawType,{name:name,"fromWireType":function(handle){var rv=Emval.toValue(handle);__emval_decref(handle);return rv},"toWireType":function(destructors,value){return Emval.toHandle(value)},"argPackAdvance":8,"readValueFromPointer":simpleReadValueFromPointer,destructorFunction:null});}function embindRepr(v){if(v===null){return "null"}var t=typeof v;if(t==="object"||t==="array"||t==="function"){return v.toString()}else {return ""+v}}function floatReadValueFromPointer(name,shift){switch(shift){case 2:return function(pointer){return this["fromWireType"](GROWABLE_HEAP_F32()[pointer>>2])};case 3:return function(pointer){return this["fromWireType"](GROWABLE_HEAP_F64()[pointer>>3])};default:throw new TypeError("Unknown float type: "+name)}}function __embind_register_float(rawType,name,size){var shift=getShiftFromSize(size);name=readLatin1String(name);registerType(rawType,{name:name,"fromWireType":function(value){return value},"toWireType":function(destructors,value){return value},"argPackAdvance":8,"readValueFromPointer":floatReadValueFromPointer(name,shift),destructorFunction:null});}function __embind_register_function(name,argCount,rawArgTypesAddr,signature,rawInvoker,fn){var argTypes=heap32VectorToArray(argCount,rawArgTypesAddr);name=readLatin1String(name);rawInvoker=embind__requireFunction(signature,rawInvoker);exposePublicSymbol(name,function(){throwUnboundTypeError("Cannot call "+name+" due to unbound types",argTypes);},argCount-1);whenDependentTypesAreResolved([],argTypes,function(argTypes){var invokerArgsArray=[argTypes[0],null].concat(argTypes.slice(1));replacePublicSymbol(name,craftInvokerFunction(name,invokerArgsArray,null,rawInvoker,fn),argCount-1);return []});}function integerReadValueFromPointer(name,shift,signed){switch(shift){case 0:return signed?function readS8FromPointer(pointer){return GROWABLE_HEAP_I8()[pointer]}:function readU8FromPointer(pointer){return GROWABLE_HEAP_U8()[pointer]};case 1:return signed?function readS16FromPointer(pointer){return GROWABLE_HEAP_I16()[pointer>>1]}:function readU16FromPointer(pointer){return GROWABLE_HEAP_U16()[pointer>>1]};case 2:return signed?function readS32FromPointer(pointer){return GROWABLE_HEAP_I32()[pointer>>2]}:function readU32FromPointer(pointer){return GROWABLE_HEAP_U32()[pointer>>2]};default:throw new TypeError("Unknown integer type: "+name)}}function __embind_register_integer(primitiveType,name,size,minRange,maxRange){name=readLatin1String(name);var shift=getShiftFromSize(size);var fromWireType=value=>value;if(minRange===0){var bitshift=32-8*size;fromWireType=value=>value<<bitshift>>>bitshift;}var isUnsignedType=name.includes("unsigned");var checkAssertions=(value,toTypeName)=>{};var toWireType;if(isUnsignedType){toWireType=function(destructors,value){checkAssertions(value,this.name);return value>>>0};}else {toWireType=function(destructors,value){checkAssertions(value,this.name);return value};}registerType(primitiveType,{name:name,"fromWireType":fromWireType,"toWireType":toWireType,"argPackAdvance":8,"readValueFromPointer":integerReadValueFromPointer(name,shift,minRange!==0),destructorFunction:null});}function __embind_register_memory_view(rawType,dataTypeIndex,name){var typeMapping=[Int8Array,Uint8Array,Int16Array,Uint16Array,Int32Array,Uint32Array,Float32Array,Float64Array];var TA=typeMapping[dataTypeIndex];function decodeMemoryView(handle){handle=handle>>2;var heap=GROWABLE_HEAP_U32();var size=heap[handle];var data=heap[handle+1];return new TA(buffer,data,size)}name=readLatin1String(name);registerType(rawType,{name:name,"fromWireType":decodeMemoryView,"argPackAdvance":8,"readValueFromPointer":decodeMemoryView},{ignoreDuplicateRegistrations:true});}function __embind_register_std_string(rawType,name){name=readLatin1String(name);var stdStringIsUTF8=name==="std::string";registerType(rawType,{name:name,"fromWireType":function(value){var length=GROWABLE_HEAP_U32()[value>>2];var payload=value+4;var str;if(stdStringIsUTF8){var decodeStartPtr=payload;for(var i=0;i<=length;++i){var currentBytePtr=payload+i;if(i==length||GROWABLE_HEAP_U8()[currentBytePtr]==0){var maxRead=currentBytePtr-decodeStartPtr;var stringSegment=UTF8ToString(decodeStartPtr,maxRead);if(str===undefined){str=stringSegment;}else {str+=String.fromCharCode(0);str+=stringSegment;}decodeStartPtr=currentBytePtr+1;}}}else {var a=new Array(length);for(var i=0;i<length;++i){a[i]=String.fromCharCode(GROWABLE_HEAP_U8()[payload+i]);}str=a.join("");}_free(value);return str},"toWireType":function(destructors,value){if(value instanceof ArrayBuffer){value=new Uint8Array(value);}var length;var valueIsOfTypeString=typeof value=="string";if(!(valueIsOfTypeString||value instanceof Uint8Array||value instanceof Uint8ClampedArray||value instanceof Int8Array)){throwBindingError("Cannot pass non-string to std::string");}if(stdStringIsUTF8&&valueIsOfTypeString){length=lengthBytesUTF8(value);}else {length=value.length;}var base=_malloc(4+length+1);var ptr=base+4;GROWABLE_HEAP_U32()[base>>2]=length;if(stdStringIsUTF8&&valueIsOfTypeString){stringToUTF8(value,ptr,length+1);}else {if(valueIsOfTypeString){for(var i=0;i<length;++i){var charCode=value.charCodeAt(i);if(charCode>255){_free(ptr);throwBindingError("String has UTF-16 code units that do not fit in 8 bits");}GROWABLE_HEAP_U8()[ptr+i]=charCode;}}else {for(var i=0;i<length;++i){GROWABLE_HEAP_U8()[ptr+i]=value[i];}}}if(destructors!==null){destructors.push(_free,base);}return base},"argPackAdvance":8,"readValueFromPointer":simpleReadValueFromPointer,destructorFunction:function(ptr){_free(ptr);}});}var UTF16Decoder=typeof TextDecoder!="undefined"?new TextDecoder("utf-16le"):undefined;function UTF16ToString(ptr,maxBytesToRead){var endPtr=ptr;var idx=endPtr>>1;var maxIdx=idx+maxBytesToRead/2;while(!(idx>=maxIdx)&&GROWABLE_HEAP_U16()[idx])++idx;endPtr=idx<<1;if(endPtr-ptr>32&&UTF16Decoder)return UTF16Decoder.decode(GROWABLE_HEAP_U8().slice(ptr,endPtr));var str="";for(var i=0;!(i>=maxBytesToRead/2);++i){var codeUnit=GROWABLE_HEAP_I16()[ptr+i*2>>1];if(codeUnit==0)break;str+=String.fromCharCode(codeUnit);}return str}function stringToUTF16(str,outPtr,maxBytesToWrite){if(maxBytesToWrite===undefined){maxBytesToWrite=2147483647;}if(maxBytesToWrite<2)return 0;maxBytesToWrite-=2;var startPtr=outPtr;var numCharsToWrite=maxBytesToWrite<str.length*2?maxBytesToWrite/2:str.length;for(var i=0;i<numCharsToWrite;++i){var codeUnit=str.charCodeAt(i);GROWABLE_HEAP_I16()[outPtr>>1]=codeUnit;outPtr+=2;}GROWABLE_HEAP_I16()[outPtr>>1]=0;return outPtr-startPtr}function lengthBytesUTF16(str){return str.length*2}function UTF32ToString(ptr,maxBytesToRead){var i=0;var str="";while(!(i>=maxBytesToRead/4)){var utf32=GROWABLE_HEAP_I32()[ptr+i*4>>2];if(utf32==0)break;++i;if(utf32>=65536){var ch=utf32-65536;str+=String.fromCharCode(55296|ch>>10,56320|ch&1023);}else {str+=String.fromCharCode(utf32);}}return str}function stringToUTF32(str,outPtr,maxBytesToWrite){if(maxBytesToWrite===undefined){maxBytesToWrite=2147483647;}if(maxBytesToWrite<4)return 0;var startPtr=outPtr;var endPtr=startPtr+maxBytesToWrite-4;for(var i=0;i<str.length;++i){var codeUnit=str.charCodeAt(i);if(codeUnit>=55296&&codeUnit<=57343){var trailSurrogate=str.charCodeAt(++i);codeUnit=65536+((codeUnit&1023)<<10)|trailSurrogate&1023;}GROWABLE_HEAP_I32()[outPtr>>2]=codeUnit;outPtr+=4;if(outPtr+4>endPtr)break}GROWABLE_HEAP_I32()[outPtr>>2]=0;return outPtr-startPtr}function lengthBytesUTF32(str){var len=0;for(var i=0;i<str.length;++i){var codeUnit=str.charCodeAt(i);if(codeUnit>=55296&&codeUnit<=57343)++i;len+=4;}return len}function __embind_register_std_wstring(rawType,charSize,name){name=readLatin1String(name);var decodeString,encodeString,getHeap,lengthBytesUTF,shift;if(charSize===2){decodeString=UTF16ToString;encodeString=stringToUTF16;lengthBytesUTF=lengthBytesUTF16;getHeap=()=>GROWABLE_HEAP_U16();shift=1;}else if(charSize===4){decodeString=UTF32ToString;encodeString=stringToUTF32;lengthBytesUTF=lengthBytesUTF32;getHeap=()=>GROWABLE_HEAP_U32();shift=2;}registerType(rawType,{name:name,"fromWireType":function(value){var length=GROWABLE_HEAP_U32()[value>>2];var HEAP=getHeap();var str;var decodeStartPtr=value+4;for(var i=0;i<=length;++i){var currentBytePtr=value+4+i*charSize;if(i==length||HEAP[currentBytePtr>>shift]==0){var maxReadBytes=currentBytePtr-decodeStartPtr;var stringSegment=decodeString(decodeStartPtr,maxReadBytes);if(str===undefined){str=stringSegment;}else {str+=String.fromCharCode(0);str+=stringSegment;}decodeStartPtr=currentBytePtr+charSize;}}_free(value);return str},"toWireType":function(destructors,value){if(!(typeof value=="string")){throwBindingError("Cannot pass non-string to C++ string type "+name);}var length=lengthBytesUTF(value);var ptr=_malloc(4+length+charSize);GROWABLE_HEAP_U32()[ptr>>2]=length>>shift;encodeString(value,ptr+4,length+charSize);if(destructors!==null){destructors.push(_free,ptr);}return ptr},"argPackAdvance":8,"readValueFromPointer":simpleReadValueFromPointer,destructorFunction:function(ptr){_free(ptr);}});}function __embind_register_void(rawType,name){name=readLatin1String(name);registerType(rawType,{isVoid:true,name:name,"argPackAdvance":0,"fromWireType":function(){return undefined},"toWireType":function(destructors,o){return undefined}});}function __emscripten_default_pthread_stack_size(){return 2097152}var nowIsMonotonic=true;function __emscripten_get_now_is_monotonic(){return nowIsMonotonic}function executeNotifiedProxyingQueue(queue){Atomics.store(GROWABLE_HEAP_I32(),queue>>2,1);if(_pthread_self()){__emscripten_proxy_execute_task_queue(queue);}Atomics.compareExchange(GROWABLE_HEAP_I32(),queue>>2,1,0);}Module["executeNotifiedProxyingQueue"]=executeNotifiedProxyingQueue;function __emscripten_notify_task_queue(targetThreadId,currThreadId,mainThreadId,queue){if(targetThreadId==currThreadId){setTimeout(()=>executeNotifiedProxyingQueue(queue));}else if(ENVIRONMENT_IS_PTHREAD){postMessage({"targetThread":targetThreadId,"cmd":"processProxyingQueue","queue":queue});}else {var worker=PThread.pthreads[targetThreadId];if(!worker){return}worker.postMessage({"cmd":"processProxyingQueue","queue":queue});}return 1}function __emscripten_set_offscreencanvas_size(target,width,height){return -1}var emval_symbols={};function getStringOrSymbol(address){var symbol=emval_symbols[address];if(symbol===undefined){return readLatin1String(address)}return symbol}var emval_methodCallers=[];function __emval_call_void_method(caller,handle,methodName,args){caller=emval_methodCallers[caller];handle=Emval.toValue(handle);methodName=getStringOrSymbol(methodName);caller(handle,methodName,null,args);}function emval_addMethodCaller(caller){var id=emval_methodCallers.length;emval_methodCallers.push(caller);return id}function requireRegisteredType(rawType,humanName){var impl=registeredTypes[rawType];if(undefined===impl){throwBindingError(humanName+" has unknown type "+getTypeName(rawType));}return impl}function emval_lookupTypes(argCount,argTypes){var a=new Array(argCount);for(var i=0;i<argCount;++i){a[i]=requireRegisteredType(GROWABLE_HEAP_U32()[argTypes+i*POINTER_SIZE>>2],"parameter "+i);}return a}var emval_registeredMethods=[];function __emval_get_method_caller(argCount,argTypes){var types=emval_lookupTypes(argCount,argTypes);var retType=types[0];var signatureName=retType.name+"_$"+types.slice(1).map(function(t){return t.name}).join("_")+"$";var returnId=emval_registeredMethods[signatureName];if(returnId!==undefined){return returnId}var params=["retType"];var args=[retType];var argsList="";for(var i=0;i<argCount-1;++i){argsList+=(i!==0?", ":"")+"arg"+i;params.push("argType"+i);args.push(types[1+i]);}var functionName=makeLegalFunctionName("methodCaller_"+signatureName);var functionBody="return function "+functionName+"(handle, name, destructors, args) {\n";var offset=0;for(var i=0;i<argCount-1;++i){functionBody+="    var arg"+i+" = argType"+i+".readValueFromPointer(args"+(offset?"+"+offset:"")+");\n";offset+=types[i+1]["argPackAdvance"];}functionBody+="    var rv = handle[name]("+argsList+");\n";for(var i=0;i<argCount-1;++i){if(types[i+1]["deleteObject"]){functionBody+="    argType"+i+".deleteObject(arg"+i+");\n";}}if(!retType.isVoid){functionBody+="    return retType.toWireType(destructors, rv);\n";}functionBody+="};\n";params.push(functionBody);var invokerFunction=new_(Function,params).apply(null,args);returnId=emval_addMethodCaller(invokerFunction);emval_registeredMethods[signatureName]=returnId;return returnId}function __emval_incref(handle){if(handle>4){emval_handle_array[handle].refcount+=1;}}function __emval_take_value(type,arg){type=requireRegisteredType(type,"_emval_take_value");var v=type["readValueFromPointer"](arg);return Emval.toHandle(v)}function readI53FromI64(ptr){return GROWABLE_HEAP_U32()[ptr>>2]+GROWABLE_HEAP_I32()[ptr+4>>2]*4294967296}function __gmtime_js(time,tmPtr){var date=new Date(readI53FromI64(time)*1e3);GROWABLE_HEAP_I32()[tmPtr>>2]=date.getUTCSeconds();GROWABLE_HEAP_I32()[tmPtr+4>>2]=date.getUTCMinutes();GROWABLE_HEAP_I32()[tmPtr+8>>2]=date.getUTCHours();GROWABLE_HEAP_I32()[tmPtr+12>>2]=date.getUTCDate();GROWABLE_HEAP_I32()[tmPtr+16>>2]=date.getUTCMonth();GROWABLE_HEAP_I32()[tmPtr+20>>2]=date.getUTCFullYear()-1900;GROWABLE_HEAP_I32()[tmPtr+24>>2]=date.getUTCDay();var start=Date.UTC(date.getUTCFullYear(),0,1,0,0,0,0);var yday=(date.getTime()-start)/(1e3*60*60*24)|0;GROWABLE_HEAP_I32()[tmPtr+28>>2]=yday;}function __isLeapYear(year){return year%4===0&&(year%100!==0||year%400===0)}var __MONTH_DAYS_LEAP_CUMULATIVE=[0,31,60,91,121,152,182,213,244,274,305,335];var __MONTH_DAYS_REGULAR_CUMULATIVE=[0,31,59,90,120,151,181,212,243,273,304,334];function __yday_from_date(date){var isLeapYear=__isLeapYear(date.getFullYear());var monthDaysCumulative=isLeapYear?__MONTH_DAYS_LEAP_CUMULATIVE:__MONTH_DAYS_REGULAR_CUMULATIVE;var yday=monthDaysCumulative[date.getMonth()]+date.getDate()-1;return yday}function __localtime_js(time,tmPtr){var date=new Date(readI53FromI64(time)*1e3);GROWABLE_HEAP_I32()[tmPtr>>2]=date.getSeconds();GROWABLE_HEAP_I32()[tmPtr+4>>2]=date.getMinutes();GROWABLE_HEAP_I32()[tmPtr+8>>2]=date.getHours();GROWABLE_HEAP_I32()[tmPtr+12>>2]=date.getDate();GROWABLE_HEAP_I32()[tmPtr+16>>2]=date.getMonth();GROWABLE_HEAP_I32()[tmPtr+20>>2]=date.getFullYear()-1900;GROWABLE_HEAP_I32()[tmPtr+24>>2]=date.getDay();var yday=__yday_from_date(date)|0;GROWABLE_HEAP_I32()[tmPtr+28>>2]=yday;GROWABLE_HEAP_I32()[tmPtr+36>>2]=-(date.getTimezoneOffset()*60);var start=new Date(date.getFullYear(),0,1);var summerOffset=new Date(date.getFullYear(),6,1).getTimezoneOffset();var winterOffset=start.getTimezoneOffset();var dst=(summerOffset!=winterOffset&&date.getTimezoneOffset()==Math.min(winterOffset,summerOffset))|0;GROWABLE_HEAP_I32()[tmPtr+32>>2]=dst;}function __mktime_js(tmPtr){var date=new Date(GROWABLE_HEAP_I32()[tmPtr+20>>2]+1900,GROWABLE_HEAP_I32()[tmPtr+16>>2],GROWABLE_HEAP_I32()[tmPtr+12>>2],GROWABLE_HEAP_I32()[tmPtr+8>>2],GROWABLE_HEAP_I32()[tmPtr+4>>2],GROWABLE_HEAP_I32()[tmPtr>>2],0);var dst=GROWABLE_HEAP_I32()[tmPtr+32>>2];var guessedOffset=date.getTimezoneOffset();var start=new Date(date.getFullYear(),0,1);var summerOffset=new Date(date.getFullYear(),6,1).getTimezoneOffset();var winterOffset=start.getTimezoneOffset();var dstOffset=Math.min(winterOffset,summerOffset);if(dst<0){GROWABLE_HEAP_I32()[tmPtr+32>>2]=Number(summerOffset!=winterOffset&&dstOffset==guessedOffset);}else if(dst>0!=(dstOffset==guessedOffset)){var nonDstOffset=Math.max(winterOffset,summerOffset);var trueOffset=dst>0?dstOffset:nonDstOffset;date.setTime(date.getTime()+(trueOffset-guessedOffset)*6e4);}GROWABLE_HEAP_I32()[tmPtr+24>>2]=date.getDay();var yday=__yday_from_date(date)|0;GROWABLE_HEAP_I32()[tmPtr+28>>2]=yday;GROWABLE_HEAP_I32()[tmPtr>>2]=date.getSeconds();GROWABLE_HEAP_I32()[tmPtr+4>>2]=date.getMinutes();GROWABLE_HEAP_I32()[tmPtr+8>>2]=date.getHours();GROWABLE_HEAP_I32()[tmPtr+12>>2]=date.getDate();GROWABLE_HEAP_I32()[tmPtr+16>>2]=date.getMonth();GROWABLE_HEAP_I32()[tmPtr+20>>2]=date.getYear();return date.getTime()/1e3|0}function __mmap_js(len,prot,flags,fd,off,allocated,addr){if(ENVIRONMENT_IS_PTHREAD)return _emscripten_proxy_to_main_thread_js(13,1,len,prot,flags,fd,off,allocated,addr);try{var stream=SYSCALLS.getStreamFromFD(fd);var res=FS.mmap(stream,len,off,prot,flags);var ptr=res.ptr;GROWABLE_HEAP_I32()[allocated>>2]=res.allocated;GROWABLE_HEAP_U32()[addr>>2]=ptr;return 0}catch(e){if(typeof FS=="undefined"||!(e instanceof FS.ErrnoError))throw e;return -e.errno}}function __munmap_js(addr,len,prot,flags,fd,offset){if(ENVIRONMENT_IS_PTHREAD)return _emscripten_proxy_to_main_thread_js(14,1,addr,len,prot,flags,fd,offset);try{var stream=SYSCALLS.getStreamFromFD(fd);if(prot&2){SYSCALLS.doMsync(addr,stream,len,flags,offset);}FS.munmap(stream);}catch(e){if(typeof FS=="undefined"||!(e instanceof FS.ErrnoError))throw e;return -e.errno}}function allocateUTF8(str){var size=lengthBytesUTF8(str)+1;var ret=_malloc(size);if(ret)stringToUTF8Array(str,GROWABLE_HEAP_I8(),ret,size);return ret}function __tzset_js(timezone,daylight,tzname){var currentYear=(new Date).getFullYear();var winter=new Date(currentYear,0,1);var summer=new Date(currentYear,6,1);var winterOffset=winter.getTimezoneOffset();var summerOffset=summer.getTimezoneOffset();var stdTimezoneOffset=Math.max(winterOffset,summerOffset);GROWABLE_HEAP_U32()[timezone>>2]=stdTimezoneOffset*60;GROWABLE_HEAP_I32()[daylight>>2]=Number(winterOffset!=summerOffset);function extractZone(date){var match=date.toTimeString().match(/\(([A-Za-z ]+)\)$/);return match?match[1]:"GMT"}var winterName=extractZone(winter);var summerName=extractZone(summer);var winterNamePtr=allocateUTF8(winterName);var summerNamePtr=allocateUTF8(summerName);if(summerOffset<winterOffset){GROWABLE_HEAP_U32()[tzname>>2]=winterNamePtr;GROWABLE_HEAP_U32()[tzname+4>>2]=summerNamePtr;}else {GROWABLE_HEAP_U32()[tzname>>2]=summerNamePtr;GROWABLE_HEAP_U32()[tzname+4>>2]=winterNamePtr;}}function _abort(){abort("");}var readAsmConstArgsArray=[];function readAsmConstArgs(sigPtr,buf){readAsmConstArgsArray.length=0;var ch;buf>>=2;while(ch=GROWABLE_HEAP_U8()[sigPtr++]){buf+=ch!=105&buf;readAsmConstArgsArray.push(ch==105?GROWABLE_HEAP_I32()[buf]:GROWABLE_HEAP_F64()[buf++>>1]);++buf;}return readAsmConstArgsArray}function _emscripten_asm_const_int(code,sigPtr,argbuf){var args=readAsmConstArgs(sigPtr,argbuf);return ASM_CONSTS[code].apply(null,args)}function _emscripten_check_blocking_allowed(){if(ENVIRONMENT_IS_NODE)return;if(ENVIRONMENT_IS_WORKER)return;warnOnce("Blocking on the main thread is very dangerous, see https://emscripten.org/docs/porting/pthreads.html#blocking-on-the-main-browser-thread");}function _emscripten_date_now(){return Date.now()}function getHeapMax(){return 2147483648}function _emscripten_get_heap_max(){return getHeapMax()}function _emscripten_memcpy_big(dest,src,num){GROWABLE_HEAP_U8().copyWithin(dest,src,src+num);}function _emscripten_num_logical_cores(){if(ENVIRONMENT_IS_NODE)return require("os").cpus().length;return navigator["hardwareConcurrency"]}function withStackSave(f){var stack=stackSave();var ret=f();stackRestore(stack);return ret}function _emscripten_proxy_to_main_thread_js(index,sync){var numCallArgs=arguments.length-2;var outerArgs=arguments;return withStackSave(()=>{var serializedNumCallArgs=numCallArgs;var args=stackAlloc(serializedNumCallArgs*8);var b=args>>3;for(var i=0;i<numCallArgs;i++){var arg=outerArgs[2+i];GROWABLE_HEAP_F64()[b+i]=arg;}return _emscripten_run_in_main_runtime_thread_js(index,serializedNumCallArgs,args,sync)})}var _emscripten_receive_on_main_thread_js_callArgs=[];function _emscripten_receive_on_main_thread_js(index,numCallArgs,args){_emscripten_receive_on_main_thread_js_callArgs.length=numCallArgs;var b=args>>3;for(var i=0;i<numCallArgs;i++){_emscripten_receive_on_main_thread_js_callArgs[i]=GROWABLE_HEAP_F64()[b+i];}var isEmAsmConst=index<0;var func=!isEmAsmConst?proxiedFunctionTable[index]:ASM_CONSTS[-index-1];return func.apply(null,_emscripten_receive_on_main_thread_js_callArgs)}function emscripten_realloc_buffer(size){try{wasmMemory.grow(size-buffer.byteLength+65535>>>16);updateGlobalBufferAndViews(wasmMemory.buffer);return 1}catch(e){}}function _emscripten_resize_heap(requestedSize){var oldSize=GROWABLE_HEAP_U8().length;requestedSize=requestedSize>>>0;if(requestedSize<=oldSize){return false}var maxHeapSize=getHeapMax();if(requestedSize>maxHeapSize){return false}let alignUp=(x,multiple)=>x+(multiple-x%multiple)%multiple;for(var cutDown=1;cutDown<=4;cutDown*=2){var overGrownHeapSize=oldSize*(1+.2/cutDown);overGrownHeapSize=Math.min(overGrownHeapSize,requestedSize+100663296);var newSize=Math.min(maxHeapSize,alignUp(Math.max(requestedSize,overGrownHeapSize),65536));var replacement=emscripten_realloc_buffer(newSize);if(replacement){return true}}return false}function convertFrameToPC(frame){abort("Cannot use convertFrameToPC (needed by __builtin_return_address) without -sUSE_OFFSET_CONVERTER");return 0}var UNWIND_CACHE={};function saveInUnwindCache(callstack){callstack.forEach(frame=>{convertFrameToPC();});}function _emscripten_stack_snapshot(){var callstack=jsStackTrace().split("\n");if(callstack[0]=="Error"){callstack.shift();}saveInUnwindCache(callstack);UNWIND_CACHE.last_addr=convertFrameToPC(callstack[3]);UNWIND_CACHE.last_stack=callstack;return UNWIND_CACHE.last_addr}function _emscripten_stack_unwind_buffer(addr,buffer,count){var stack;if(UNWIND_CACHE.last_addr==addr){stack=UNWIND_CACHE.last_stack;}else {stack=jsStackTrace().split("\n");if(stack[0]=="Error"){stack.shift();}saveInUnwindCache(stack);}var offset=3;while(stack[offset]&&convertFrameToPC(stack[offset])!=addr){++offset;}for(var i=0;i<count&&stack[i+offset];++i){GROWABLE_HEAP_I32()[buffer+i*4>>2]=convertFrameToPC(stack[i+offset]);}return i}function _emscripten_unwind_to_js_event_loop(){throw "unwind"}var ENV={};function getExecutableName(){return thisProgram||"./this.program"}function getEnvStrings(){if(!getEnvStrings.strings){var lang=(typeof navigator=="object"&&navigator.languages&&navigator.languages[0]||"C").replace("-","_")+".UTF-8";var env={"USER":"web_user","LOGNAME":"web_user","PATH":"/","PWD":"/","HOME":"/home/web_user","LANG":lang,"_":getExecutableName()};for(var x in ENV){if(ENV[x]===undefined)delete env[x];else env[x]=ENV[x];}var strings=[];for(var x in env){strings.push(x+"="+env[x]);}getEnvStrings.strings=strings;}return getEnvStrings.strings}function writeAsciiToMemory(str,buffer,dontAddNull){for(var i=0;i<str.length;++i){GROWABLE_HEAP_I8()[buffer++>>0]=str.charCodeAt(i);}if(!dontAddNull)GROWABLE_HEAP_I8()[buffer>>0]=0;}function _environ_get(__environ,environ_buf){if(ENVIRONMENT_IS_PTHREAD)return _emscripten_proxy_to_main_thread_js(15,1,__environ,environ_buf);var bufSize=0;getEnvStrings().forEach(function(string,i){var ptr=environ_buf+bufSize;GROWABLE_HEAP_U32()[__environ+i*4>>2]=ptr;writeAsciiToMemory(string,ptr);bufSize+=string.length+1;});return 0}function _environ_sizes_get(penviron_count,penviron_buf_size){if(ENVIRONMENT_IS_PTHREAD)return _emscripten_proxy_to_main_thread_js(16,1,penviron_count,penviron_buf_size);var strings=getEnvStrings();GROWABLE_HEAP_U32()[penviron_count>>2]=strings.length;var bufSize=0;strings.forEach(function(string){bufSize+=string.length+1;});GROWABLE_HEAP_U32()[penviron_buf_size>>2]=bufSize;return 0}function _fd_close(fd){if(ENVIRONMENT_IS_PTHREAD)return _emscripten_proxy_to_main_thread_js(17,1,fd);try{var stream=SYSCALLS.getStreamFromFD(fd);FS.close(stream);return 0}catch(e){if(typeof FS=="undefined"||!(e instanceof FS.ErrnoError))throw e;return e.errno}}function doReadv(stream,iov,iovcnt,offset){var ret=0;for(var i=0;i<iovcnt;i++){var ptr=GROWABLE_HEAP_U32()[iov>>2];var len=GROWABLE_HEAP_U32()[iov+4>>2];iov+=8;var curr=FS.read(stream,GROWABLE_HEAP_I8(),ptr,len,offset);if(curr<0)return -1;ret+=curr;if(curr<len)break}return ret}function _fd_read(fd,iov,iovcnt,pnum){if(ENVIRONMENT_IS_PTHREAD)return _emscripten_proxy_to_main_thread_js(18,1,fd,iov,iovcnt,pnum);try{var stream=SYSCALLS.getStreamFromFD(fd);var num=doReadv(stream,iov,iovcnt);GROWABLE_HEAP_U32()[pnum>>2]=num;return 0}catch(e){if(typeof FS=="undefined"||!(e instanceof FS.ErrnoError))throw e;return e.errno}}function convertI32PairToI53Checked(lo,hi){return hi+2097152>>>0<4194305-!!lo?(lo>>>0)+hi*4294967296:NaN}function _fd_seek(fd,offset_low,offset_high,whence,newOffset){if(ENVIRONMENT_IS_PTHREAD)return _emscripten_proxy_to_main_thread_js(19,1,fd,offset_low,offset_high,whence,newOffset);try{var offset=convertI32PairToI53Checked(offset_low,offset_high);if(isNaN(offset))return 61;var stream=SYSCALLS.getStreamFromFD(fd);FS.llseek(stream,offset,whence);tempI64=[stream.position>>>0,(tempDouble=stream.position,+Math.abs(tempDouble)>=1?tempDouble>0?(Math.min(+Math.floor(tempDouble/4294967296),4294967295)|0)>>>0:~~+Math.ceil((tempDouble-+(~~tempDouble>>>0))/4294967296)>>>0:0)],GROWABLE_HEAP_I32()[newOffset>>2]=tempI64[0],GROWABLE_HEAP_I32()[newOffset+4>>2]=tempI64[1];if(stream.getdents&&offset===0&&whence===0)stream.getdents=null;return 0}catch(e){if(typeof FS=="undefined"||!(e instanceof FS.ErrnoError))throw e;return e.errno}}function doWritev(stream,iov,iovcnt,offset){var ret=0;for(var i=0;i<iovcnt;i++){var ptr=GROWABLE_HEAP_U32()[iov>>2];var len=GROWABLE_HEAP_U32()[iov+4>>2];iov+=8;var curr=FS.write(stream,GROWABLE_HEAP_I8(),ptr,len,offset);if(curr<0)return -1;ret+=curr;}return ret}function _fd_write(fd,iov,iovcnt,pnum){if(ENVIRONMENT_IS_PTHREAD)return _emscripten_proxy_to_main_thread_js(20,1,fd,iov,iovcnt,pnum);try{var stream=SYSCALLS.getStreamFromFD(fd);var num=doWritev(stream,iov,iovcnt);GROWABLE_HEAP_U32()[pnum>>2]=num;return 0}catch(e){if(typeof FS=="undefined"||!(e instanceof FS.ErrnoError))throw e;return e.errno}}function _getentropy(buffer,size){if(!_getentropy.randomDevice){_getentropy.randomDevice=getRandomDevice();}for(var i=0;i<size;i++){GROWABLE_HEAP_I8()[buffer+i>>0]=_getentropy.randomDevice();}return 0}function __arraySum(array,index){var sum=0;for(var i=0;i<=index;sum+=array[i++]){}return sum}var __MONTH_DAYS_LEAP=[31,29,31,30,31,30,31,31,30,31,30,31];var __MONTH_DAYS_REGULAR=[31,28,31,30,31,30,31,31,30,31,30,31];function __addDays(date,days){var newDate=new Date(date.getTime());while(days>0){var leap=__isLeapYear(newDate.getFullYear());var currentMonth=newDate.getMonth();var daysInCurrentMonth=(leap?__MONTH_DAYS_LEAP:__MONTH_DAYS_REGULAR)[currentMonth];if(days>daysInCurrentMonth-newDate.getDate()){days-=daysInCurrentMonth-newDate.getDate()+1;newDate.setDate(1);if(currentMonth<11){newDate.setMonth(currentMonth+1);}else {newDate.setMonth(0);newDate.setFullYear(newDate.getFullYear()+1);}}else {newDate.setDate(newDate.getDate()+days);return newDate}}return newDate}function writeArrayToMemory(array,buffer){GROWABLE_HEAP_I8().set(array,buffer);}function _strftime(s,maxsize,format,tm){var tm_zone=GROWABLE_HEAP_I32()[tm+40>>2];var date={tm_sec:GROWABLE_HEAP_I32()[tm>>2],tm_min:GROWABLE_HEAP_I32()[tm+4>>2],tm_hour:GROWABLE_HEAP_I32()[tm+8>>2],tm_mday:GROWABLE_HEAP_I32()[tm+12>>2],tm_mon:GROWABLE_HEAP_I32()[tm+16>>2],tm_year:GROWABLE_HEAP_I32()[tm+20>>2],tm_wday:GROWABLE_HEAP_I32()[tm+24>>2],tm_yday:GROWABLE_HEAP_I32()[tm+28>>2],tm_isdst:GROWABLE_HEAP_I32()[tm+32>>2],tm_gmtoff:GROWABLE_HEAP_I32()[tm+36>>2],tm_zone:tm_zone?UTF8ToString(tm_zone):""};var pattern=UTF8ToString(format);var EXPANSION_RULES_1={"%c":"%a %b %d %H:%M:%S %Y","%D":"%m/%d/%y","%F":"%Y-%m-%d","%h":"%b","%r":"%I:%M:%S %p","%R":"%H:%M","%T":"%H:%M:%S","%x":"%m/%d/%y","%X":"%H:%M:%S","%Ec":"%c","%EC":"%C","%Ex":"%m/%d/%y","%EX":"%H:%M:%S","%Ey":"%y","%EY":"%Y","%Od":"%d","%Oe":"%e","%OH":"%H","%OI":"%I","%Om":"%m","%OM":"%M","%OS":"%S","%Ou":"%u","%OU":"%U","%OV":"%V","%Ow":"%w","%OW":"%W","%Oy":"%y"};for(var rule in EXPANSION_RULES_1){pattern=pattern.replace(new RegExp(rule,"g"),EXPANSION_RULES_1[rule]);}var WEEKDAYS=["Sunday","Monday","Tuesday","Wednesday","Thursday","Friday","Saturday"];var MONTHS=["January","February","March","April","May","June","July","August","September","October","November","December"];function leadingSomething(value,digits,character){var str=typeof value=="number"?value.toString():value||"";while(str.length<digits){str=character[0]+str;}return str}function leadingNulls(value,digits){return leadingSomething(value,digits,"0")}function compareByDay(date1,date2){function sgn(value){return value<0?-1:value>0?1:0}var compare;if((compare=sgn(date1.getFullYear()-date2.getFullYear()))===0){if((compare=sgn(date1.getMonth()-date2.getMonth()))===0){compare=sgn(date1.getDate()-date2.getDate());}}return compare}function getFirstWeekStartDate(janFourth){switch(janFourth.getDay()){case 0:return new Date(janFourth.getFullYear()-1,11,29);case 1:return janFourth;case 2:return new Date(janFourth.getFullYear(),0,3);case 3:return new Date(janFourth.getFullYear(),0,2);case 4:return new Date(janFourth.getFullYear(),0,1);case 5:return new Date(janFourth.getFullYear()-1,11,31);case 6:return new Date(janFourth.getFullYear()-1,11,30)}}function getWeekBasedYear(date){var thisDate=__addDays(new Date(date.tm_year+1900,0,1),date.tm_yday);var janFourthThisYear=new Date(thisDate.getFullYear(),0,4);var janFourthNextYear=new Date(thisDate.getFullYear()+1,0,4);var firstWeekStartThisYear=getFirstWeekStartDate(janFourthThisYear);var firstWeekStartNextYear=getFirstWeekStartDate(janFourthNextYear);if(compareByDay(firstWeekStartThisYear,thisDate)<=0){if(compareByDay(firstWeekStartNextYear,thisDate)<=0){return thisDate.getFullYear()+1}return thisDate.getFullYear()}return thisDate.getFullYear()-1}var EXPANSION_RULES_2={"%a":function(date){return WEEKDAYS[date.tm_wday].substring(0,3)},"%A":function(date){return WEEKDAYS[date.tm_wday]},"%b":function(date){return MONTHS[date.tm_mon].substring(0,3)},"%B":function(date){return MONTHS[date.tm_mon]},"%C":function(date){var year=date.tm_year+1900;return leadingNulls(year/100|0,2)},"%d":function(date){return leadingNulls(date.tm_mday,2)},"%e":function(date){return leadingSomething(date.tm_mday,2," ")},"%g":function(date){return getWeekBasedYear(date).toString().substring(2)},"%G":function(date){return getWeekBasedYear(date)},"%H":function(date){return leadingNulls(date.tm_hour,2)},"%I":function(date){var twelveHour=date.tm_hour;if(twelveHour==0)twelveHour=12;else if(twelveHour>12)twelveHour-=12;return leadingNulls(twelveHour,2)},"%j":function(date){return leadingNulls(date.tm_mday+__arraySum(__isLeapYear(date.tm_year+1900)?__MONTH_DAYS_LEAP:__MONTH_DAYS_REGULAR,date.tm_mon-1),3)},"%m":function(date){return leadingNulls(date.tm_mon+1,2)},"%M":function(date){return leadingNulls(date.tm_min,2)},"%n":function(){return "\n"},"%p":function(date){if(date.tm_hour>=0&&date.tm_hour<12){return "AM"}return "PM"},"%S":function(date){return leadingNulls(date.tm_sec,2)},"%t":function(){return "\t"},"%u":function(date){return date.tm_wday||7},"%U":function(date){var days=date.tm_yday+7-date.tm_wday;return leadingNulls(Math.floor(days/7),2)},"%V":function(date){var val=Math.floor((date.tm_yday+7-(date.tm_wday+6)%7)/7);if((date.tm_wday+371-date.tm_yday-2)%7<=2){val++;}if(!val){val=52;var dec31=(date.tm_wday+7-date.tm_yday-1)%7;if(dec31==4||dec31==5&&__isLeapYear(date.tm_year%400-1)){val++;}}else if(val==53){var jan1=(date.tm_wday+371-date.tm_yday)%7;if(jan1!=4&&(jan1!=3||!__isLeapYear(date.tm_year)))val=1;}return leadingNulls(val,2)},"%w":function(date){return date.tm_wday},"%W":function(date){var days=date.tm_yday+7-(date.tm_wday+6)%7;return leadingNulls(Math.floor(days/7),2)},"%y":function(date){return (date.tm_year+1900).toString().substring(2)},"%Y":function(date){return date.tm_year+1900},"%z":function(date){var off=date.tm_gmtoff;var ahead=off>=0;off=Math.abs(off)/60;off=off/60*100+off%60;return (ahead?"+":"-")+String("0000"+off).slice(-4)},"%Z":function(date){return date.tm_zone},"%%":function(){return "%"}};pattern=pattern.replace(/%%/g,"\0\0");for(var rule in EXPANSION_RULES_2){if(pattern.includes(rule)){pattern=pattern.replace(new RegExp(rule,"g"),EXPANSION_RULES_2[rule](date));}}pattern=pattern.replace(/\0\0/g,"%");var bytes=intArrayFromString(pattern,false);if(bytes.length>maxsize){return 0}writeArrayToMemory(bytes,s);return bytes.length-1}function _strftime_l(s,maxsize,format,tm,loc){return _strftime(s,maxsize,format,tm)}Module["requestFullscreen"]=function Module_requestFullscreen(lockPointer,resizeCanvas){Browser.requestFullscreen(lockPointer,resizeCanvas);};Module["requestAnimationFrame"]=function Module_requestAnimationFrame(func){Browser.requestAnimationFrame(func);};Module["setCanvasSize"]=function Module_setCanvasSize(width,height,noUpdates){Browser.setCanvasSize(width,height,noUpdates);};Module["pauseMainLoop"]=function Module_pauseMainLoop(){Browser.mainLoop.pause();};Module["resumeMainLoop"]=function Module_resumeMainLoop(){Browser.mainLoop.resume();};Module["getUserMedia"]=function Module_getUserMedia(){Browser.getUserMedia();};Module["createContext"]=function Module_createContext(canvas,useWebGL,setInModule,webGLContextAttributes){return Browser.createContext(canvas,useWebGL,setInModule,webGLContextAttributes)};var FSNode=function(parent,name,mode,rdev){if(!parent){parent=this;}this.parent=parent;this.mount=parent.mount;this.mounted=null;this.id=FS.nextInode++;this.name=name;this.mode=mode;this.node_ops={};this.stream_ops={};this.rdev=rdev;};var readMode=292|73;var writeMode=146;Object.defineProperties(FSNode.prototype,{read:{get:function(){return (this.mode&readMode)===readMode},set:function(val){val?this.mode|=readMode:this.mode&=~readMode;}},write:{get:function(){return (this.mode&writeMode)===writeMode},set:function(val){val?this.mode|=writeMode:this.mode&=~writeMode;}},isFolder:{get:function(){return FS.isDir(this.mode)}},isDevice:{get:function(){return FS.isChrdev(this.mode)}}});FS.FSNode=FSNode;FS.staticInit();Module["FS_createPath"]=FS.createPath;Module["FS_createDataFile"]=FS.createDataFile;Module["FS_createPreloadedFile"]=FS.createPreloadedFile;Module["FS_unlink"]=FS.unlink;Module["FS_createLazyFile"]=FS.createLazyFile;Module["FS_createDevice"]=FS.createDevice;PThread.init();embind_init_charCodes();BindingError=Module["BindingError"]=extendError(Error,"BindingError");InternalError=Module["InternalError"]=extendError(Error,"InternalError");init_ClassHandle();init_embind();init_RegisteredPointer();UnboundTypeError=Module["UnboundTypeError"]=extendError(Error,"UnboundTypeError");init_emval();var proxiedFunctionTable=[null,_proc_exit,exitOnMainThread,pthreadCreateProxied,___syscall_fcntl64,___syscall_fstat64,___syscall_getdents64,___syscall_ioctl,___syscall_lstat64,___syscall_newfstatat,___syscall_openat,___syscall_stat64,___syscall_unlinkat,__mmap_js,__munmap_js,_environ_get,_environ_sizes_get,_fd_close,_fd_read,_fd_seek,_fd_write];var asmLibraryArg={"HaveOffsetConverter":HaveOffsetConverter,"_Unwind_Backtrace":__Unwind_Backtrace,"_Unwind_GetIP":__Unwind_GetIP,"__emscripten_init_main_thread_js":___emscripten_init_main_thread_js,"__emscripten_thread_cleanup":___emscripten_thread_cleanup,"__pthread_create_js":___pthread_create_js,"__syscall_fcntl64":___syscall_fcntl64,"__syscall_fstat64":___syscall_fstat64,"__syscall_getdents64":___syscall_getdents64,"__syscall_ioctl":___syscall_ioctl,"__syscall_lstat64":___syscall_lstat64,"__syscall_newfstatat":___syscall_newfstatat,"__syscall_openat":___syscall_openat,"__syscall_stat64":___syscall_stat64,"__syscall_unlinkat":___syscall_unlinkat,"_dlinit":__dlinit,"_dlopen_js":__dlopen_js,"_dlsym_js":__dlsym_js,"_embind_register_bigint":__embind_register_bigint,"_embind_register_bool":__embind_register_bool,"_embind_register_class":__embind_register_class,"_embind_register_class_class_function":__embind_register_class_class_function,"_embind_register_class_constructor":__embind_register_class_constructor,"_embind_register_class_function":__embind_register_class_function,"_embind_register_emval":__embind_register_emval,"_embind_register_float":__embind_register_float,"_embind_register_function":__embind_register_function,"_embind_register_integer":__embind_register_integer,"_embind_register_memory_view":__embind_register_memory_view,"_embind_register_std_string":__embind_register_std_string,"_embind_register_std_wstring":__embind_register_std_wstring,"_embind_register_void":__embind_register_void,"_emscripten_default_pthread_stack_size":__emscripten_default_pthread_stack_size,"_emscripten_get_now_is_monotonic":__emscripten_get_now_is_monotonic,"_emscripten_notify_task_queue":__emscripten_notify_task_queue,"_emscripten_set_offscreencanvas_size":__emscripten_set_offscreencanvas_size,"_emval_call_void_method":__emval_call_void_method,"_emval_decref":__emval_decref,"_emval_get_method_caller":__emval_get_method_caller,"_emval_incref":__emval_incref,"_emval_take_value":__emval_take_value,"_gmtime_js":__gmtime_js,"_localtime_js":__localtime_js,"_mktime_js":__mktime_js,"_mmap_js":__mmap_js,"_munmap_js":__munmap_js,"_tzset_js":__tzset_js,"abort":_abort,"emscripten_asm_const_int":_emscripten_asm_const_int,"emscripten_check_blocking_allowed":_emscripten_check_blocking_allowed,"emscripten_date_now":_emscripten_date_now,"emscripten_get_heap_max":_emscripten_get_heap_max,"emscripten_get_now":_emscripten_get_now,"emscripten_memcpy_big":_emscripten_memcpy_big,"emscripten_num_logical_cores":_emscripten_num_logical_cores,"emscripten_receive_on_main_thread_js":_emscripten_receive_on_main_thread_js,"emscripten_resize_heap":_emscripten_resize_heap,"emscripten_stack_snapshot":_emscripten_stack_snapshot,"emscripten_stack_unwind_buffer":_emscripten_stack_unwind_buffer,"emscripten_unwind_to_js_event_loop":_emscripten_unwind_to_js_event_loop,"environ_get":_environ_get,"environ_sizes_get":_environ_sizes_get,"exit":_exit,"fd_close":_fd_close,"fd_read":_fd_read,"fd_seek":_fd_seek,"fd_write":_fd_write,"getentropy":_getentropy,"memory":wasmMemory||Module["wasmMemory"],"strftime_l":_strftime_l};createWasm();Module["___wasm_call_ctors"]=function(){return (Module["___wasm_call_ctors"]=Module["asm"]["__wasm_call_ctors"]).apply(null,arguments)};var ___errno_location=Module["___errno_location"]=function(){return (___errno_location=Module["___errno_location"]=Module["asm"]["__errno_location"]).apply(null,arguments)};var _malloc=Module["_malloc"]=function(){return (_malloc=Module["_malloc"]=Module["asm"]["malloc"]).apply(null,arguments)};var _free=Module["_free"]=function(){return (_free=Module["_free"]=Module["asm"]["free"]).apply(null,arguments)};var _pthread_self=Module["_pthread_self"]=function(){return (_pthread_self=Module["_pthread_self"]=Module["asm"]["pthread_self"]).apply(null,arguments)};Module["__emscripten_tls_init"]=function(){return (Module["__emscripten_tls_init"]=Module["asm"]["_emscripten_tls_init"]).apply(null,arguments)};var _emscripten_builtin_memalign=Module["_emscripten_builtin_memalign"]=function(){return (_emscripten_builtin_memalign=Module["_emscripten_builtin_memalign"]=Module["asm"]["emscripten_builtin_memalign"]).apply(null,arguments)};var ___getTypeName=Module["___getTypeName"]=function(){return (___getTypeName=Module["___getTypeName"]=Module["asm"]["__getTypeName"]).apply(null,arguments)};Module["__embind_initialize_bindings"]=function(){return (Module["__embind_initialize_bindings"]=Module["asm"]["_embind_initialize_bindings"]).apply(null,arguments)};Module["___dl_seterr"]=function(){return (Module["___dl_seterr"]=Module["asm"]["__dl_seterr"]).apply(null,arguments)};var __emscripten_thread_init=Module["__emscripten_thread_init"]=function(){return (__emscripten_thread_init=Module["__emscripten_thread_init"]=Module["asm"]["_emscripten_thread_init"]).apply(null,arguments)};Module["__emscripten_thread_crashed"]=function(){return (Module["__emscripten_thread_crashed"]=Module["asm"]["_emscripten_thread_crashed"]).apply(null,arguments)};Module["_emscripten_main_thread_process_queued_calls"]=function(){return (Module["_emscripten_main_thread_process_queued_calls"]=Module["asm"]["emscripten_main_thread_process_queued_calls"]).apply(null,arguments)};Module["_emscripten_main_browser_thread_id"]=function(){return (Module["_emscripten_main_browser_thread_id"]=Module["asm"]["emscripten_main_browser_thread_id"]).apply(null,arguments)};var _emscripten_run_in_main_runtime_thread_js=Module["_emscripten_run_in_main_runtime_thread_js"]=function(){return (_emscripten_run_in_main_runtime_thread_js=Module["_emscripten_run_in_main_runtime_thread_js"]=Module["asm"]["emscripten_run_in_main_runtime_thread_js"]).apply(null,arguments)};Module["_emscripten_dispatch_to_thread_"]=function(){return (Module["_emscripten_dispatch_to_thread_"]=Module["asm"]["emscripten_dispatch_to_thread_"]).apply(null,arguments)};var __emscripten_proxy_execute_task_queue=Module["__emscripten_proxy_execute_task_queue"]=function(){return (__emscripten_proxy_execute_task_queue=Module["__emscripten_proxy_execute_task_queue"]=Module["asm"]["_emscripten_proxy_execute_task_queue"]).apply(null,arguments)};var __emscripten_thread_free_data=Module["__emscripten_thread_free_data"]=function(){return (__emscripten_thread_free_data=Module["__emscripten_thread_free_data"]=Module["asm"]["_emscripten_thread_free_data"]).apply(null,arguments)};var __emscripten_thread_exit=Module["__emscripten_thread_exit"]=function(){return (__emscripten_thread_exit=Module["__emscripten_thread_exit"]=Module["asm"]["_emscripten_thread_exit"]).apply(null,arguments)};var _emscripten_stack_set_limits=Module["_emscripten_stack_set_limits"]=function(){return (_emscripten_stack_set_limits=Module["_emscripten_stack_set_limits"]=Module["asm"]["emscripten_stack_set_limits"]).apply(null,arguments)};var stackSave=Module["stackSave"]=function(){return (stackSave=Module["stackSave"]=Module["asm"]["stackSave"]).apply(null,arguments)};var stackRestore=Module["stackRestore"]=function(){return (stackRestore=Module["stackRestore"]=Module["asm"]["stackRestore"]).apply(null,arguments)};var stackAlloc=Module["stackAlloc"]=function(){return (stackAlloc=Module["stackAlloc"]=Module["asm"]["stackAlloc"]).apply(null,arguments)};Module["dynCall_jjj"]=function(){return (Module["dynCall_jjj"]=Module["asm"]["dynCall_jjj"]).apply(null,arguments)};Module["dynCall_jiii"]=function(){return (Module["dynCall_jiii"]=Module["asm"]["dynCall_jiii"]).apply(null,arguments)};Module["dynCall_iiiijj"]=function(){return (Module["dynCall_iiiijj"]=Module["asm"]["dynCall_iiiijj"]).apply(null,arguments)};Module["dynCall_viijj"]=function(){return (Module["dynCall_viijj"]=Module["asm"]["dynCall_viijj"]).apply(null,arguments)};Module["dynCall_viiijjjj"]=function(){return (Module["dynCall_viiijjjj"]=Module["asm"]["dynCall_viiijjjj"]).apply(null,arguments)};Module["dynCall_jii"]=function(){return (Module["dynCall_jii"]=Module["asm"]["dynCall_jii"]).apply(null,arguments)};Module["dynCall_viji"]=function(){return (Module["dynCall_viji"]=Module["asm"]["dynCall_viji"]).apply(null,arguments)};Module["dynCall_ji"]=function(){return (Module["dynCall_ji"]=Module["asm"]["dynCall_ji"]).apply(null,arguments)};Module["dynCall_vj"]=function(){return (Module["dynCall_vj"]=Module["asm"]["dynCall_vj"]).apply(null,arguments)};Module["dynCall_viij"]=function(){return (Module["dynCall_viij"]=Module["asm"]["dynCall_viij"]).apply(null,arguments)};Module["dynCall_vij"]=function(){return (Module["dynCall_vij"]=Module["asm"]["dynCall_vij"]).apply(null,arguments)};Module["dynCall_viijii"]=function(){return (Module["dynCall_viijii"]=Module["asm"]["dynCall_viijii"]).apply(null,arguments)};Module["dynCall_iijjiiii"]=function(){return (Module["dynCall_iijjiiii"]=Module["asm"]["dynCall_iijjiiii"]).apply(null,arguments)};Module["dynCall_jiji"]=function(){return (Module["dynCall_jiji"]=Module["asm"]["dynCall_jiji"]).apply(null,arguments)};Module["dynCall_iiiiij"]=function(){return (Module["dynCall_iiiiij"]=Module["asm"]["dynCall_iiiiij"]).apply(null,arguments)};Module["dynCall_iiiiijj"]=function(){return (Module["dynCall_iiiiijj"]=Module["asm"]["dynCall_iiiiijj"]).apply(null,arguments)};Module["dynCall_iiiiiijj"]=function(){return (Module["dynCall_iiiiiijj"]=Module["asm"]["dynCall_iiiiiijj"]).apply(null,arguments)};Module["___start_em_js"]=209657;Module["___stop_em_js"]=209718;Module["addRunDependency"]=addRunDependency;Module["removeRunDependency"]=removeRunDependency;Module["FS_createPath"]=FS.createPath;Module["FS_createDataFile"]=FS.createDataFile;Module["FS_createPreloadedFile"]=FS.createPreloadedFile;Module["FS_createLazyFile"]=FS.createLazyFile;Module["FS_createDevice"]=FS.createDevice;Module["FS_unlink"]=FS.unlink;Module["keepRuntimeAlive"]=keepRuntimeAlive;Module["wasmMemory"]=wasmMemory;Module["ExitStatus"]=ExitStatus;Module["PThread"]=PThread;var calledRun;dependenciesFulfilled=function runCaller(){if(!calledRun)run();if(!calledRun)dependenciesFulfilled=runCaller;};function run(args){if(runDependencies>0){return}if(ENVIRONMENT_IS_PTHREAD){readyPromiseResolve(Module);initRuntime();postMessage({"cmd":"loaded"});return}preRun();if(runDependencies>0){return}function doRun(){if(calledRun)return;calledRun=true;Module["calledRun"]=true;if(ABORT)return;initRuntime();readyPromiseResolve(Module);if(Module["onRuntimeInitialized"])Module["onRuntimeInitialized"]();postRun();}if(Module["setStatus"]){Module["setStatus"]("Running...");setTimeout(function(){setTimeout(function(){Module["setStatus"]("");},1);doRun();},1);}else {doRun();}}if(Module["preInit"]){if(typeof Module["preInit"]=="function")Module["preInit"]=[Module["preInit"]];while(Module["preInit"].length>0){Module["preInit"].pop()();}}run();


	  return LyraWasmModule.ready
	}
<<<<<<< HEAD
	);
	})();

	const MEMFS_MODEL_PATH = "/tmp/";
	/**
	 * Lyra のエンコード形式のバージョン。
	 *
	 * エンコード形式に非互換な変更が入った時点での google/lyra のバージョンが格納されている。
	 */
	const LYRA_VERSION = "1.3.0";
	const DEFAULT_SAMPLE_RATE = 16000;
	const DEFAULT_BITRATE = 9200;
	const DEFAULT_ENABLE_DTX = false;
	const DEFAULT_CHANNELS = 1;
	const FRAME_DURATION_MS = 20;
	/**
	 * Lyra 用の WebAssembly ファイルやモデルファイルを管理するためのクラス
	 */
	class LyraModule {
	    wasmModule;
	    constructor(wasmModule) {
	        this.wasmModule = wasmModule;
=======
	function createSignalingMessage(offerSDP, role, channelId, metadata, options, redirect) {
	    if (role !== "sendrecv" && role !== "sendonly" && role !== "recvonly") {
	        throw new Error("Unknown role type");
	    }
	    if (channelId === null || channelId === undefined) {
	        throw new Error("channelId can not be null or undefined");
	    }
	    const message = {
	        type: "connect",
	        sora_client: "Sora JavaScript SDK 2022.2.0-canary.0",
	        environment: window.navigator.userAgent,
	        role: role,
	        channel_id: channelId,
	        sdp: offerSDP,
	        audio: true,
	        video: true,
	    };
	    // role: sendrecv で multistream: false の場合は例外を発生させる
	    if (role === "sendrecv" && options.multistream !== true) {
	        throw new Error("Failed to parse options. Options multistream must be true when connecting using 'sendrecv'");
	    }
	    if (redirect === true) {
	        message.redirect = true;
	    }
	    if (typeof options.multistream === "boolean") {
	        message.multistream = options.multistream;
	    }
	    if (typeof options.simulcast === "boolean") {
	        message.simulcast = options.simulcast;
	    }
	    const simalcastRids = ["r0", "r1", "r2"];
	    if (options.simulcastRid !== undefined && 0 <= simalcastRids.indexOf(options.simulcastRid)) {
	        message.simulcast_rid = options.simulcastRid;
	    }
	    if (typeof options.spotlight === "boolean") {
	        message.spotlight = options.spotlight;
	    }
	    if ("spotlightNumber" in options) {
	        message.spotlight_number = options.spotlightNumber;
	    }
	    const spotlightFocusRids = ["none", "r0", "r1", "r2"];
	    if (options.spotlightFocusRid !== undefined && 0 <= spotlightFocusRids.indexOf(options.spotlightFocusRid)) {
	        message.spotlight_focus_rid = options.spotlightFocusRid;
	    }
	    if (options.spotlightUnfocusRid !== undefined && 0 <= spotlightFocusRids.indexOf(options.spotlightUnfocusRid)) {
	        message.spotlight_unfocus_rid = options.spotlightUnfocusRid;
	    }
	    if (metadata !== undefined) {
	        message.metadata = metadata;
	    }
	    if (options.signalingNotifyMetadata !== undefined) {
	        message.signaling_notify_metadata = options.signalingNotifyMetadata;
	    }
	    if (options.clientId !== undefined) {
	        message.client_id = options.clientId;
	    }
	    if (options.bundleId !== undefined) {
	        message.bundle_id = options.bundleId;
	    }
	    if (typeof options.dataChannelSignaling === "boolean") {
	        message.data_channel_signaling = options.dataChannelSignaling;
>>>>>>> 4ebae747
	    }
	    /**
	     * Lyra の WebAssembly ファイルやモデルファイルをロードして {@link LyraModule} のインスタンスを生成する
	     *
	     * @param wasmPath lyra.wasm および lyra.worker.js が配置されているディレクトリのパスないし URL
	     * @param modelPath Lyra 用の *.binarypb および *.tflite が配置されているディレクトリのパスないし URL
	     * @returns 生成された {@link LyraModule} インスタンス
	     */
	    static async load(wasmPath, modelPath) {
	        const wasmModule = await LyraWasmModule({
	            locateFile: (path) => {
	                return trimLastSlash(wasmPath) + "/" + path;
	            },
	            preRun: (wasmModule) => {
	                const fileNames = ["lyra_config.binarypb", "soundstream_encoder.tflite", "quantizer.tflite", "lyragan.tflite"];
	                for (const fileName of fileNames) {
	                    const url = trimLastSlash(modelPath) + "/" + fileName;
	                    wasmModule.FS_createPreloadedFile(MEMFS_MODEL_PATH, fileName, url, true, false);
	                }
	            },
	        });
	        return new LyraModule(wasmModule);
	    }
	    /**
	     * {@link LyraEncoder} のインスタンスを生成する
	     *
	     * 生成したインスタンスが不要になったら {@link LyraEncoder.destroy} メソッドを呼び出してリソースを解放すること
	     *
	     * @params options エンコーダに指定するオプション
	     * @returns 生成された {@link LyraEncoder} インスタンス
	     */
	    createEncoder(options = {}) {
	        checkSampleRate(options.sampleRate);
	        checkNumberOfChannels(options.numberOfChannels);
	        checkBitrate(options.bitrate);
	        const encoder = this.wasmModule.LyraEncoder.create(options.sampleRate || DEFAULT_SAMPLE_RATE, options.numberOfChannels || DEFAULT_CHANNELS, options.bitrate || DEFAULT_BITRATE, options.enableDtx || DEFAULT_ENABLE_DTX, MEMFS_MODEL_PATH);
	        if (encoder === undefined) {
	            throw new Error("failed to create lyra encoder");
	        }
	        else {
	            const frameSize = ((options.sampleRate || DEFAULT_SAMPLE_RATE) * FRAME_DURATION_MS) / 1000;
	            const buffer = this.wasmModule.newAudioData(frameSize);
	            return new LyraEncoder(this.wasmModule, encoder, buffer, options);
	        }
	    }
	    /**
	     * {@link LyraDecoder} のインスタンスを生成する
	     *
	     * 生成したインスタンスが不要になったら {@link LyraDecoder.destroy} メソッドを呼び出してリソースを解放すること
	     *
	     * @params options デコーダに指定するオプション
	     * @returns 生成された {@link LyraDecoder} インスタンス
	     */
	    createDecoder(options = {}) {
	        checkSampleRate(options.sampleRate);
	        checkNumberOfChannels(options.numberOfChannels);
	        const decoder = this.wasmModule.LyraDecoder.create(options.sampleRate || DEFAULT_SAMPLE_RATE, options.numberOfChannels || DEFAULT_CHANNELS, MEMFS_MODEL_PATH);
	        if (decoder === undefined) {
	            throw new Error("failed to create lyra decoder");
	        }
	        else {
	            const buffer = this.wasmModule.newBytes();
	            return new LyraDecoder(this.wasmModule, decoder, buffer, options);
	        }
	    }
	}
	/**
	 * Lyra のエンコーダ
	 */
	class LyraEncoder {
	    wasmModule;
	    encoder;
	    buffer;
	    /**
	     * 現在のサンププリングレート
	     */
	    sampleRate;
	    /**
	     * 現在のチャネル数
	     */
	    numberOfChannels;
	    /**
	     * 現在のエンコードビットレート
	     */
	    bitrate;
	    /**
	     * DTX が有効になっているかどうか
	     */
	    enableDtx;
	    /**
	     * 一つのフレーム（{@link LyraEncoder.encode} メソッドに渡す音声データ）に含めるサンプル数
	     */
	    frameSize;
	    /**
	     * @internal
	     */
	    constructor(wasmModule, encoder, buffer, options) {
	        this.wasmModule = wasmModule;
	        this.encoder = encoder;
	        this.buffer = buffer;
	        this.sampleRate = options.sampleRate || DEFAULT_SAMPLE_RATE;
	        this.numberOfChannels = options.numberOfChannels || DEFAULT_CHANNELS;
	        this.bitrate = options.bitrate || DEFAULT_BITRATE;
	        this.enableDtx = options.enableDtx || DEFAULT_ENABLE_DTX;
	        this.frameSize = buffer.size();
	    }
	    /**
	     * 20ms 分の音声データをエンコードする
	     *
	     * @params audioData エンコード対象の音声データ
	     * @returns エンコード後のバイト列。もし DTX が有効で音声データが無音な場合には undefined が代わりに返される。
	     *
	     * @throws
	     *
	     * 以下のいずれかに該当する場合には例外が送出される:
	     * - 入力音声データが 20ms 単位（サンプル数としては {@link LyraEncoder.frameSize}）ではない
	     * - その他、何らかの理由でエンコードに失敗した場合
	     */
	    encode(audioData) {
	        if (audioData.length !== this.frameSize) {
	            throw new Error(`expected an audio data with ${this.frameSize} samples, but got one with ${audioData.length} samples`);
	        }
	        this.wasmModule.copyInt16ArrayToAudioData(this.buffer, audioData);
	        const result = this.encoder.encode(this.buffer);
	        if (result === undefined) {
	            throw new Error("failed to encode");
	        }
	        else {
	            try {
	                const encodedAudioData = new Uint8Array(result.size());
	                for (let i = 0; i < encodedAudioData.length; i++) {
	                    encodedAudioData[i] = result.get(i);
	                }
	                if (encodedAudioData.length === 0) {
	                    // DTX が有効、かつ、 audioData が無音ないしノイズだけを含んでいる場合にはここに来る
	                    return undefined;
	                }
	                return encodedAudioData;
	            }
	            finally {
	                result.delete();
	            }
	        }
	    }
	    /**
	     * エンコードビットレートを変更する
	     *
	     * @params bitrate 変更後のビットレート
	     */
	    setBitrate(bitrate) {
	        checkBitrate(bitrate);
	        if (!this.encoder.setBitrate(bitrate)) {
	            throw new Error(`failed to update bitrate from ${this.bitrate} to ${bitrate}`);
	        }
	    }
	    /**
	     * エンコーダ用に確保したリソースを解放する
	     */
	    destroy() {
	        this.encoder.delete();
	        this.buffer.delete();
	    }
	}
	/**
	 * Lyra のデコーダ
	 */
	class LyraDecoder {
	    wasmModule;
	    decoder;
	    buffer;
	    /**
	     * 現在のサンププリングレート
	     */
	    sampleRate;
	    /**
	     * 現在のチャネル数
	     */
	    numberOfChannels;
	    /**
	     * 一つのフレーム（{@link LyraEncoder.decode} メソッドの返り値の音声データ）に含まれるサンプル数
	     */
	    frameSize;
	    /**
	     * @internal
	     */
	    constructor(wasmModule, decoder, buffer, options) {
	        this.wasmModule = wasmModule;
	        this.decoder = decoder;
	        this.buffer = buffer;
	        this.sampleRate = options.sampleRate || DEFAULT_SAMPLE_RATE;
	        this.numberOfChannels = options.numberOfChannels || DEFAULT_CHANNELS;
	        this.frameSize = (this.sampleRate * FRAME_DURATION_MS) / 1000;
	    }
	    /**
	     * {@link LyraEncoder.encode} メソッドによってエンコードされた音声データをデコードする
	     *
	     * @params encodedAudioData デコード対象のバイナリ列ないし undefined
	     * @returns デコードされた 20ms 分の音声データ。undefined が渡された場合には代わりにコンフォートノイズが生成される。
	     */
	    decode(encodedAudioData) {
	        if (encodedAudioData !== undefined) {
	            this.buffer.resize(0, 0); // clear() を使うと「関数が存在しない」というエラーが出るので resize() で代用
	            for (const v of encodedAudioData) {
	                this.buffer.push_back(v);
	            }
	            if (!this.decoder.setEncodedPacket(this.buffer)) {
	                throw new Error("failed to set encoded packet");
	            }
	        }
	        const result = this.decoder.decodeSamples(this.frameSize);
	        if (result === undefined) {
	            throw Error("failed to decode samples");
	        }
	        try {
	            const audioData = new Int16Array(this.frameSize);
	            this.wasmModule.copyAudioDataToInt16Array(audioData, result);
	            return audioData;
	        }
	        finally {
	            result.delete();
	        }
	    }
	    /**
	     * デコーダ用に確保したリソースを解放する
	     */
	    destroy() {
	        this.decoder.delete();
	        this.buffer.delete();
	    }
	}
	function trimLastSlash(s) {
	    if (s.slice(-1) === "/") {
	        return s.slice(0, -1);
	    }
	    return s;
	}
	function checkSampleRate(n) {
	    switch (n) {
	        case undefined:
	        case 8000:
	        case 16000:
	        case 32000:
	        case 48000:
	            return;
	    }
	    throw new Error(`unsupported sample rate: expected one of 8000, 16000, 32000 or 48000, but got ${n}`);
	}
	function checkNumberOfChannels(n) {
	    switch (n) {
	        case undefined:
	        case 1:
	            return;
	    }
	    throw new Error(`unsupported number of channels: expected 1, but got ${n}`);
	}
	function checkBitrate(n) {
	    switch (n) {
	        case undefined:
	        case 3200:
	        case 6000:
	        case 9200:
	            return;
	    }
	    throw new Error(`unsupported bitrate: expected one of 3200, 6000 or 9200, but got ${n}`);
	}

	function browser() {
	    const ua = window.navigator.userAgent.toLocaleLowerCase();
	    if (ua.indexOf("edge") !== -1) {
	        return "edge";
	    }
	    else if (ua.indexOf("chrome") !== -1 && ua.indexOf("edge") === -1) {
	        return "chrome";
	    }
	    else if (ua.indexOf("safari") !== -1 && ua.indexOf("chrome") === -1) {
	        return "safari";
	    }
<<<<<<< HEAD
	    else if (ua.indexOf("opera") !== -1) {
	        return "opera";
=======
	    if (options.audioStreamingLanguageCode !== undefined) {
	        message.audio_streaming_language_code = options.audioStreamingLanguageCode;
	    }
	    return message;
	}
	function getSignalingNotifyAuthnMetadata(message) {
	    if (message.authn_metadata !== undefined) {
	        return message.authn_metadata;
>>>>>>> 4ebae747
	    }
	    else if (ua.indexOf("firefox") !== -1) {
	        return "firefox";
	    }
	    return null;
	}
	function enabledSimulcast() {
	    const REQUIRED_HEADER_EXTEMSIONS = [
	        "urn:ietf:params:rtp-hdrext:sdes:mid",
	        "urn:ietf:params:rtp-hdrext:sdes:rtp-stream-id",
	        "urn:ietf:params:rtp-hdrext:sdes:repaired-rtp-stream-id",
	    ];
	    if (!window.RTCRtpSender) {
	        return false;
	    }
	    if (!RTCRtpSender.getCapabilities) {
	        return false;
	    }
	    const capabilities = RTCRtpSender.getCapabilities("video");
	    if (!capabilities) {
	        return false;
	    }
	    const headerExtensions = capabilities.headerExtensions.map((h) => h.uri);
	    const hasAllRequiredHeaderExtensions = REQUIRED_HEADER_EXTEMSIONS.every((h) => headerExtensions.includes(h));
	    return hasAllRequiredHeaderExtensions;
	}
	function parseDataChannelConfiguration(dataChannelConfiguration) {
	    if (typeof dataChannelConfiguration !== "object" || dataChannelConfiguration === null) {
	        throw new Error("Failed to parse options dataChannels. Options dataChannels element must be type 'object'");
	    }
	    const configuration = dataChannelConfiguration;
	    const result = {};
	    if (typeof configuration.label === "string") {
	        result.label = configuration.label;
	    }
	    if (typeof configuration.direction === "string") {
	        result.direction = configuration.direction;
	    }
	    if (typeof configuration.ordered === "boolean") {
	        result.ordered = configuration.ordered;
	    }
	    if (typeof configuration.compress === "boolean") {
	        result.compress = configuration.compress;
	    }
	    if (typeof configuration.maxPacketLifeTime === "number") {
	        result.max_packet_life_time = configuration.maxPacketLifeTime;
	    }
	    if (typeof configuration.maxRetransmits === "number") {
	        result.max_retransmits = configuration.maxRetransmits;
	    }
	    if (typeof configuration.protocol === "string") {
	        result.protocol = configuration.protocol;
	    }
	    return result;
	}
	function parseDataChannelConfigurations(dataChannelConfigurations) {
	    const result = [];
	    for (const dataChannelConfiguration of dataChannelConfigurations) {
	        result.push(parseDataChannelConfiguration(dataChannelConfiguration));
	    }
	    return result;
	}
	function isSafari() {
	    return browser() === "safari";
	}
	function createSignalingMessage(offerSDP, role, channelId, metadata, options, redirect) {
	    if (role !== "sendrecv" && role !== "sendonly" && role !== "recvonly") {
	        throw new Error("Unknown role type");
	    }
	    if (channelId === null || channelId === undefined) {
	        throw new Error("channelId can not be null or undefined");
	    }
	    const message = {
	        type: "connect",
	        sora_client: "Sora JavaScript SDK 2022.1.0",
	        environment: window.navigator.userAgent,
	        role: role,
	        channel_id: channelId,
	        sdp: offerSDP,
	        audio: true,
	        video: true,
	    };
	    // role: sendrecv で multistream: false の場合は例外を発生させる
	    if (role === "sendrecv" && options.multistream !== true) {
	        throw new Error("Failed to parse options. Options multistream must be true when connecting using 'sendrecv'");
	    }
	    if (redirect === true) {
	        message.redirect = true;
	    }
	    if (typeof options.multistream === "boolean") {
	        message.multistream = options.multistream;
	    }
	    if (typeof options.simulcast === "boolean") {
	        message.simulcast = options.simulcast;
	    }
	    const simalcastRids = ["r0", "r1", "r2"];
	    if (options.simulcastRid !== undefined && 0 <= simalcastRids.indexOf(options.simulcastRid)) {
	        message.simulcast_rid = options.simulcastRid;
	    }
	    if (typeof options.spotlight === "boolean") {
	        message.spotlight = options.spotlight;
	    }
	    if ("spotlightNumber" in options) {
	        message.spotlight_number = options.spotlightNumber;
	    }
	    const spotlightFocusRids = ["none", "r0", "r1", "r2"];
	    if (options.spotlightFocusRid !== undefined && 0 <= spotlightFocusRids.indexOf(options.spotlightFocusRid)) {
	        message.spotlight_focus_rid = options.spotlightFocusRid;
	    }
	    if (options.spotlightUnfocusRid !== undefined && 0 <= spotlightFocusRids.indexOf(options.spotlightUnfocusRid)) {
	        message.spotlight_unfocus_rid = options.spotlightUnfocusRid;
	    }
	    if (metadata !== undefined) {
	        message.metadata = metadata;
	    }
	    if (options.signalingNotifyMetadata !== undefined) {
	        message.signaling_notify_metadata = options.signalingNotifyMetadata;
	    }
	    if (options.clientId !== undefined) {
	        message.client_id = options.clientId;
	    }
	    if (options.bundleId !== undefined) {
	        message.bundle_id = options.bundleId;
	    }
	    if (typeof options.dataChannelSignaling === "boolean") {
	        message.data_channel_signaling = options.dataChannelSignaling;
	    }
	    if (typeof options.ignoreDisconnectWebSocket === "boolean") {
	        message.ignore_disconnect_websocket = options.ignoreDisconnectWebSocket;
	    }
	    // parse options
	    const audioPropertyKeys = ["audioCodecType", "audioBitRate"];
	    const audioOpusParamsPropertyKeys = [
	        "audioOpusParamsChannels",
	        "audioOpusParamsMaxplaybackrate",
	        "audioOpusParamsStereo",
	        "audioOpusParamsSpropStereo",
	        "audioOpusParamsMinptime",
	        "audioOpusParamsPtime",
	        "audioOpusParamsUseinbandfec",
	        "audioOpusParamsUsedtx",
	    ];
	    const audioLyraParamsPropertyKeys = ["audioLyraParamsBitrate", "audioLyraParamsUsedtx"];
	    const videoPropertyKeys = ["videoCodecType", "videoBitRate"];
	    const copyOptions = Object.assign({}, options);
	    Object.keys(copyOptions).forEach((key) => {
	        if (key === "audio" && typeof copyOptions[key] === "boolean") {
	            return;
	        }
	        if (key === "video" && typeof copyOptions[key] === "boolean") {
	            return;
	        }
	        if (0 <= audioPropertyKeys.indexOf(key) && copyOptions[key] !== null) {
	            return;
	        }
	        if (0 <= audioOpusParamsPropertyKeys.indexOf(key) && copyOptions[key] !== null) {
	            return;
	        }
	        if (0 <= audioLyraParamsPropertyKeys.indexOf(key) && copyOptions[key] !== null) {
	            return;
	        }
	        if (0 <= videoPropertyKeys.indexOf(key) && copyOptions[key] !== null) {
	            return;
	        }
	        delete copyOptions[key];
	    });
	    if (copyOptions.audio !== undefined) {
	        message.audio = copyOptions.audio;
	    }
	    const hasAudioProperty = Object.keys(copyOptions).some((key) => {
	        return 0 <= audioPropertyKeys.indexOf(key);
	    });
	    if (message.audio && hasAudioProperty) {
	        message.audio = {};
	        if ("audioCodecType" in copyOptions) {
	            message.audio["codec_type"] = copyOptions.audioCodecType;
	        }
	        if ("audioBitRate" in copyOptions) {
	            message.audio["bit_rate"] = copyOptions.audioBitRate;
	        }
	    }
	    const hasAudioOpusParamsProperty = Object.keys(copyOptions).some((key) => {
	        return 0 <= audioOpusParamsPropertyKeys.indexOf(key);
	    });
	    if (message.audio && hasAudioOpusParamsProperty) {
	        if (typeof message.audio != "object") {
	            message.audio = {};
	        }
	        message.audio.opus_params = {};
	        if ("audioOpusParamsChannels" in copyOptions) {
	            message.audio.opus_params.channels = copyOptions.audioOpusParamsChannels;
	        }
	        if ("audioOpusParamsMaxplaybackrate" in copyOptions) {
	            message.audio.opus_params.maxplaybackrate = copyOptions.audioOpusParamsMaxplaybackrate;
	        }
	        if ("audioOpusParamsStereo" in copyOptions) {
	            message.audio.opus_params.stereo = copyOptions.audioOpusParamsStereo;
	        }
	        if ("audioOpusParamsSpropStereo" in copyOptions) {
	            message.audio.opus_params.sprop_stereo = copyOptions.audioOpusParamsSpropStereo;
	        }
	        if ("audioOpusParamsMinptime" in copyOptions) {
	            message.audio.opus_params.minptime = copyOptions.audioOpusParamsMinptime;
	        }
	        if ("audioOpusParamsPtime" in copyOptions) {
	            message.audio.opus_params.ptime = copyOptions.audioOpusParamsPtime;
	        }
	        if ("audioOpusParamsUseinbandfec" in copyOptions) {
	            message.audio.opus_params.useinbandfec = copyOptions.audioOpusParamsUseinbandfec;
	        }
	        if ("audioOpusParamsUsedtx" in copyOptions) {
	            message.audio.opus_params.usedtx = copyOptions.audioOpusParamsUsedtx;
	        }
	    }
	    if (message.audio && options.audioCodecType == "LYRA") {
	        if (typeof message.audio != "object") {
	            message.audio = {};
	        }
	        message.audio.lyra_params = { version: LYRA_VERSION };
	        if ("audioLyraParamsBitrate" in copyOptions) {
	            message.audio.lyra_params.bitrate = copyOptions.audioLyraParamsBitrate;
	        }
	        if ("audioLyraParamsUsedtx" in copyOptions) {
	            message.audio.lyra_params.usedtx = copyOptions.audioLyraParamsUsedtx;
	        }
	    }
	    if (copyOptions.video !== undefined) {
	        message.video = copyOptions.video;
	    }
	    const hasVideoProperty = Object.keys(copyOptions).some((key) => {
	        return 0 <= videoPropertyKeys.indexOf(key);
	    });
	    if (message.video && hasVideoProperty) {
	        message.video = {};
	        if ("videoCodecType" in copyOptions) {
	            message.video["codec_type"] = copyOptions.videoCodecType;
	        }
	        if ("videoBitRate" in copyOptions) {
	            message.video["bit_rate"] = copyOptions.videoBitRate;
	        }
	    }
	    if (message.simulcast && !enabledSimulcast() && role !== "recvonly") {
	        throw new Error("Simulcast can not be used with this browser");
	    }
	    if (typeof options.e2ee === "boolean") {
	        message.e2ee = options.e2ee;
	    }
	    if (options.e2ee === true) {
	        if (message.signaling_notify_metadata === undefined) {
	            message.signaling_notify_metadata = {};
	        }
	        if (message.signaling_notify_metadata === null || typeof message.signaling_notify_metadata !== "object") {
	            throw new Error("E2EE failed. Options signalingNotifyMetadata must be type 'object'");
	        }
	        if (message.video === true) {
	            message.video = {};
	        }
	        if (message.video) {
	            message.video["codec_type"] = "VP8";
	        }
	    }
	    if (Array.isArray(options.dataChannels) && 0 < options.dataChannels.length) {
	        message.data_channels = parseDataChannelConfigurations(options.dataChannels);
	    }
	    return message;
	}
	function getSignalingNotifyAuthnMetadata(message) {
	    if (message.authn_metadata !== undefined) {
	        return message.authn_metadata;
	    }
	    else if (message.metadata !== undefined) {
	        return message.metadata;
	    }
	    return null;
	}
	function getSignalingNotifyData(message) {
	    if (message.data && Array.isArray(message.data)) {
	        return message.data;
	    }
	    else if (message.metadata_list && Array.isArray(message.metadata_list)) {
	        return message.metadata_list;
	    }
	    return [];
	}
	function getPreKeyBundle(message) {
	    if (typeof message === "object" && message !== null && "pre_key_bundle" in message) {
	        return message.pre_key_bundle;
	    }
	    return null;
	}
	function trace(clientId, title, value) {
	    const dump = (record) => {
	        if (record && typeof record === "object") {
	            let keys = null;
	            try {
	                // eslint-disable-next-line @typescript-eslint/no-unsafe-argument
	                keys = Object.keys(JSON.parse(JSON.stringify(record)));
	            }
	            catch (_) {
	                // 何もしない
	            }
	            if (keys && Array.isArray(keys)) {
	                keys.forEach((key) => {
	                    console.group(key);
	                    dump(record[key]);
	                    console.groupEnd();
	                });
	            }
	            else {
	                console.info(record);
	            }
	        }
	        else {
	            console.info(record);
	        }
	    };
	    let prefix = "";
	    if (window.performance) {
	        prefix = "[" + (window.performance.now() / 1000).toFixed(3) + "]";
	    }
	    if (clientId) {
	        prefix = prefix + "[" + clientId + "]";
	    }
	    if (console.info !== undefined && console.group !== undefined) {
	        console.group(prefix + " " + title);
	        dump(value);
	        console.groupEnd();
	    }
	    else {
	        console.log(prefix + " " + title + "\n", value);
	    }
	}
	class ConnectError extends Error {
	}
	function createSignalingEvent(eventType, data, transportType) {
	    const event = new Event(eventType);
	    // data をコピーする
	    try {
	        event.data = JSON.parse(JSON.stringify(data));
	    }
	    catch (_) {
	        event.data = data;
	    }
	    event.transportType = transportType;
	    return event;
	}
	function createDataChannelData(channel) {
	    return {
	        binaryType: channel.binaryType,
	        bufferedAmount: channel.bufferedAmount,
	        bufferedAmountLowThreshold: channel.bufferedAmountLowThreshold,
	        id: channel.id,
	        label: channel.label,
	        maxPacketLifeTime: channel.maxPacketLifeTime,
	        maxRetransmits: channel.maxRetransmits,
	        negotiated: channel.negotiated,
	        ordered: channel.ordered,
	        protocol: channel.protocol,
	        readyState: channel.readyState,
	        // @ts-ignore w3c 仕様には存在しない property
	        reliable: channel.reliable,
	    };
	}
	function createTimelineEvent(eventType, data, logType, dataChannelId, dataChannelLabel) {
	    const event = new Event(eventType);
	    // data をコピーする
	    try {
	        event.data = JSON.parse(JSON.stringify(data));
	    }
	    catch (_) {
	        event.data = data;
	    }
	    event.logType = logType;
	    event.dataChannelId = dataChannelId;
	    event.dataChannelLabel = dataChannelLabel;
	    return event;
	}
	function createDataChannelMessageEvent(label, data) {
	    const event = new Event("message");
	    event.label = label;
	    event.data = data;
	    return event;
	}
	function createDataChannelEvent(channel) {
	    const event = new Event("datachannel");
	    event.datachannel = channel;
	    return event;
	}
	function parseDataChannelEventData(eventData, compress) {
	    if (compress) {
	        const unzlibMessage = unzlibSync(new Uint8Array(eventData));
	        return new TextDecoder().decode(unzlibMessage);
	    }
	    return eventData;
	}

	class LyraModuleLoader {
	    constructor(wasmPath, modelPath) {
	        this.wasmPath = wasmPath;
	        this.modelPath = modelPath;
	    }
	    async load() {
	        if (this.lyraModule === undefined) {
	            this.lyraModule = await LyraModule.load(this.wasmPath, this.modelPath);
	        }
	        return this.lyraModule;
	    }
	}
	// TODO: Add doc
	let LYRA_MODULE_LOADER;
	// TODO: Add doc, enableXXX の方がいいかも
	// TODO: key-value 形式にする
	async function initLyra(wasmPath, modelPath, prefetch = false) {
	    if (LYRA_MODULE_LOADER === undefined ||
	        LYRA_MODULE_LOADER.wasmPath !== wasmPath ||
	        LYRA_MODULE_LOADER.modelPath !== modelPath) {
	        LYRA_MODULE_LOADER = new LyraModuleLoader(wasmPath, modelPath);
	    }
	    if (prefetch) {
	        await LYRA_MODULE_LOADER.load();
	    }
	}
	// TODO: doc
	async function getLyraModule() {
	    if (LYRA_MODULE_LOADER === undefined) {
	        throw Error("Lyra codec hasn't been initialized. Please call `Sora.initLyra()` method to use the codec.");
	    }
	    return LYRA_MODULE_LOADER.load();
	}
	function isCustomCodecEnabled() {
	    return LYRA_MODULE_LOADER !== undefined;
	}
	/**
	 * Sora との WebRTC 接続を扱う基底クラス
	 *
	 * @param signalingUrlCandidates - シグナリングに使用する URL の候補
	 * @param role - ロール
	 * @param channelId - チャネルID
	 * @param metadata - メタデータ
	 * @param options - コネクションオプション
	 * @param debug - デバッグフラグ
	 */
	class ConnectionBase {
	    constructor(signalingUrlCandidates, role, channelId, metadata, options, debug) {
	        // TODO: rename
	        this.lyraEncodeOptions = {};
	        // TODO
	        this.audioMidToCodec = new Map();
	        this.audioMidToLyraParams = new Map();
	        this.role = role;
	        this.channelId = channelId;
	        this.metadata = metadata;
	        this.signalingUrlCandidates = signalingUrlCandidates;
	        this.options = options;
	        // connection timeout の初期値をセットする
	        this.connectionTimeout = 60000;
	        if (typeof this.options.timeout === "number") {
	            console.warn("@deprecated timeout option will be removed in a future version. Use connectionTimeout.");
	            this.connectionTimeout = this.options.timeout;
	        }
	        if (typeof this.options.connectionTimeout === "number") {
	            this.connectionTimeout = this.options.connectionTimeout;
	        }
	        // WebSocket/DataChannel の disconnect timeout の初期値をセットする
	        this.disconnectWaitTimeout = 3000;
	        if (typeof this.options.disconnectWaitTimeout === "number") {
	            this.disconnectWaitTimeout = this.options.disconnectWaitTimeout;
	        }
	        // signalingUrlCandidates に設定されている URL への接続チェック timeout の初期値をセットする
	        this.signalingCandidateTimeout = 3000;
	        if (typeof this.options.signalingCandidateTimeout === "number") {
	            this.signalingCandidateTimeout = this.options.signalingCandidateTimeout;
	        }
	        this.constraints = null;
	        this.debug = debug;
	        this.clientId = null;
	        this.connectionId = null;
	        this.remoteConnectionIds = [];
	        this.stream = null;
	        this.ws = null;
	        this.pc = null;
	        this.encodings = [];
	        this.callbacks = {
	            disconnect: () => { },
	            push: () => { },
	            addstream: () => { },
	            track: () => { },
	            removestream: () => { },
	            removetrack: () => { },
	            notify: () => { },
	            log: () => { },
	            timeout: () => { },
	            timeline: () => { },
	            signaling: () => { },
	            message: () => { },
	            datachannel: () => { },
	        };
	        this.authMetadata = null;
	        this.e2ee = null;
	        this.connectionTimeoutTimerId = 0;
	        this.monitorSignalingWebSocketEventTimerId = 0;
	        this.monitorIceConnectionStateChangeTimerId = 0;
	        this.soraDataChannels = {};
	        this.mids = {
	            audio: "",
	            video: "",
	        };
	        this.signalingSwitched = false;
	        this.signalingOfferMessageDataChannels = {};
	        this.connectedSignalingUrl = "";
	        this.contactSignalingUrl = "";
	    }
	    /**
	     * SendRecv Object で発火するイベントのコールバックを設定するメソッド
	     *
	     * @example
	     * ```
	     * const sendrecv = connection.sendrecv("sora");
	     * sendrecv.on("track", (event) => {
	     *   // callback 処理
	     * });
	     * ```
	     *
	     * @remarks
	     * addstream イベントは非推奨です. track イベントを使用してください
	     *
	     * removestream イベントは非推奨です. removetrack イベントを使用してください
	     *
	     * @param kind - イベントの種類(disconnect, push, track, removetrack, notify, log, timeout, timeline, signaling, message, datachannel)
	     * @param callback - コールバック関数
	     *
	     * @public
	     */
	    on(kind, callback) {
	        // @deprecated message
	        if (kind === "addstream") {
	            console.warn("@deprecated addstream callback will be removed in a future version. Use track callback.");
	        }
	        else if (kind === "removestream") {
	            console.warn("@deprecated removestream callback will be removed in a future version. Use removetrack callback.");
	        }
	        if (kind in this.callbacks) {
	            this.callbacks[kind] = callback;
	        }
	    }
	    /**
	     * audio track を停止するメソッド
	     *
	     * @example
	     * ```
	     * const sendrecv = connection.sendrecv("sora");
	     * const mediaStream = await navigator.mediaDevices.getUserMedia({audio: true, video: true});
	     * await sendrecv.connect(mediaStream);
	     *
	     * sendrecv.stopAudioTrack(mediaStream);
	     * ```
	     *
	     * @remarks
	     * stream の audio track を停止後、PeerConnection の senders から対象の sender を削除します
	     *
	     * @param stream - audio track を削除する MediaStream
	     *
	     * @public
	     */
	    stopAudioTrack(stream) {
	        for (const track of stream.getAudioTracks()) {
	            track.enabled = false;
	        }
	        return new Promise((resolve) => {
	            // すぐに stop すると視聴側に静止画像が残ってしまうので enabled false にした 100ms 後に stop する
	            setTimeout(async () => {
	                for (const track of stream.getAudioTracks()) {
	                    track.stop();
	                    stream.removeTrack(track);
	                    if (this.pc !== null) {
	                        const sender = this.pc.getSenders().find((s) => {
	                            return s.track && s.track.id === track.id;
	                        });
	                        if (sender) {
	                            await sender.replaceTrack(null);
	                        }
	                    }
	                }
	                resolve();
	            }, 100);
	        });
	    }
	    /**
	     * video track を停止するメソッド
	     *
	     * @example
	     * ```
	     * const sendrecv = connection.sendrecv("sora");
	     * const mediaStream = await navigator.mediaDevices.getUserMedia({audio: true, video: true});
	     * await sendrecv.connect(mediaStream);
	     *
	     * sendrecv.stopVideoTrack(mediaStream);
	     * ```
	     *
	     * @remarks
	     * stream の video track を停止後、PeerConnection の senders から対象の sender を削除します
	     *
	     * @param stream - video track を削除する MediaStream
	     *
	     * @public
	     */
	    stopVideoTrack(stream) {
	        for (const track of stream.getVideoTracks()) {
	            track.enabled = false;
	        }
	        return new Promise((resolve) => {
	            // すぐに stop すると視聴側に静止画像が残ってしまうので enabled false にした 100ms 後に stop する
	            setTimeout(async () => {
	                for (const track of stream.getVideoTracks()) {
	                    track.stop();
	                    stream.removeTrack(track);
	                    if (this.pc !== null) {
	                        const sender = this.pc.getSenders().find((s) => {
	                            return s.track && s.track.id === track.id;
	                        });
	                        if (sender) {
	                            await sender.replaceTrack(null);
	                        }
	                    }
	                }
	                resolve();
	            }, 100);
	        });
	    }
	    /**
	     * audio track を入れ替えするメソッド
	     *
	     * @example
	     * ```
	     * const sendrecv = connection.sendrecv("sora");
	     * const mediaStream = await navigator.mediaDevices.getUserMedia({audio: true, video: true});
	     * await sendrecv.connect(mediaStream);
	     *
	     * const replacedMediaStream = await navigator.mediaDevices.getUserMedia({audio: true});
	     * await sendrecv.replaceAudioTrack(mediaStream, replacedMediaStream.getAudioTracks()[0]);
	     * ```
	     *
	     * @remarks
	     * stream の audio track を停止後、新しい audio track をセットします
	     *
	     * @param stream - audio track を削除する MediaStream
	     * @param audioTrack - 新しい audio track
	     *
	     * @public
	     */
	    async replaceAudioTrack(stream, audioTrack) {
	        await this.stopAudioTrack(stream);
	        const transceiver = this.getAudioTransceiver();
	        if (transceiver === null) {
	            throw new Error("Unable to set an audio track. Audio track sender is undefined");
	        }
	        stream.addTrack(audioTrack);
	        await transceiver.sender.replaceTrack(audioTrack);
	    }
	    /**
	     * video track を入れ替えするメソッド
	     *
	     * @example
	     * ```
	     * const sendrecv = connection.sendrecv("sora");
	     * const mediaStream = await navigator.mediaDevices.getUserMedia({audio: true, video: true});
	     * await sendrecv.connect(mediaStream);
	     *
	     * const replacedMediaStream = await navigator.mediaDevices.getUserMedia({video: true});
	     * await sendrecv.replaceVideoTrack(mediaStream, replacedMediaStream.getVideoTracks()[0]);
	     * ```
	     *
	     * @remarks
	     * stream の video track を停止後、新しい video track をセットします
	     *
	     * @param stream - video track を削除する MediaStream
	     * @param videoTrack - 新しい video track
	     *
	     * @public
	     */
	    async replaceVideoTrack(stream, videoTrack) {
	        await this.stopVideoTrack(stream);
	        const transceiver = this.getVideoTransceiver();
	        if (transceiver === null) {
	            throw new Error("Unable to set video track. Video track sender is undefined");
	        }
	        stream.addTrack(videoTrack);
	        await transceiver.sender.replaceTrack(videoTrack);
	    }
	    /**
	     * connect 処理中に例外が発生した場合の切断処理をするメソッド
	     */
	    signalingTerminate() {
	        for (const key of Object.keys(this.soraDataChannels)) {
	            const dataChannel = this.soraDataChannels[key];
	            if (dataChannel) {
	                dataChannel.close();
	            }
	            delete this.soraDataChannels[key];
	        }
	        if (this.ws) {
	            this.ws.close();
	            this.ws = null;
	        }
	        if (this.pc) {
	            this.pc.close();
	        }
	        if (this.e2ee) {
	            this.e2ee.terminateWorker();
	        }
	        this.initializeConnection();
	    }
	    /**
	     * PeerConnection の state に異常が発生した場合の切断処理をするメソッド
	     *
	     * @param title - disconnect callback に渡すイベントのタイトル
	     */
	    abendPeerConnectionState(title) {
	        this.clearMonitorIceConnectionStateChange();
	        // callback を止める
	        if (this.pc) {
	            this.pc.ondatachannel = null;
	            this.pc.oniceconnectionstatechange = null;
	            this.pc.onicegatheringstatechange = null;
	            this.pc.onconnectionstatechange = null;
	        }
	        if (this.ws) {
	            // onclose はログを吐く専用に残す
	            this.ws.onclose = (event) => {
	                this.writeWebSocketTimelineLog("onclose", { code: event.code, reason: event.reason });
	            };
	            this.ws.onmessage = null;
	            this.ws.onerror = null;
	        }
	        for (const key of Object.keys(this.soraDataChannels)) {
	            const dataChannel = this.soraDataChannels[key];
	            if (dataChannel) {
	                // onclose はログを吐く専用に残す
	                dataChannel.onclose = (event) => {
	                    const channel = event.currentTarget;
	                    this.writeDataChannelTimelineLog("onclose", channel);
	                    this.trace("CLOSE DATA CHANNEL", channel.label);
	                };
	                dataChannel.onmessage = null;
	                dataChannel.onerror = null;
	            }
	        }
	        // DataChannel を終了する
	        for (const key of Object.keys(this.soraDataChannels)) {
	            const dataChannel = this.soraDataChannels[key];
	            if (dataChannel) {
	                dataChannel.close();
	            }
	            delete this.soraDataChannels[key];
	        }
	        // WebSocket を終了する
	        if (this.ws) {
	            this.ws.close();
	            this.ws = null;
	        }
	        // PeerConnection を終了する
	        if (this.pc) {
	            this.pc.close();
	        }
	        // E2EE worker を終了する
	        if (this.e2ee) {
	            this.e2ee.terminateWorker();
	        }
	        this.initializeConnection();
	        const event = this.soraCloseEvent("abend", title);
	        this.callbacks.disconnect(event);
	        this.writeSoraTimelineLog("disconnect-abend", event);
	    }
	    /**
	     * 何かしらの異常があった場合の切断処理
	     *
	     * @param title - disconnect callback に渡すイベントのタイトル
	     * @param params - 切断時の状況を入れる Record
	     */
	    async abend(title, params) {
	        this.clearMonitorIceConnectionStateChange();
	        // callback を止める
	        if (this.pc) {
	            this.pc.ondatachannel = null;
	            this.pc.oniceconnectionstatechange = null;
	            this.pc.onicegatheringstatechange = null;
	            this.pc.onconnectionstatechange = null;
	        }
	        if (this.ws) {
	            // onclose はログを吐く専用に残す
	            this.ws.onclose = (event) => {
	                this.writeWebSocketTimelineLog("onclose", { code: event.code, reason: event.reason });
	            };
	            this.ws.onmessage = null;
	            this.ws.onerror = null;
	        }
	        for (const key of Object.keys(this.soraDataChannels)) {
	            const dataChannel = this.soraDataChannels[key];
	            if (dataChannel) {
	                // onclose はログを吐く専用に残す
	                dataChannel.onclose = (event) => {
	                    const channel = event.currentTarget;
	                    this.writeDataChannelTimelineLog("onclose", channel);
	                    this.trace("CLOSE DATA CHANNEL", channel.label);
	                };
	                dataChannel.onmessage = null;
	                dataChannel.onerror = null;
	            }
	        }
	        // 終了処理を開始する
	        if (this.soraDataChannels.signaling) {
	            const message = { type: "disconnect", reason: title };
	            if (this.signalingOfferMessageDataChannels.signaling &&
	                this.signalingOfferMessageDataChannels.signaling.compress === true) {
	                const binaryMessage = new TextEncoder().encode(JSON.stringify(message));
	                const zlibMessage = zlibSync(binaryMessage, {});
	                if (this.soraDataChannels.signaling.readyState === "open") {
	                    // Firefox で readyState が open でも DataChannel send で例外がでる場合があるため処理する
	                    try {
	                        this.soraDataChannels.signaling.send(zlibMessage);
	                        this.writeDataChannelSignalingLog("send-disconnect", this.soraDataChannels.signaling, message);
	                    }
	                    catch (e) {
	                        const errorMessage = e.message;
	                        this.writeDataChannelSignalingLog("failed-to-send-disconnect", this.soraDataChannels.signaling, errorMessage);
	                    }
	                }
	            }
	            else {
	                if (this.soraDataChannels.signaling.readyState === "open") {
	                    // Firefox で readyState が open でも DataChannel send で例外がでる場合があるため処理する
	                    try {
	                        this.soraDataChannels.signaling.send(JSON.stringify(message));
	                        this.writeDataChannelSignalingLog("send-disconnect", this.soraDataChannels.signaling, message);
	                    }
	                    catch (e) {
	                        const errorMessage = e.message;
	                        this.writeDataChannelSignalingLog("failed-to-send-disconnect", this.soraDataChannels.signaling, errorMessage);
	                    }
	                }
	            }
	        }
	        for (const key of Object.keys(this.soraDataChannels)) {
	            const dataChannel = this.soraDataChannels[key];
	            if (dataChannel) {
	                dataChannel.onerror = null;
	                dataChannel.close();
	            }
	            delete this.soraDataChannels[key];
	        }
	        await this.disconnectWebSocket(title);
	        await this.disconnectPeerConnection();
	        if (this.e2ee) {
	            this.e2ee.terminateWorker();
	        }
	        this.initializeConnection();
	        if (title === "WEBSOCKET-ONCLOSE" && params && (params.code === 1000 || params.code === 1005)) {
	            const event = this.soraCloseEvent("normal", "DISCONNECT", params);
	            this.writeSoraTimelineLog("disconnect-normal", event);
	            this.callbacks.disconnect(event);
	            return;
	        }
	        const event = this.soraCloseEvent("abend", title, params);
	        this.writeSoraTimelineLog("disconnect-abend", event);
	        this.callbacks.disconnect(this.soraCloseEvent("abend", title, params));
	    }
	    /**
	     * 接続状態の初期化をするメソッド
	     */
	    initializeConnection() {
	        this.clientId = null;
	        this.connectionId = null;
	        this.remoteConnectionIds = [];
	        this.stream = null;
	        this.ws = null;
	        this.pc = null;
	        this.encodings = [];
	        this.authMetadata = null;
	        this.e2ee = null;
	        this.soraDataChannels = {};
	        this.mids = {
	            audio: "",
	            video: "",
	        };
	        this.signalingSwitched = false;
	        this.signalingOfferMessageDataChannels = {};
	        this.contactSignalingUrl = "";
	        this.connectedSignalingUrl = "";
	        this.clearConnectionTimeout();
	    }
	    /**
	     * WebSocket を切断するメソッド
	     *
	     * @remarks
	     * 正常/異常どちらの切断でも使用する
	     *
	     * @param title - type disconnect 時の reason
	     */
	    disconnectWebSocket(title) {
	        let timerId = 0;
	        if (this.signalingSwitched) {
	            if (this.ws) {
	                this.ws.close();
	                this.ws = null;
	            }
	            return Promise.resolve(null);
	        }
	        return new Promise((resolve, _) => {
	            if (!this.ws) {
	                return resolve(null);
	            }
	            this.ws.onclose = (event) => {
	                if (this.ws) {
	                    this.ws.close();
	                    this.ws = null;
	                }
	                clearTimeout(timerId);
	                this.writeWebSocketTimelineLog("onclose", { code: event.code, reason: event.reason });
	                return resolve({ code: event.code, reason: event.reason });
	            };
	            if (this.ws.readyState === 1) {
	                const message = { type: "disconnect", reason: title };
	                this.ws.send(JSON.stringify(message));
	                this.writeWebSocketSignalingLog("send-disconnect", message);
	                // WebSocket 切断を待つ
	                timerId = setTimeout(() => {
	                    if (this.ws) {
	                        this.ws.close();
	                        this.ws = null;
	                    }
	                    resolve({ code: 1006, reason: "" });
	                }, this.disconnectWaitTimeout);
	            }
	            else {
	                // ws の state が open ではない場合は後処理をして終わる
	                this.ws.close();
	                this.ws = null;
	                return resolve(null);
	            }
	        });
	    }
	    /**
	     * DataChannel を切断するメソッド
	     *
	     * @remarks
	     * 正常/異常どちらの切断でも使用する
	     */
	    disconnectDataChannel() {
	        // DataChannel の強制終了処理
	        const closeDataChannels = () => {
	            for (const key of Object.keys(this.soraDataChannels)) {
	                const dataChannel = this.soraDataChannels[key];
	                if (dataChannel) {
	                    dataChannel.onerror = null;
	                    dataChannel.close();
	                }
	                delete this.soraDataChannels[key];
	            }
	        };
	        return new Promise((resolve, reject) => {
	            // DataChannel label signaling が存在しない場合は強制終了処理をする
	            if (!this.soraDataChannels.signaling) {
	                closeDataChannels();
	                return resolve({ code: 4999, reason: "" });
	            }
	            // disconnectWaitTimeout で指定された時間経過しても切断しない場合は強制終了処理をする
	            const disconnectWaitTimeoutId = setTimeout(() => {
	                closeDataChannels();
	                return reject();
	            }, this.disconnectWaitTimeout);
	            const onClosePromises = [];
	            for (const key of Object.keys(this.soraDataChannels)) {
	                const dataChannel = this.soraDataChannels[key];
	                if (dataChannel) {
	                    // onerror が発火した場合は強制終了処理をする
	                    dataChannel.onerror = () => {
	                        clearTimeout(disconnectWaitTimeoutId);
	                        closeDataChannels();
	                        return resolve({ code: 4999, reason: "" });
	                    };
	                    // すべての DataChannel の readyState が "closed" になったことを確認する Promsie を生成する
	                    const p = () => {
	                        return new Promise((res, _) => {
	                            // disconnectWaitTimeout 時間を過ぎた場合に終了させるための counter を作成する
	                            let counter = 0;
	                            // onclose 内で readyState の変化を待つと非同期のまま複数回 disconnect を呼んだ場合に
	                            // callback が上書きされて必ず DISCONNECT-TIMEOUT になってしまうので setInterval を使う
	                            const timerId = setInterval(() => {
	                                counter++;
	                                if (dataChannel.readyState === "closed") {
	                                    clearInterval(timerId);
	                                    res();
	                                }
	                                if (this.disconnectWaitTimeout < counter * 100) {
	                                    res();
	                                    clearInterval(timerId);
	                                }
	                            }, 100);
	                        });
	                    };
	                    onClosePromises.push(p());
	                }
	            }
	            // すべての DataChannel で onclose が発火した場合は resolve にする
	            Promise.all(onClosePromises)
	                .then(() => {
	                // dataChannels が空の場合は切断処理が終わっているとみなす
	                if (0 === Object.keys(this.soraDataChannels).length) {
	                    resolve(null);
	                }
	                else {
	                    resolve({ code: 4999, reason: "" });
	                }
	            })
	                .finally(() => {
	                closeDataChannels();
	                clearTimeout(disconnectWaitTimeoutId);
	            });
	            const message = { type: "disconnect", reason: "NO-ERROR" };
	            if (this.signalingOfferMessageDataChannels.signaling &&
	                this.signalingOfferMessageDataChannels.signaling.compress === true) {
	                const binaryMessage = new TextEncoder().encode(JSON.stringify(message));
	                const zlibMessage = zlibSync(binaryMessage, {});
	                if (this.soraDataChannels.signaling.readyState === "open") {
	                    // Firefox で readyState が open でも DataChannel send で例外がでる場合があるため処理する
	                    try {
	                        this.soraDataChannels.signaling.send(zlibMessage);
	                        this.writeDataChannelSignalingLog("send-disconnect", this.soraDataChannels.signaling, message);
	                    }
	                    catch (e) {
	                        const errorMessage = e.message;
	                        this.writeDataChannelSignalingLog("failed-to-send-disconnect", this.soraDataChannels.signaling, errorMessage);
	                    }
	                }
	            }
	            else {
	                if (this.soraDataChannels.signaling.readyState === "open") {
	                    // Firefox で readyState が open でも DataChannel send で例外がでる場合があるため処理する
	                    try {
	                        this.soraDataChannels.signaling.send(JSON.stringify(message));
	                        this.writeDataChannelSignalingLog("send-disconnect", this.soraDataChannels.signaling, message);
	                    }
	                    catch (e) {
	                        const errorMessage = e.message;
	                        this.writeDataChannelSignalingLog("failed-to-send-disconnect", this.soraDataChannels.signaling, errorMessage);
	                    }
	                }
	            }
	        });
	    }
	    /**
	     * PeerConnection を切断するメソッド
	     *
	     * @remarks
	     * 正常/異常どちらの切断でも使用する
	     */
	    disconnectPeerConnection() {
	        return new Promise((resolve, _) => {
	            if (this.pc && this.pc.connectionState !== "closed") {
	                this.pc.close();
	            }
	            return resolve();
	        });
	    }
	    /**
	     * 切断処理をするメソッド
	     *
	     * @example
	     * ```
	     * await sendrecv.disconnect();
	     * ```
	     *
	     * @public
	     */
	    async disconnect() {
	        this.clearMonitorIceConnectionStateChange();
	        // callback を止める
	        if (this.pc) {
	            this.pc.ondatachannel = null;
	            this.pc.oniceconnectionstatechange = null;
	            this.pc.onicegatheringstatechange = null;
	            this.pc.onconnectionstatechange = null;
	        }
	        if (this.ws) {
	            // onclose はログを吐く専用に残す
	            this.ws.onclose = (event) => {
	                this.writeWebSocketTimelineLog("onclose", { code: event.code, reason: event.reason });
	            };
	            this.ws.onmessage = null;
	            this.ws.onerror = null;
	        }
	        for (const key of Object.keys(this.soraDataChannels)) {
	            const dataChannel = this.soraDataChannels[key];
	            if (dataChannel) {
	                dataChannel.onmessage = null;
	                // onclose はログを吐く専用に残す
	                dataChannel.onclose = (event) => {
	                    const channel = event.currentTarget;
	                    this.writeDataChannelTimelineLog("onclose", channel);
	                    this.trace("CLOSE DATA CHANNEL", channel.label);
	                };
	            }
	        }
	        let event = null;
	        if (this.signalingSwitched) {
	            // DataChannel の切断処理がタイムアウトした場合は event を abend に差し替える
	            try {
	                const reason = await this.disconnectDataChannel();
	                if (reason !== null) {
	                    event = this.soraCloseEvent("normal", "DISCONNECT", reason);
	                }
	            }
	            catch (_) {
	                event = this.soraCloseEvent("abend", "DISCONNECT-TIMEOUT");
	            }
	            await this.disconnectWebSocket("NO-ERROR");
	            await this.disconnectPeerConnection();
	        }
	        else {
	            const reason = await this.disconnectWebSocket("NO-ERROR");
	            await this.disconnectPeerConnection();
	            if (reason !== null) {
	                event = this.soraCloseEvent("normal", "DISCONNECT", reason);
	            }
	        }
	        if (this.e2ee) {
	            this.e2ee.terminateWorker();
	        }
	        this.initializeConnection();
	        if (event) {
	            if (event.type === "abend") {
	                this.writeSoraTimelineLog("disconnect-abend", event);
	            }
	            else if (event.type === "normal") {
	                this.writeSoraTimelineLog("disconnect-normal", event);
	            }
	            this.callbacks.disconnect(event);
	        }
	    }
	    /**
	     * E2EE の初期設定をするメソッド
	     */
	    setupE2EE() {
	        if (this.options.e2ee === true) {
	            this.e2ee = new SoraE2EE();
	            this.e2ee.onWorkerDisconnect = async () => {
	                await this.abend("INTERNAL-ERROR", { reason: "CRASH-E2EE-WORKER" });
	            };
	            this.e2ee.startWorker();
	        }
	    }
	    /**
	     * E2EE を開始するメソッド
	     */
	    startE2EE() {
	        if (this.options.e2ee === true && this.e2ee) {
	            if (!this.connectionId) {
	                const error = new Error();
	                error.message = `E2EE failed. Self connectionId is null`;
	                throw error;
	            }
	            this.e2ee.clearWorker();
	            const result = this.e2ee.start(this.connectionId);
	            this.e2ee.postSelfSecretKeyMaterial(this.connectionId, result.selfKeyId, result.selfSecretKeyMaterial);
	        }
	    }
	    /**
	     * シグナリングに使う WebSocket インスタンスを作成するメソッド
	     *
	     * @remarks
	     * シグナリング候補の URL 一覧に順に接続します
	     *
	     * 接続できた URL がない場合は例外が発生します
	     *
	     * @param signalingUrlCandidates - シグナリング候補の URL. 後方互換のため string | string[] を受け取る
	     *
	     * @returns
	     * 接続できた WebScoket インスタンスを返します
	     */
	    async getSignalingWebSocket(signalingUrlCandidates) {
	        if (typeof signalingUrlCandidates === "string") {
	            // signaling url の候補が文字列の場合
	            const signalingUrl = signalingUrlCandidates;
	            return new Promise((resolve, reject) => {
	                const ws = new WebSocket(signalingUrl);
	                ws.onclose = (event) => {
	                    const error = new ConnectError(`Signaling failed. CloseEventCode:${event.code} CloseEventReason:'${event.reason}'`);
	                    error.code = event.code;
	                    error.reason = event.reason;
	                    this.writeWebSocketTimelineLog("onclose", error);
	                    reject(error);
	                };
	                ws.onopen = (_) => {
	                    resolve(ws);
	                };
	            });
	        }
	        else if (Array.isArray(signalingUrlCandidates)) {
	            // signaling url の候補が Array の場合
	            // すでに候補の WebSocket が発見されているかどうかのフラグ
	            let resolved = false;
	            const testSignalingUrlCandidate = (signalingUrl) => {
	                return new Promise((resolve, reject) => {
	                    const ws = new WebSocket(signalingUrl);
	                    // 一定時間経過しても反応がなかった場合は処理を中断する
	                    const timerId = setTimeout(() => {
	                        this.writeWebSocketSignalingLog("signaling-url-candidate", {
	                            type: "timeout",
	                            url: ws.url,
	                        });
	                        if (ws && !resolved) {
	                            ws.onclose = null;
	                            ws.onerror = null;
	                            ws.onopen = null;
	                            ws.close();
	                            reject();
	                        }
	                    }, this.signalingCandidateTimeout);
	                    ws.onclose = (event) => {
	                        this.writeWebSocketSignalingLog("signaling-url-candidate", {
	                            type: "close",
	                            url: ws.url,
	                            message: `WebSocket closed`,
	                            code: event.code,
	                            reason: event.reason,
	                        });
	                        if (ws) {
	                            ws.close();
	                        }
	                        clearInterval(timerId);
	                        reject();
	                    };
	                    ws.onerror = (_) => {
	                        this.writeWebSocketSignalingLog("signaling-url-candidate", {
	                            type: "error",
	                            url: ws.url,
	                            message: `Failed to connect WebSocket`,
	                        });
	                        if (ws) {
	                            ws.onclose = null;
	                            ws.close();
	                        }
	                        clearInterval(timerId);
	                        reject();
	                    };
	                    ws.onopen = (_) => {
	                        if (ws) {
	                            clearInterval(timerId);
	                            if (resolved) {
	                                this.writeWebSocketSignalingLog("signaling-url-candidate", {
	                                    type: "open",
	                                    url: ws.url,
	                                    selected: false,
	                                });
	                                ws.onerror = null;
	                                ws.onclose = null;
	                                ws.onopen = null;
	                                ws.close();
	                                reject();
	                            }
	                            else {
	                                this.writeWebSocketSignalingLog("signaling-url-candidate", {
	                                    type: "open",
	                                    url: ws.url,
	                                    selected: true,
	                                });
	                                ws.onerror = null;
	                                ws.onclose = null;
	                                ws.onopen = null;
	                                resolved = true;
	                                resolve(ws);
	                            }
	                        }
	                    };
	                });
	            };
	            try {
	                return await Promise.any(signalingUrlCandidates.map((signalingUrl) => testSignalingUrlCandidate(signalingUrl)));
	            }
	            catch (e) {
	                throw new ConnectError("Signaling failed. All signaling URL candidates failed to connect");
	            }
	        }
	        throw new ConnectError("Signaling failed. Invalid format signaling URL candidates");
	    }
	    /**
	     * シグナリング処理を行うメソッド
	     *
	     * @remarks
	     * シグナリング候補の URL 一覧に順に接続します
	     *
	     * 接続できた URL がない場合は例外が発生します
	     *
	     * @param ws - WebSocket インスタンス
	     * @param redirect - クラスター接続時にリダイレクトされた場合のフラグ
	     *
	     * @returns
	     * Sora から受け取った type offer メッセージを返します
	     */
	    async signaling(ws, redirect = false) {
	        const offer = await this.createOffer();
	        this.trace("CREATE OFFER", offer);
	        return new Promise((resolve, reject) => {
	            this.writeWebSocketSignalingLog("new-websocket", ws.url);
	            // websocket の各 callback を設定する
	            ws.binaryType = "arraybuffer";
	            ws.onclose = (event) => {
	                const error = new ConnectError(`Signaling failed. CloseEventCode:${event.code} CloseEventReason:'${event.reason}'`);
	                error.code = event.code;
	                error.reason = event.reason;
	                this.writeWebSocketTimelineLog("onclose", error);
	                this.signalingTerminate();
	                reject(error);
	            };
	            ws.onmessage = async (event) => {
	                // E2EE 時専用処理
	                if (event.data instanceof ArrayBuffer) {
	                    this.writeWebSocketSignalingLog("onmessage-e2ee", event.data);
	                    this.signalingOnMessageE2EE(event.data);
	                    return;
	                }
	                if (typeof event.data !== "string") {
	                    throw new Error("Received invalid signaling data");
	                }
	                const message = JSON.parse(event.data);
	                if (message.type == "offer") {
	                    this.writeWebSocketSignalingLog("onmessage-offer", message);
	                    this.signalingOnMessageTypeOffer(message);
	                    this.connectedSignalingUrl = ws.url;
	                    resolve(message);
	                }
	                else if (message.type == "update") {
	                    this.writeWebSocketSignalingLog("onmessage-update", message);
	                    await this.signalingOnMessageTypeUpdate(message);
	                }
	                else if (message.type == "re-offer") {
	                    this.writeWebSocketSignalingLog("onmessage-re-offer", message);
	                    await this.signalingOnMessageTypeReOffer(message);
	                }
	                else if (message.type == "ping") {
	                    await this.signalingOnMessageTypePing(message);
	                }
	                else if (message.type == "push") {
	                    this.callbacks.push(message, "websocket");
	                }
	                else if (message.type == "notify") {
	                    if (message.event_type === "connection.created") {
	                        this.writeWebSocketTimelineLog("notify-connection.created", message);
	                    }
	                    else if (message.event_type === "connection.destroyed") {
	                        this.writeWebSocketTimelineLog("notify-connection.destroyed", message);
	                    }
	                    this.signalingOnMessageTypeNotify(message, "websocket");
	                }
	                else if (message.type == "switched") {
	                    this.writeWebSocketSignalingLog("onmessage-switched", message);
	                    this.signalingOnMessageTypeSwitched(message);
	                }
	                else if (message.type == "redirect") {
	                    this.writeWebSocketSignalingLog("onmessage-redirect", message);
	                    try {
	                        const redirectMessage = await this.signalingOnMessageTypeRedirect(message);
	                        resolve(redirectMessage);
	                    }
	                    catch (error) {
	                        reject(error);
	                    }
	                }
	            };
	            // eslint-disable-next-line @typescript-eslint/no-floating-promises
	            (async () => {
	                let signalingMessage;
	                try {
	                    signalingMessage = createSignalingMessage(offer.sdp || "", this.role, this.channelId, this.metadata, this.options, redirect);
	                }
	                catch (error) {
	                    reject(error);
	                    return;
	                }
	                if (signalingMessage.e2ee && this.e2ee) {
	                    const initResult = await this.e2ee.init();
	                    // @ts-ignore signalingMessage の e2ee が true の場合は signalingNotifyMetadata が必ず object になる
	                    signalingMessage["signaling_notify_metadata"]["pre_key_bundle"] = initResult;
	                }
	                this.trace("SIGNALING CONNECT MESSAGE", signalingMessage);
	                if (ws) {
	                    ws.send(JSON.stringify(signalingMessage));
	                    this.writeWebSocketSignalingLog(`send-${signalingMessage.type}`, signalingMessage);
	                    this.ws = ws;
	                    // 初回に接続した URL を状態管理する
	                    if (!redirect) {
	                        this.contactSignalingUrl = ws.url;
	                        this.writeWebSocketSignalingLog("contact-signaling-url", this.contactSignalingUrl);
	                    }
	                }
	            })();
	        });
	    }
	    /**
	     * PeerConnection 接続処理をするメソッド
	     *
	     * @param message - シグナリング処理で受け取った type offer メッセージ
	     */
	    async connectPeerConnection(message) {
	        let config = Object.assign({}, message.config);
	        if (this.e2ee || isCustomCodecEnabled()) {
	            // @ts-ignore https://w3c.github.io/webrtc-encoded-transform/#specification
	            config = Object.assign({ encodedInsertableStreams: true }, config);
	        }
	        if (window.RTCPeerConnection.generateCertificate !== undefined) {
	            const certificate = await window.RTCPeerConnection.generateCertificate({ name: "ECDSA", namedCurve: "P-256" });
	            config = Object.assign({ certificates: [certificate] }, config);
	        }
	        this.trace("PEER CONNECTION CONFIG", config);
	        this.writePeerConnectionTimelineLog("new-peerconnection", config);
	        // @ts-ignore Chrome の場合は第2引数に goog オプションを渡すことができる
	        this.pc = new window.RTCPeerConnection(config, this.constraints);
	        this.pc.oniceconnectionstatechange = (_) => {
	            if (this.pc) {
	                this.writePeerConnectionTimelineLog("oniceconnectionstatechange", {
	                    connectionState: this.pc.connectionState,
	                    iceConnectionState: this.pc.iceConnectionState,
	                    iceGatheringState: this.pc.iceGatheringState,
	                });
	                this.trace("ONICECONNECTIONSTATECHANGE ICECONNECTIONSTATE", this.pc.iceConnectionState);
	            }
	        };
	        this.pc.onicegatheringstatechange = (_) => {
	            if (this.pc) {
	                this.writePeerConnectionTimelineLog("onicegatheringstatechange", {
	                    connectionState: this.pc.connectionState,
	                    iceConnectionState: this.pc.iceConnectionState,
	                    iceGatheringState: this.pc.iceGatheringState,
	                });
	            }
	        };
	        this.pc.onconnectionstatechange = (_) => {
	            if (this.pc) {
	                this.writePeerConnectionTimelineLog("onconnectionstatechange", {
	                    connectionState: this.pc.connectionState,
	                    iceConnectionState: this.pc.iceConnectionState,
	                    iceGatheringState: this.pc.iceGatheringState,
	                });
	            }
	        };
	        this.pc.ondatachannel = (event) => {
	            this.onDataChannel(event);
	        };
	        return;
	    }
	    /**
	     * setRemoteDescription 処理を行うメソッド
	     *
	     * @param message - シグナリング処理で受け取った type offer | type update | type re-offer メッセージ
	     */
	    async setRemoteDescription(message) {
	        if (!this.pc) {
	            return;
	        }
	        const sdp = this.processOfferSdp(message.sdp);
	        const sessionDescription = new RTCSessionDescription({ type: "offer", sdp });
	        await this.pc.setRemoteDescription(sessionDescription);
	        this.writePeerConnectionTimelineLog("set-remote-description", sessionDescription);
	        return;
	    }
	    // TOOD: doc
	    // - 新しい payload type を追加している理由
	    //   - L16 だけだと音声なしになる
	    //   - sora では 109 を使いたいので 110 を用意して退避する
	    processOfferSdp(sdp) {
	        if (!sdp.includes("109 lyra/")) {
	            return sdp;
	        }
	        const splited = sdp.split(/^m=/m);
	        let replacedSdp = splited[0];
	        for (let media of splited.splice(1)) {
	            const mid = /a=mid:(.*)/.exec(media);
	            if (media.startsWith("audio")) {
	                if (mid) {
	                    const codec = media.includes("109 lyra/") ? "LYRA" : "OPUS";
	                    this.audioMidToCodec.set(mid[1], codec); // TODO: 古いエントリの削除
	                }
	            }
	            if (media.startsWith("audio") && media.includes("109 lyra/")) {
	                const result = /a=fmtp:109 version=([0-9.]+);bitrate=([0-9]+);usedtx=([01])/.exec(media);
	                if (result) {
	                    const version = result[1];
	                    if (version !== LYRA_VERSION) {
	                        throw new Error(`UnsupportedLlyra version: ${version} (supported version is ${LYRA_VERSION})`);
	                    }
	                    const bitrate = Number(result[2]);
	                    if (bitrate !== 3200 && bitrate !== 6000 && bitrate !== 9200) {
	                        throw new Error(`Unsupported Lyra bitrate: ${bitrate} (must be one of 3200, 6000, or 9200)`);
	                    }
	                    const enableDtx = result[3] === "1";
	                    const lyraParams = { version, bitrate, enableDtx };
	                    if (media.includes("a=recvonly")) {
	                        this.lyraEncodeOptions = lyraParams;
	                    }
	                    if (mid) {
	                        this.audioMidToLyraParams.set(mid[1], lyraParams);
	                    }
	                }
	                media = media
	                    .replace(/SAVPF([0-9 ]*) 109/, "SAVPF$1 109 110")
	                    .replace(/109 lyra[/]16000[/]1/, "110 opus/48000/2")
	                    .replace(/a=fmtp:109 .*/, "a=rtpmap:109 L16/16000\r\na=ptime:20");
	            }
	            replacedSdp += "m=" + media;
	        }
	        return replacedSdp;
	    }
	    /**
	     * createAnswer 処理を行うメソッド
	     *
	     * @remarks
	     * サイマルキャスト用の setParameters 処理もここで行う
	     *
	     * @param message - シグナリング処理で受け取った type offer | type update | type re-offer メッセージ
	     */
	    async createAnswer(message) {
	        if (!this.pc) {
	            return;
	        }
	        // mid と transceiver.direction を合わせる
	        for (const mid of Object.values(this.mids)) {
	            const transceiver = this.pc.getTransceivers().find((t) => t.mid === mid);
	            if (transceiver && transceiver.direction === "recvonly") {
	                transceiver.direction = "sendrecv";
	            }
	        }
	        // simulcast の場合
	        if (this.options.simulcast && (this.role === "sendrecv" || this.role === "sendonly")) {
	            const transceiver = this.pc.getTransceivers().find((t) => {
	                if (t.mid === null) {
	                    return;
	                }
	                if (t.sender.track === null) {
	                    return;
	                }
	                if (t.currentDirection !== null && t.currentDirection !== "sendonly") {
	                    return;
	                }
	                if (this.mids.video !== "" && this.mids.video === t.mid) {
	                    return t;
	                }
	                if (0 <= t.mid.indexOf("video")) {
	                    return t;
	                }
	            });
	            if (transceiver) {
	                await this.setSenderParameters(transceiver, this.encodings);
	                await this.setRemoteDescription(message);
	                this.trace("TRANSCEIVER SENDER GET_PARAMETERS", transceiver.sender.getParameters());
	                // setRemoteDescription 後でないと active が反映されないのでもう一度呼ぶ
	                await this.setSenderParameters(transceiver, this.encodings);
	                const sessionDescription = await this.pc.createAnswer();
	                // TODO(sile): 動作確認
	                if (sessionDescription.sdp !== undefined) {
	                    sessionDescription.sdp = this.processAnswerSdpForLocal(sessionDescription.sdp);
	                }
	                await this.pc.setLocalDescription(sessionDescription);
	                this.trace("TRANSCEIVER SENDER GET_PARAMETERS", transceiver.sender.getParameters());
	                return;
	            }
	        }
	        const sessionDescription = await this.pc.createAnswer();
	        if (sessionDescription.sdp !== undefined) {
	            sessionDescription.sdp = this.processAnswerSdpForLocal(sessionDescription.sdp);
	        }
	        this.writePeerConnectionTimelineLog("create-answer", sessionDescription);
	        await this.pc.setLocalDescription(sessionDescription);
	        this.writePeerConnectionTimelineLog("set-local-description", sessionDescription);
	        return;
	    }
	    // TODO: doc and rename
	    //
	    // - SDP からエンコード・デコード時に必要な情報を収集する
	    // - SDP を書き換える（動作上は実は必須ではないけど、わかりやすさのため）
	    processAnswerSdpForLocal(sdp) {
	        if (!sdp.includes("a=rtpmap:110 ")) {
	            // Lyra は使われていないので書き換えは不要
	            return sdp;
	        }
	        const splited = sdp.split(/^m=/m);
	        let replacedSdp = splited[0];
	        for (let media of splited.splice(1)) {
	            if (media.startsWith("audio") && media.includes("a=rtpmap:110 ")) {
	                // libwebrtc 的にはこの置換を行わなくても動作はするけど、
	                // 後段の処理を簡潔にするためにここで処理しておく
	                media = media
	                    .replace(/SAVPF([0-9 ]*) 110/, "SAVPF$1 109")
	                    .replace(/a=rtpmap:110 opus[/]48000[/]2/, "a=rtpmap:109 L16/16000")
	                    .replace(/a=fmtp:110 .*/, "a=ptime:20");
	            }
	            replacedSdp += "m=" + media;
	        }
	        return replacedSdp;
	    }
	    // TODO: doc
	    processAnswerSdpForRemote(sdp) {
	        if (!sdp.includes("a=rtpmap:109 L16/16000")) {
	            // Lyra は使われていないので書き換えは不要
	            return sdp;
	        }
	        const splited = sdp.split(/^m=/m);
	        let replacedSdp = splited[0];
	        for (let media of splited.splice(1)) {
	            const mid = /a=mid:(.*)/.exec(media);
	            if (mid && media.startsWith("audio") && media.includes("a=rtpmap:109 L16/16000")) {
	                // Sora 用に L16 を Lyra に置換する
	                const params = this.audioMidToLyraParams.get(mid[1]) || {}; // TODO: error check
	                media = media
	                    .replace(/a=rtpmap:109 L16[/]16000/, "a=rtpmap:109 lyra/16000/1")
	                    .replace(/a=ptime:20/, `a=fmtp:109 version=${params.version || "1.3.0"};bitrate=${params.bitrate || 6000};usedtx=${params.enableDtx ? 1 : 0}`);
	            }
	            replacedSdp += "m=" + media;
	        }
	        return replacedSdp;
	    }
	    /**
	     * シグナリングサーバーに type answer を投げるメソッド
	     */
	    sendAnswer() {
	        if (this.pc && this.ws && this.pc.localDescription) {
	            this.trace("ANSWER SDP", this.pc.localDescription.sdp);
	            const sdp = this.processAnswerSdpForRemote(this.pc.localDescription.sdp);
	            const message = { type: "answer", sdp };
	            this.ws.send(JSON.stringify(message));
	            this.writeWebSocketSignalingLog("send-answer", message);
	        }
	        return;
	    }
	    /**
	     * iceCnadidate 処理をするメソッド
	     */
	    onIceCandidate() {
	        return new Promise((resolve, _) => {
	            if (this.pc) {
	                this.pc.oniceconnectionstatechange = (_) => {
	                    if (this.pc) {
	                        this.writePeerConnectionTimelineLog("oniceconnectionstatechange", {
	                            connectionState: this.pc.connectionState,
	                            iceConnectionState: this.pc.iceConnectionState,
	                            iceGatheringState: this.pc.iceGatheringState,
	                        });
	                        this.trace("ONICECONNECTIONSTATECHANGE ICECONNECTIONSTATE", this.pc.iceConnectionState);
	                        if (this.pc.iceConnectionState === "connected") {
	                            resolve();
	                        }
	                    }
	                };
	                this.pc.onicecandidate = (event) => {
	                    this.writePeerConnectionTimelineLog("onicecandidate", event.candidate);
	                    if (this.pc) {
	                        this.trace("ONICECANDIDATE ICEGATHERINGSTATE", this.pc.iceGatheringState);
	                    }
	                    // TODO(yuito): Firefox は <empty string> を投げてくるようになったので対応する
	                    if (event.candidate === null) {
	                        resolve();
	                    }
	                    else {
	                        const candidate = event.candidate.toJSON();
	                        const message = Object.assign(candidate, { type: "candidate" });
	                        this.trace("ONICECANDIDATE CANDIDATE MESSAGE", message);
	                        this.sendSignalingMessage(message);
	                    }
	                };
	            }
	        });
	    }
	    /**
	     * connectionState が "connected" になるのを監視するメソッド
	     *
	     * @remarks
	     * PeerConnection.connectionState が実装されていない場合は何もしない
	     */
	    waitChangeConnectionStateConnected() {
	        return new Promise((resolve, reject) => {
	            // connectionState が存在しない場合はそのまま抜ける
	            if (this.pc && this.pc.connectionState === undefined) {
	                resolve();
	                return;
	            }
	            const timerId = setInterval(() => {
	                if (!this.pc) {
	                    const error = new Error();
	                    error.message = "PeerConnection connectionState did not change to 'connected'";
	                    clearInterval(timerId);
	                    reject(error);
	                }
	                else if (this.pc && this.pc.connectionState === "connected") {
	                    clearInterval(timerId);
	                    resolve();
	                }
	            }, 10);
	        });
	    }
	    /**
	     * 初回シグナリング接続時の WebSocket の切断を監視するメソッド
	     *
	     * @remarks
	     * 意図しない切断があった場合には異常終了処理を実行する
	     */
	    monitorSignalingWebSocketEvent() {
	        return new Promise((_, reject) => {
	            this.monitorSignalingWebSocketEventTimerId = setInterval(() => {
	                if (!this.ws) {
	                    return;
	                }
	                this.clearMonitorSignalingWebSocketEvent();
	                this.ws.onclose = (event) => {
	                    const error = new ConnectError(`Signaling failed. CloseEventCode:${event.code} CloseEventReason:'${event.reason}'`);
	                    error.code = event.code;
	                    error.reason = event.reason;
	                    this.writeWebSocketTimelineLog("onclose", error);
	                    this.signalingTerminate();
	                    reject(error);
	                };
	                this.ws.onerror = (_) => {
	                    const error = new ConnectError(`Signaling failed. WebSocket onerror was called`);
	                    this.writeWebSocketSignalingLog("onerror", error);
	                    this.signalingTerminate();
	                    reject(error);
	                };
	            }, 100);
	        });
	    }
	    /**
	     * WebSocket の切断を監視するメソッド
	     *
	     * @remarks
	     * 意図しない切断があった場合には異常終了処理を実行する
	     */
	    monitorWebSocketEvent() {
	        if (!this.ws) {
	            return;
	        }
	        this.ws.onclose = async (event) => {
	            this.writeWebSocketTimelineLog("onclose", { code: event.code, reason: event.reason });
	            await this.abend("WEBSOCKET-ONCLOSE", { code: event.code, reason: event.reason });
	        };
	        this.ws.onerror = async (_) => {
	            this.writeWebSocketSignalingLog("onerror");
	            await this.abend("WEBSOCKET-ONERROR");
	        };
	    }
	    /**
	     * 初回シグナリング後 PeerConnection の state を監視するメソッド
	     *
	     * @remarks
	     * connectionState, iceConnectionState を監視して不正な場合に切断する
	     */
	    monitorPeerConnectionState() {
	        if (!this.pc) {
	            return;
	        }
	        this.pc.oniceconnectionstatechange = (_) => {
	            // connectionState が undefined の場合は iceConnectionState を見て判定する
	            if (this.pc && this.pc.connectionState === undefined) {
	                this.writePeerConnectionTimelineLog("oniceconnectionstatechange", {
	                    connectionState: this.pc.connectionState,
	                    iceConnectionState: this.pc.iceConnectionState,
	                    iceGatheringState: this.pc.iceGatheringState,
	                });
	                this.trace("ONICECONNECTIONSTATECHANGE ICECONNECTIONSTATE", this.pc.iceConnectionState);
	                clearTimeout(this.monitorIceConnectionStateChangeTimerId);
	                // iceConnectionState "failed" で切断する
	                if (this.pc.iceConnectionState === "failed") {
	                    this.abendPeerConnectionState("ICE-CONNECTION-STATE-FAILED");
	                }
	                // iceConnectionState "disconnected" になってから 10000ms の間変化がない場合切断する
	                else if (this.pc.iceConnectionState === "disconnected") {
	                    this.monitorIceConnectionStateChangeTimerId = setTimeout(() => {
	                        if (this.pc && this.pc.iceConnectionState === "disconnected") {
	                            this.abendPeerConnectionState("ICE-CONNECTION-STATE-DISCONNECTED-TIMEOUT");
	                        }
	                    }, 10000);
	                }
	            }
	        };
	        this.pc.onconnectionstatechange = (_) => {
	            if (this.pc) {
	                this.writePeerConnectionTimelineLog("onconnectionstatechange", {
	                    connectionState: this.pc.connectionState,
	                    iceConnectionState: this.pc.iceConnectionState,
	                    iceGatheringState: this.pc.iceGatheringState,
	                });
	                if (this.pc.connectionState === "failed") {
	                    this.abendPeerConnectionState("CONNECTION-STATE-FAILED");
	                }
	            }
	        };
	    }
	    /**
	     * 初回シグナリングの接続タイムアウト処理をするメソッド
	     */
	    setConnectionTimeout() {
	        return new Promise((_, reject) => {
	            if (0 < this.connectionTimeout) {
	                this.connectionTimeoutTimerId = setTimeout(() => {
	                    if (!this.pc ||
	                        (this.pc && this.pc.connectionState !== undefined && this.pc.connectionState !== "connected")) {
	                        const error = new Error();
	                        error.message = "Signaling connection timeout";
	                        this.callbacks.timeout();
	                        this.trace("DISCONNECT", "Signaling connection timeout");
	                        this.writePeerConnectionTimelineLog("signaling-connection-timeout", {
	                            connectionTimeout: this.connectionTimeout,
	                        });
	                        this.signalingTerminate();
	                        reject(error);
	                    }
	                }, this.connectionTimeout);
	            }
	        });
	    }
	    /**
	     * setConnectionTimeout でセットしたタイマーを止めるメソッド
	     */
	    clearConnectionTimeout() {
	        clearTimeout(this.connectionTimeoutTimerId);
	    }
	    /**
	     * monitorSignalingWebSocketEvent でセットしたタイマーを止めるメソッド
	     */
	    clearMonitorSignalingWebSocketEvent() {
	        clearInterval(this.monitorSignalingWebSocketEventTimerId);
	    }
	    /**
	     * monitorPeerConnectionState でセットしたタイマーを止めるメソッド
	     */
	    clearMonitorIceConnectionStateChange() {
	        clearInterval(this.monitorIceConnectionStateChangeTimerId);
	    }
	    /**
	     * trace log を出力するメソッド
	     *
	     * @param title - ログのタイトル
	     * @param message - ログの本文
	     */
	    trace(title, message) {
	        this.callbacks.log(title, message);
	        if (!this.debug) {
	            return;
	        }
	        trace(this.clientId, title, message);
	    }
	    /**
	     * WebSocket のシグナリングログ処理をするメソッド
	     *
	     * @param eventType - イベントタイプ
	     * @param data - イベントデータ
	     */
	    writeWebSocketSignalingLog(eventType, data) {
	        this.callbacks.signaling(createSignalingEvent(eventType, data, "websocket"));
	        this.writeWebSocketTimelineLog(eventType, data);
	    }
	    /**
	     * DataChannel のシグナリングログ処理をするメソッド
	     *
	     * @param eventType - イベントタイプ
	     * @param data - イベントデータ
	     */
	    writeDataChannelSignalingLog(eventType, channel, data) {
	        this.callbacks.signaling(createSignalingEvent(eventType, data, "datachannel"));
	        this.writeDataChannelTimelineLog(eventType, channel, data);
	    }
	    /**
	     * WebSocket のタイムラインログ処理をするメソッド
	     *
	     * @param eventType - イベントタイプ
	     * @param data - イベントデータ
	     */
	    writeWebSocketTimelineLog(eventType, data) {
	        const event = createTimelineEvent(eventType, data, "websocket");
	        this.callbacks.timeline(event);
	    }
	    /**
	     * DataChannel のタイムラインログ処理をするメソッド
	     *
	     * @param eventType - イベントタイプ
	     * @param data - イベントデータ
	     */
	    writeDataChannelTimelineLog(eventType, channel, data) {
	        const event = createTimelineEvent(eventType, data, "datachannel", channel.id, channel.label);
	        this.callbacks.timeline(event);
	    }
	    /**
	     * PeerConnection のタイムラインログ処理をするメソッド
	     *
	     * @param eventType - イベントタイプ
	     * @param data - イベントデータ
	     */
	    writePeerConnectionTimelineLog(eventType, data) {
	        const event = createTimelineEvent(eventType, data, "peerconnection");
	        this.callbacks.timeline(event);
	    }
	    /**
	     * Sora との接続のタイムラインログ処理をするメソッド
	     *
	     * @param eventType - イベントタイプ
	     * @param data - イベントデータ
	     */
	    writeSoraTimelineLog(eventType, data) {
	        const event = createTimelineEvent(eventType, data, "sora");
	        this.callbacks.timeline(event);
	    }
	    /**
	     * TODO: doc
	     */
	    // TODO: lyraEncoder はフィールドに持たせる
	    // TODO: lyraEncoder の破壊
	    lyraEncode(lyraEncoder, encodedFrame, controller) {
	        const view = new DataView(encodedFrame.data);
	        const rawData = new Int16Array(encodedFrame.data.byteLength / 2);
	        for (let i = 0; i < encodedFrame.data.byteLength; i += 2) {
	            rawData[i / 2] = view.getInt16(i, false);
	        }
	        const encoded = lyraEncoder.encode(rawData);
	        if (encoded === undefined) {
	            // DTX
	            return;
	        }
	        encodedFrame.data = encoded.buffer;
	        // TODO: Reduce extra conversion between i16 and f32 (by updating lyra-wasm interface)
	        controller.enqueue(encodedFrame);
	    }
	    /**
	     * TODO: doc
	     */
	    lyraDecode(lyraDecoder, encodedFrame, controller) {
	        if (encodedFrame.data.byteLength === 0) {
	            // FIXME(sile): sora-cpp-sdk の実装だと DTX の場合にペイロードサイズが 0 のパケットが飛んでくる可能性がある
	            //              一応保険としてこのチェックを入れているけれど、もし不要だと分かったら削除してしまう
	            return;
	        }
	        const decoded = lyraDecoder.decode(new Uint8Array(encodedFrame.data));
	        const buffer = new ArrayBuffer(decoded.length * 2);
	        const view = new DataView(buffer);
	        for (const [i, v] of decoded.entries()) {
	            view.setInt16(i * 2, v, false);
	        }
	        encodedFrame.data = buffer;
	        controller.enqueue(encodedFrame);
	    }
	    /**
	     * createOffer 処理をするメソッド
	     *
	     * @returns
	     * 生成した RTCSessionDescription を返します
	     */
	    async createOffer() {
	        const config = { iceServers: [] };
	        const pc = new window.RTCPeerConnection(config);
	        if (isSafari()) {
	            pc.addTransceiver("video", { direction: "recvonly" });
	            pc.addTransceiver("audio", { direction: "recvonly" });
	            const offer = await pc.createOffer();
	            pc.close();
	            this.writePeerConnectionTimelineLog("create-offer", offer);
	            return offer;
	        }
	        const offer = await pc.createOffer({ offerToReceiveAudio: true, offerToReceiveVideo: true });
	        pc.close();
	        this.writePeerConnectionTimelineLog("create-offer", offer);
	        return offer;
	    }
	    /**
	     * シグナリングサーバーから受け取った type e2ee メッセージを処理をするメソッド
	     *
	     * @param data - E2EE 用バイナリメッセージ
	     */
	    signalingOnMessageE2EE(data) {
	        if (this.e2ee) {
	            const message = new Uint8Array(data);
	            const result = this.e2ee.receiveMessage(message);
	            this.e2ee.postRemoteSecretKeyMaterials(result);
	            result.messages.forEach((message) => {
	                this.sendE2EEMessage(message.buffer);
	            });
	        }
	    }
	    /**
	     * シグナリングサーバーから受け取った type offer メッセージを処理をするメソッド
	     *
	     * @param message - type offer メッセージ
	     */
	    signalingOnMessageTypeOffer(message) {
	        this.clientId = message.client_id;
	        this.connectionId = message.connection_id;
	        if (message.metadata !== undefined) {
	            this.authMetadata = message.metadata;
	        }
	        if (Array.isArray(message.encodings)) {
	            this.encodings = message.encodings;
	        }
	        if (message.mid !== undefined && message.mid.audio !== undefined) {
	            this.mids.audio = message.mid.audio;
	        }
	        if (message.mid !== undefined && message.mid.video !== undefined) {
	            this.mids.video = message.mid.video;
	        }
	        if (message.data_channels) {
	            for (const dc of message.data_channels) {
	                this.signalingOfferMessageDataChannels[dc.label] = dc;
	            }
	        }
	        this.trace("SIGNALING OFFER MESSAGE", message);
	        this.trace("OFFER SDP", message.sdp);
	    }
	    /**
	     * シグナリングサーバーに type update を投げるメソッド
	     */
	    sendUpdateAnswer() {
	        if (this.pc && this.ws && this.pc.localDescription) {
	            this.trace("ANSWER SDP", this.pc.localDescription.sdp);
	            this.sendSignalingMessage({ type: "update", sdp: this.pc.localDescription.sdp });
	        }
	    }
	    /**
	     * シグナリングサーバーに type re-answer を投げるメソッド
	     */
	    sendReAnswer() {
	        if (this.pc && this.pc.localDescription) {
	            this.trace("RE ANSWER SDP", this.pc.localDescription.sdp);
	            this.sendSignalingMessage({ type: "re-answer", sdp: this.pc.localDescription.sdp });
	        }
	    }
	    /**
	     * シグナリングサーバーから受け取った type update メッセージを処理をするメソッド
	     *
	     * @param message - type update メッセージ
	     */
	    async signalingOnMessageTypeUpdate(message) {
	        this.trace("SIGNALING UPDATE MESSGE", message);
	        this.trace("UPDATE SDP", message.sdp);
	        await this.setRemoteDescription(message);
	        await this.createAnswer(message);
	        this.sendUpdateAnswer();
	    }
	    /**
	     * シグナリングサーバーから受け取った type re-offer メッセージを処理をするメソッド
	     *
	     * @param message - type re-offer メッセージ
	     */
	    async signalingOnMessageTypeReOffer(message) {
	        this.trace("SIGNALING RE OFFER MESSGE", message);
	        this.trace("RE OFFER SDP", message.sdp);
	        await this.setRemoteDescription(message);
	        await this.createAnswer(message);
	        this.sendReAnswer();
	    }
	    /**
	     * シグナリングサーバーから受け取った type ping メッセージを処理をするメソッド
	     *
	     * @param message - type ping メッセージ
	     */
	    async signalingOnMessageTypePing(message) {
	        const pongMessage = { type: "pong" };
	        if (message.stats) {
	            const stats = await this.getStats();
	            pongMessage.stats = stats;
	        }
	        if (this.ws) {
	            this.ws.send(JSON.stringify(pongMessage));
	        }
	    }
	    /**
	     * シグナリングサーバーから受け取った type notify メッセージを処理をするメソッド
	     *
	     * @param message - type notify メッセージ
	     */
	    signalingOnMessageTypeNotify(message, transportType) {
	        if (message.event_type === "connection.created") {
	            const connectionId = message.connection_id;
	            if (this.connectionId !== connectionId) {
	                const authnMetadata = getSignalingNotifyAuthnMetadata(message);
	                const preKeyBundle = getPreKeyBundle(authnMetadata);
	                if (preKeyBundle && this.e2ee && connectionId) {
	                    const result = this.e2ee.startSession(connectionId, preKeyBundle);
	                    this.e2ee.postRemoteSecretKeyMaterials(result);
	                    result.messages.forEach((message) => {
	                        this.sendE2EEMessage(message.buffer);
	                    });
	                    // messages を送信し終えてから、selfSecretKeyMaterial を更新する
	                    this.e2ee.postSelfSecretKeyMaterial(result.selfConnectionId, result.selfKeyId, result.selfSecretKeyMaterial);
	                }
	            }
	            const data = getSignalingNotifyData(message);
	            data.forEach((metadata) => {
	                const authnMetadata = getSignalingNotifyAuthnMetadata(metadata);
	                const preKeyBundle = getPreKeyBundle(authnMetadata);
	                const connectionId = metadata.connection_id;
	                if (connectionId && this.e2ee && preKeyBundle) {
	                    this.e2ee.addPreKeyBundle(connectionId, preKeyBundle);
	                }
	            });
	        }
	        else if (message.event_type === "connection.destroyed") {
	            const authnMetadata = getSignalingNotifyAuthnMetadata(message);
	            const preKeyBundle = getPreKeyBundle(authnMetadata);
	            const connectionId = message.connection_id;
	            if (preKeyBundle && this.e2ee && connectionId) {
	                const result = this.e2ee.stopSession(connectionId);
	                this.e2ee.postSelfSecretKeyMaterial(result.selfConnectionId, result.selfKeyId, result.selfSecretKeyMaterial, 5000);
	                result.messages.forEach((message) => {
	                    this.sendE2EEMessage(message.buffer);
	                });
	                this.e2ee.postRemoveRemoteDeriveKey(connectionId);
	            }
	        }
	        this.callbacks.notify(message, transportType);
	    }
	    /**
	     * シグナリングサーバーから受け取った type switched メッセージを処理をするメソッド
	     *
	     * @param message - type switched メッセージ
	     */
	    signalingOnMessageTypeSwitched(message) {
	        this.signalingSwitched = true;
	        if (!this.ws) {
	            return;
	        }
	        if (message["ignore_disconnect_websocket"]) {
	            if (this.ws) {
	                this.ws.onclose = null;
	                this.ws.close();
	                this.ws = null;
	            }
	            this.writeWebSocketSignalingLog("close");
	        }
	        for (const channel of this.datachannels) {
	            this.callbacks.datachannel(createDataChannelEvent(channel));
	        }
	    }
	    /**
	     * シグナリングサーバーから受け取った type redirect メッセージを処理をするメソッド
	     *
	     * @param message - type redirect メッセージ
	     */
	    async signalingOnMessageTypeRedirect(message) {
	        if (this.ws) {
	            this.ws.onclose = null;
	            this.ws.onerror = null;
	            this.ws.close();
	            this.ws = null;
	        }
	        const ws = await this.getSignalingWebSocket(message.location);
	        const signalingMessage = await this.signaling(ws, true);
	        return signalingMessage;
	    }
	    /**
	     * sender の parameters に encodings をセットするメソッド
	     *
	     * @remarks
	     * サイマルキャスト用の処理
	     */
	    async setSenderParameters(transceiver, encodings) {
	        const originalParameters = transceiver.sender.getParameters();
	        // @ts-ignore
	        originalParameters.encodings = encodings;
	        await transceiver.sender.setParameters(originalParameters);
	        this.trace("TRANSCEIVER SENDER SET_PARAMETERS", originalParameters);
	        this.writePeerConnectionTimelineLog("transceiver-sender-set-parameters", originalParameters);
	        return;
	    }
	    /**
	     * PeerConnection から RTCStatsReport を取得するためのメソッド
	     */
	    async getStats() {
	        const stats = [];
	        if (!this.pc) {
	            return stats;
	        }
	        const reports = await this.pc.getStats();
	        reports.forEach((s) => {
	            stats.push(s);
	        });
	        return stats;
	    }
	    /**
	     * PeerConnection の ondatachannel callback メソッド
	     *
	     * @param dataChannelEvent - DataChannel イベント
	     */
	    onDataChannel(dataChannelEvent) {
	        const dataChannel = dataChannelEvent.channel;
	        dataChannel.bufferedAmountLowThreshold = 65536;
	        dataChannel.binaryType = "arraybuffer";
	        this.soraDataChannels[dataChannel.label] = dataChannel;
	        this.writeDataChannelTimelineLog("ondatachannel", dataChannel, createDataChannelData(dataChannel));
	        // onbufferedamountlow
	        dataChannelEvent.channel.onbufferedamountlow = (event) => {
	            const channel = event.currentTarget;
	            this.writeDataChannelTimelineLog("onbufferedamountlow", channel);
	        };
	        // onopen
	        dataChannelEvent.channel.onopen = (event) => {
	            const channel = event.currentTarget;
	            this.trace("OPEN DATA CHANNEL", channel.label);
	            if (channel.label === "signaling" && this.ws) {
	                this.writeDataChannelSignalingLog("onopen", channel);
	            }
	            else {
	                this.writeDataChannelTimelineLog("onopen", channel);
	            }
	        };
	        // onclose
	        dataChannelEvent.channel.onclose = async (event) => {
	            const channel = event.currentTarget;
	            this.writeDataChannelTimelineLog("onclose", channel);
	            this.trace("CLOSE DATA CHANNEL", channel.label);
	            await this.disconnect();
	        };
	        // onerror
	        dataChannelEvent.channel.onerror = async (event) => {
	            const channel = event.currentTarget;
	            this.writeDataChannelTimelineLog("onerror", channel);
	            this.trace("ERROR DATA CHANNEL", channel.label);
	            await this.abend("DATA-CHANNEL-ONERROR", { params: { label: channel.label } });
	        };
	        // onmessage
	        if (dataChannelEvent.channel.label === "signaling") {
	            dataChannelEvent.channel.onmessage = async (event) => {
	                const channel = event.currentTarget;
	                const label = channel.label;
	                const dataChannelSettings = this.signalingOfferMessageDataChannels[label];
	                if (!dataChannelSettings) {
	                    console.warn(`Received onmessage event for '${label}' DataChannel. But '${label}' DataChannel settings doesn't exist`);
	                    return;
	                }
	                const data = parseDataChannelEventData(event.data, dataChannelSettings.compress);
	                const message = JSON.parse(data);
	                this.writeDataChannelSignalingLog(`onmessage-${message.type}`, channel, message);
	                if (message.type === "re-offer") {
	                    await this.signalingOnMessageTypeReOffer(message);
	                }
	            };
	        }
	        else if (dataChannelEvent.channel.label === "notify") {
	            dataChannelEvent.channel.onmessage = (event) => {
	                const channel = event.currentTarget;
	                const label = channel.label;
	                const dataChannelSettings = this.signalingOfferMessageDataChannels[label];
	                if (!dataChannelSettings) {
	                    console.warn(`Received onmessage event for '${label}' DataChannel. But '${label}' DataChannel settings doesn't exist`);
	                    return;
	                }
	                const data = parseDataChannelEventData(event.data, dataChannelSettings.compress);
	                const message = JSON.parse(data);
	                if (message.event_type === "connection.created") {
	                    this.writeDataChannelTimelineLog("notify-connection.created", channel, message);
	                }
	                else if (message.event_type === "connection.destroyed") {
	                    this.writeDataChannelTimelineLog("notify-connection.destroyed", channel, message);
	                }
	                this.signalingOnMessageTypeNotify(message, "datachannel");
	            };
	        }
	        else if (dataChannelEvent.channel.label === "push") {
	            dataChannelEvent.channel.onmessage = (event) => {
	                const channel = event.currentTarget;
	                const label = channel.label;
	                const dataChannelSettings = this.signalingOfferMessageDataChannels[label];
	                if (!dataChannelSettings) {
	                    console.warn(`Received onmessage event for '${label}' DataChannel. But '${label}' DataChannel settings doesn't exist`);
	                    return;
	                }
	                const data = parseDataChannelEventData(event.data, dataChannelSettings.compress);
	                const message = JSON.parse(data);
	                this.callbacks.push(message, "datachannel");
	            };
	        }
	        else if (dataChannelEvent.channel.label === "e2ee") {
	            dataChannelEvent.channel.onmessage = (event) => {
	                const channel = event.currentTarget;
	                const data = event.data;
	                this.signalingOnMessageE2EE(data);
	                this.writeDataChannelSignalingLog("onmessage-e2ee", channel, data);
	            };
	        }
	        else if (dataChannelEvent.channel.label === "stats") {
	            dataChannelEvent.channel.onmessage = async (event) => {
	                const channel = event.currentTarget;
	                const label = channel.label;
	                const dataChannelSettings = this.signalingOfferMessageDataChannels[label];
	                if (!dataChannelSettings) {
	                    console.warn(`Received onmessage event for '${label}' DataChannel. But '${label}' DataChannel settings doesn't exist`);
	                    return;
	                }
	                const data = parseDataChannelEventData(event.data, dataChannelSettings.compress);
	                const message = JSON.parse(data);
	                if (message.type === "req-stats") {
	                    const stats = await this.getStats();
	                    this.sendStatsMessage(stats);
	                }
	            };
	        }
	        else if (/^#.*/.exec(dataChannelEvent.channel.label)) {
	            dataChannelEvent.channel.onmessage = (event) => {
	                if (event.currentTarget === null) {
	                    return;
	                }
	                const channel = event.currentTarget;
	                const label = channel.label;
	                const dataChannelSettings = this.signalingOfferMessageDataChannels[label];
	                if (!dataChannelSettings) {
	                    console.warn(`Received onmessage event for '${label}' DataChannel. But '${label}' DataChannel settings doesn't exist`);
	                    return;
	                }
	                const dataChannel = event.target;
	                let data = undefined;
	                if (typeof event.data === "string") {
	                    data = new TextEncoder().encode(event.data);
	                }
	                else if (event.data instanceof ArrayBuffer) {
	                    data = event.data;
	                }
	                else {
	                    console.warn("Received onmessage event data is not of type String or ArrayBuffer.");
	                }
	                if (data !== undefined) {
	                    if (dataChannelSettings.compress === true) {
	                        data = unzlibSync(new Uint8Array(data)).buffer;
	                    }
	                    this.callbacks.message(createDataChannelMessageEvent(dataChannel.label, data));
	                }
	            };
	        }
	    }
	    /**
	     * シグナリングサーバーへメッセージを送信するメソッド
	     *
	     * @param message - 送信するメッセージ
	     */
	    sendSignalingMessage(message) {
	        if (this.soraDataChannels.signaling) {
	            if (this.signalingOfferMessageDataChannels.signaling &&
	                this.signalingOfferMessageDataChannels.signaling.compress === true) {
	                const binaryMessage = new TextEncoder().encode(JSON.stringify(message));
	                const zlibMessage = zlibSync(binaryMessage, {});
	                this.soraDataChannels.signaling.send(zlibMessage);
	            }
	            else {
	                this.soraDataChannels.signaling.send(JSON.stringify(message));
	            }
	            this.writeDataChannelSignalingLog(`send-${message.type}`, this.soraDataChannels.signaling, message);
	        }
	        else if (this.ws !== null) {
	            this.ws.send(JSON.stringify(message));
	            this.writeWebSocketSignalingLog(`send-${message.type}`, message);
	        }
	    }
	    /**
	     * シグナリングサーバーに E2E 用メッセージを投げるメソッド
	     *
	     * @param message - 送信するバイナリメッセージ
	     */
	    sendE2EEMessage(message) {
	        if (this.soraDataChannels.e2ee) {
	            this.soraDataChannels.e2ee.send(message);
	            this.writeDataChannelSignalingLog("send-e2ee", this.soraDataChannels.e2ee, message);
	        }
	        else if (this.ws !== null) {
	            this.ws.send(message);
	            this.writeWebSocketSignalingLog("send-e2ee", message);
	        }
	    }
	    /**
	     * シグナリングサーバーに stats メッセージを投げるメソッド
	     *
	     * @param reports - RTCStatsReport のリスト
	     */
	    sendStatsMessage(reports) {
	        if (this.soraDataChannels.stats) {
	            const message = {
	                type: "stats",
	                reports: reports,
	            };
	            if (this.signalingOfferMessageDataChannels.stats &&
	                this.signalingOfferMessageDataChannels.stats.compress === true) {
	                const binaryMessage = new TextEncoder().encode(JSON.stringify(message));
	                const zlibMessage = zlibSync(binaryMessage, {});
	                this.soraDataChannels.stats.send(zlibMessage);
	            }
	            else {
	                this.soraDataChannels.stats.send(JSON.stringify(message));
	            }
	        }
	    }
	    /**
	     * audio transceiver を取得するメソッド
	     */
	    getAudioTransceiver() {
	        if (this.pc && this.mids.audio) {
	            const transceiver = this.pc.getTransceivers().find((transceiver) => {
	                return transceiver.mid === this.mids.audio;
	            });
	            return transceiver || null;
	        }
	        return null;
	    }
	    /**
	     * video transceiver を取得するメソッド
	     */
	    getVideoTransceiver() {
	        if (this.pc && this.mids.video) {
	            const transceiver = this.pc.getTransceivers().find((transceiver) => {
	                return transceiver.mid === this.mids.video;
	            });
	            return transceiver || null;
	        }
	        return null;
	    }
	    /**
	     * disconnect callback に渡す Event オブジェクトを生成するためのメソッド
	     *
	     * @param type - Event タイプ(normal | abend)
	     * @param title - Event タイトル
	     * @param initDict - Event に設定するオプションパラメーター
	     */
	    soraCloseEvent(type, title, initDict) {
	        const soraCloseEvent = class SoraCloseEvent extends Event {
	            constructor(type, title, initDict) {
	                super(type);
	                if (initDict) {
	                    if (initDict.code) {
	                        this.code = initDict.code;
	                    }
	                    if (initDict.reason) {
	                        this.reason = initDict.reason;
	                    }
	                    if (initDict.params) {
	                        this.params = initDict.params;
	                    }
	                }
	                this.title = title;
	            }
	        };
	        return new soraCloseEvent(type, title, initDict);
	    }
	    /**
	     * DataChannel を使用してメッセージを送信するメソッド
	     *
	     * @param label - メッセージを送信する DataChannel のラベル
	     * @param message - Uint8Array
	     */
	    sendMessage(label, message) {
	        const dataChannel = this.soraDataChannels[label];
	        // 接続していない場合は何もしない
	        if (this.pc === null) {
	            return;
	        }
	        if (dataChannel === undefined) {
	            throw new Error("Could not find DataChannel");
	        }
	        if (dataChannel.readyState !== "open") {
	            throw new Error("Messaging DataChannel is not open");
	        }
	        const settings = this.signalingOfferMessageDataChannels[label];
	        if (settings !== undefined && settings.compress === true) {
	            const zlibMessage = zlibSync(message, {});
	            dataChannel.send(zlibMessage);
	        }
	        else {
	            dataChannel.send(message);
	        }
	    }
	    /**
	     * E2EE の自分のフィンガープリント
	     */
	    get e2eeSelfFingerprint() {
	        if (this.options.e2ee && this.e2ee) {
	            return this.e2ee.selfFingerprint();
	        }
	        return;
	    }
	    /**
	     * E2EE のリモートのフィンガープリントリスト
	     */
	    get e2eeRemoteFingerprints() {
	        if (this.options.e2ee && this.e2ee) {
	            return this.e2ee.remoteFingerprints();
	        }
	        return;
	    }
	    /**
	     * audio が有効かどうか
	     */
	    get audio() {
	        return this.getAudioTransceiver() !== null;
	    }
	    /**
	     * video が有効かどうか
	     */
	    get video() {
	        return this.getVideoTransceiver() !== null;
	    }
	    /**
	     * シグナリングに使用する URL
	     *
	     * @deprecated
	     */
	    get signalingUrl() {
	        return this.signalingUrlCandidates;
	    }
	    /**
	     * DataChannel メッセージング用の DataChannel 情報のリスト
	     */
	    get datachannels() {
	        if (!this.signalingSwitched) {
	            return [];
	        }
	        const messagingDataChannellabels = Object.keys(this.signalingOfferMessageDataChannels).filter((label) => {
	            return /^#.*/.exec(label);
	        });
	        const result = [];
	        for (const label of messagingDataChannellabels) {
	            const dataChannel = this.soraDataChannels[label];
	            if (!dataChannel) {
	                continue;
	            }
	            const settings = this.signalingOfferMessageDataChannels[label];
	            if (!settings) {
	                continue;
	            }
	            const messagingDataChannel = {
	                label: dataChannel.label,
	                ordered: dataChannel.ordered,
	                protocol: dataChannel.protocol,
	                compress: settings.compress,
	                direction: settings.direction,
	            };
	            if (typeof dataChannel.maxPacketLifeTime === "number") {
	                messagingDataChannel.maxPacketLifeTime = dataChannel.maxPacketLifeTime;
	            }
	            if (typeof dataChannel.maxRetransmits === "number") {
	                messagingDataChannel.maxRetransmits = dataChannel.maxRetransmits;
	            }
	            result.push(messagingDataChannel);
	        }
	        return result;
	    }
	}

	/**
	 * Role が "sendonly" または "sendrecv" の場合に Sora との WebRTC 接続を扱うクラス
	 */
	class ConnectionPublisher extends ConnectionBase {
	    /**
	     * Sora へ接続するメソッド
	     *
	     * @example
	     * ```typescript
	     * const sendrecv = connection.sendrecv("sora");
	     * const mediaStream = await navigator.mediaDevices.getUserMedia({audio: true, video: true});
	     * await sendrecv.connect(mediaStream);
	     * ```
	     *
	     * @param stream - メディアストリーム
	     *
	     * @public
	     */
	    async connect(stream) {
	        if (this.options.multistream) {
	            await Promise.race([
	                this.multiStream(stream).finally(() => {
	                    this.clearConnectionTimeout();
	                    this.clearMonitorSignalingWebSocketEvent();
	                }),
	                this.setConnectionTimeout(),
	                this.monitorSignalingWebSocketEvent(),
	            ]);
	        }
	        else {
	            await Promise.race([
	                this.singleStream(stream).finally(() => {
	                    this.clearConnectionTimeout();
	                    this.clearMonitorSignalingWebSocketEvent();
	                }),
	                this.setConnectionTimeout(),
	                this.monitorSignalingWebSocketEvent(),
	            ]);
	        }
	        this.monitorWebSocketEvent();
	        this.monitorPeerConnectionState();
	        return stream;
	    }
	    /**
	     * シングルストリームで Sora へ接続するメソッド
	     *
	     * @param stream - メディアストリーム
	     */
	    async singleStream(stream) {
	        await this.disconnect();
	        this.setupE2EE();
	        const ws = await this.getSignalingWebSocket(this.signalingUrlCandidates);
	        const signalingMessage = await this.signaling(ws);
	        this.startE2EE();
	        await this.connectPeerConnection(signalingMessage);
	        await this.setRemoteDescription(signalingMessage);
	        stream.getTracks().forEach((track) => {
	            if (this.pc) {
	                this.pc.addTrack(track, stream);
	            }
	        });
	        this.stream = stream;
	        await this.createAnswer(signalingMessage);
	        this.sendAnswer();
	        if (this.pc && this.e2ee) {
	            this.pc.getSenders().forEach((sender) => {
	                if (this.e2ee) {
	                    this.e2ee.setupSenderTransform(sender);
	                }
	            });
	        }
	        await this.onIceCandidate();
	        await this.waitChangeConnectionStateConnected();
	        return stream;
	    }
	    /**
	     * マルチストリームで Sora へ接続するメソッド
	     *
	     * @param stream - メディアストリーム
	     */
	    async multiStream(stream) {
	        await this.disconnect();
	        this.setupE2EE();
	        const ws = await this.getSignalingWebSocket(this.signalingUrlCandidates);
	        const signalingMessage = await this.signaling(ws);
	        this.startE2EE();
	        await this.connectPeerConnection(signalingMessage);
	        if (this.pc) {
	            this.pc.ontrack = async (event) => {
	                if (isCustomCodecEnabled()) {
	                    // @ts-ignore
	                    // eslint-disable-next-line
	                    const receiverStreams = event.receiver.createEncodedStreams();
	                    const isLyraCodec = this.audioMidToCodec.get(event.transceiver.mid || "") === "LYRA";
	                    if (isLyraCodec) {
	                        const lyraDecoder = (await getLyraModule()).createDecoder({ sampleRate: 16000 });
	                        // eslint-disable-next-line
	                        const transformStream = new TransformStream({
	                            transform: (data, controller) => this.lyraDecode(lyraDecoder, data, controller),
	                        });
	                        // eslint-disable-next-line
	                        receiverStreams.readable.pipeThrough(transformStream).pipeTo(receiverStreams.writable);
	                    }
	                    else {
	                        // eslint-disable-next-line
	                        receiverStreams.readable.pipeTo(receiverStreams.writable);
	                    }
	                }
	                const stream = event.streams[0];
	                if (!stream) {
	                    return;
	                }
	                const data = {
	                    // eslint-disable-next-line @typescript-eslint/naming-convention
	                    "stream.id": stream.id,
	                    id: event.track.id,
	                    label: event.track.label,
	                    enabled: event.track.enabled,
	                    kind: event.track.kind,
	                    muted: event.track.muted,
	                    readyState: event.track.readyState,
	                };
	                this.writePeerConnectionTimelineLog("ontrack", data);
	                if (stream.id === "default") {
	                    return;
	                }
	                if (stream.id === this.connectionId) {
	                    return;
	                }
	                if (this.e2ee) {
	                    this.e2ee.setupReceiverTransform(event.receiver);
	                }
	                this.callbacks.track(event);
	                stream.onremovetrack = (event) => {
	                    this.callbacks.removetrack(event);
	                    if (event.target) {
	                        // @ts-ignore TODO(yuito): 後方互換のため peerConnection.onremovestream と同じ仕様で残す
	                        const index = this.remoteConnectionIds.indexOf(event.target.id);
	                        if (-1 < index) {
	                            delete this.remoteConnectionIds[index];
	                            // @ts-ignore TODO(yuito): 後方互換のため peerConnection.onremovestream と同じ仕様で残す
	                            event.stream = event.target;
	                            this.callbacks.removestream(event);
	                        }
	                    }
	                };
	                if (-1 < this.remoteConnectionIds.indexOf(stream.id)) {
	                    return;
	                }
	                // @ts-ignore TODO(yuito): 最新ブラウザでは無くなった API だが後方互換のため残す
	                event.stream = stream;
	                this.remoteConnectionIds.push(stream.id);
	                this.callbacks.addstream(event);
	            };
	        }
	        await this.setRemoteDescription(signalingMessage);
	        stream.getTracks().forEach((track) => {
	            if (this.pc) {
	                this.pc.addTrack(track, stream);
	            }
	        });
	        if (this.pc) {
	            if (isCustomCodecEnabled()) {
	                for (const sender of this.pc.getSenders()) {
	                    if (sender == undefined || sender.track == undefined) {
	                        continue;
	                    }
	                    // @ts-ignore
	                    // eslint-disable-next-line
	                    const senderStreams = sender.createEncodedStreams();
	                    const isLyraCodec = sender.track.kind === "audio" && this.options.audioCodecType === "LYRA";
	                    if (isLyraCodec) {
	                        const lyraEncoder = (await getLyraModule()).createEncoder({
	                            sampleRate: 16000,
	                            bitrate: this.lyraEncodeOptions.bitrate,
	                            enableDtx: this.lyraEncodeOptions.enableDtx,
	                        });
	                        const transformStream = new TransformStream({
	                            transform: (data, controller) => this.lyraEncode(lyraEncoder, data, controller),
	                        });
	                        // eslint-disable-next-line
	                        senderStreams.readable.pipeThrough(transformStream).pipeTo(senderStreams.writable);
	                    }
	                    else {
	                        // eslint-disable-next-line
	                        senderStreams.readable.pipeTo(senderStreams.writable);
	                    }
	                }
	            }
	        }
	        this.stream = stream;
	        await this.createAnswer(signalingMessage);
	        this.sendAnswer();
	        if (this.pc && this.e2ee) {
	            this.pc.getSenders().forEach((sender) => {
	                if (this.e2ee) {
	                    this.e2ee.setupSenderTransform(sender);
	                }
	            });
	        }
	        await this.onIceCandidate();
	        await this.waitChangeConnectionStateConnected();
	        return stream;
	    }
	}

	/**
	 * Role が "recvonly" の場合に Sora との WebRTC 接続を扱うクラス
	 */
	class ConnectionSubscriber extends ConnectionBase {
	    /**
	     * Sora へ接続するメソッド
	     *
	     * @example
	     * ```typescript
	     * const recvonly = connection.sendrecv("sora");
	     * await recvonly.connect();
	     * ```
	     *
	     * @public
	     */
	    async connect() {
	        if (this.options.multistream) {
	            await Promise.race([
	                this.multiStream().finally(() => {
	                    this.clearConnectionTimeout();
	                    this.clearMonitorSignalingWebSocketEvent();
	                }),
	                this.setConnectionTimeout(),
	                this.monitorSignalingWebSocketEvent(),
	            ]);
	            this.monitorWebSocketEvent();
	            this.monitorPeerConnectionState();
	            return;
	        }
	        else {
	            const stream = await Promise.race([
	                this.singleStream().finally(() => {
	                    this.clearConnectionTimeout();
	                    this.clearMonitorSignalingWebSocketEvent();
	                }),
	                this.setConnectionTimeout(),
	                this.monitorSignalingWebSocketEvent(),
	            ]);
	            this.monitorWebSocketEvent();
	            this.monitorPeerConnectionState();
	            return stream;
	        }
	    }
	    /**
	     * シングルストリームで Sora へ接続するメソッド
	     */
	    async singleStream() {
	        await this.disconnect();
	        this.setupE2EE();
	        const ws = await this.getSignalingWebSocket(this.signalingUrlCandidates);
	        const signalingMessage = await this.signaling(ws);
	        this.startE2EE();
	        await this.connectPeerConnection(signalingMessage);
	        if (this.pc) {
	            this.pc.ontrack = (event) => {
	                this.stream = event.streams[0];
	                const streamId = this.stream.id;
	                if (streamId === "default") {
	                    return;
	                }
	                const data = {
	                    // eslint-disable-next-line @typescript-eslint/naming-convention
	                    "stream.id": streamId,
	                    id: event.track.id,
	                    label: event.track.label,
	                    enabled: event.track.enabled,
	                    kind: event.track.kind,
	                    muted: event.track.muted,
	                    readyState: event.track.readyState,
	                };
	                this.writePeerConnectionTimelineLog("ontrack", data);
	                if (this.e2ee) {
	                    this.e2ee.setupReceiverTransform(event.receiver);
	                }
	                this.callbacks.track(event);
	                this.stream.onremovetrack = (event) => {
	                    this.callbacks.removetrack(event);
	                    if (event.target) {
	                        // @ts-ignore TODO(yuito): 後方互換のため peerConnection.onremovestream と同じ仕様で残す
	                        const targetId = event.target.id;
	                        const index = this.remoteConnectionIds.indexOf(targetId);
	                        if (-1 < index) {
	                            delete this.remoteConnectionIds[index];
	                            // @ts-ignore TODO(yuito): 後方互換のため peerConnection.onremovestream と同じ仕様で残す
	                            event.stream = event.target;
	                            this.callbacks.removestream(event);
	                        }
	                    }
	                };
	                if (-1 < this.remoteConnectionIds.indexOf(streamId)) {
	                    return;
	                }
	                // @ts-ignore TODO(yuito): 最新ブラウザでは無くなった API だが後方互換のため残す
	                event.stream = this.stream;
	                this.remoteConnectionIds.push(streamId);
	                this.callbacks.addstream(event);
	            };
	        }
	        await this.setRemoteDescription(signalingMessage);
	        await this.createAnswer(signalingMessage);
	        this.sendAnswer();
	        await this.onIceCandidate();
	        await this.waitChangeConnectionStateConnected();
	        return this.stream || new MediaStream();
	    }
	    /**
	     * マルチストリームで Sora へ接続するメソッド
	     */
	    async multiStream() {
	        await this.disconnect();
	        this.setupE2EE();
	        const ws = await this.getSignalingWebSocket(this.signalingUrlCandidates);
	        const signalingMessage = await this.signaling(ws);
	        this.startE2EE();
	        await this.connectPeerConnection(signalingMessage);
	        if (this.pc) {
	            this.pc.ontrack = async (event) => {
	                if (isCustomCodecEnabled()) {
	                    // @ts-ignore
	                    // eslint-disable-next-line
	                    const receiverStreams = event.receiver.createEncodedStreams();
	                    const isLyraCodec = this.audioMidToCodec.get(event.transceiver.mid || "") === "LYRA";
	                    if (isLyraCodec) {
	                        const lyraDecoder = (await getLyraModule()).createDecoder({ sampleRate: 16000 });
	                        const transformStream = new TransformStream({
	                            transform: (data, controller) => this.lyraDecode(lyraDecoder, data, controller),
	                        });
	                        // eslint-disable-next-line
	                        receiverStreams.readable.pipeThrough(transformStream).pipeTo(receiverStreams.writable);
	                    }
	                    else {
	                        // eslint-disable-next-line
	                        receiverStreams.readable.pipeTo(receiverStreams.writable);
	                    }
	                }
	                const stream = event.streams[0];
	                if (stream.id === "default") {
	                    return;
	                }
	                if (stream.id === this.connectionId) {
	                    return;
	                }
	                const data = {
	                    // eslint-disable-next-line @typescript-eslint/naming-convention
	                    "stream.id": stream.id,
	                    id: event.track.id,
	                    label: event.track.label,
	                    enabled: event.track.enabled,
	                    kind: event.track.kind,
	                    muted: event.track.muted,
	                    readyState: event.track.readyState,
	                };
	                this.writePeerConnectionTimelineLog("ontrack", data);
	                if (this.e2ee) {
	                    this.e2ee.setupReceiverTransform(event.receiver);
	                }
	                this.callbacks.track(event);
	                stream.onremovetrack = (event) => {
	                    this.callbacks.removetrack(event);
	                    if (event.target) {
	                        // @ts-ignore TODO(yuito): 後方互換のため peerConnection.onremovestream と同じ仕様で残す
	                        const targetId = event.target.id;
	                        const index = this.remoteConnectionIds.indexOf(targetId);
	                        if (-1 < index) {
	                            delete this.remoteConnectionIds[index];
	                            // @ts-ignore TODO(yuito): 後方互換のため peerConnection.onremovestream と同じ仕様で残す
	                            event.stream = event.target;
	                            this.callbacks.removestream(event);
	                        }
	                    }
	                };
	                if (-1 < this.remoteConnectionIds.indexOf(stream.id)) {
	                    return;
	                }
	                // @ts-ignore TODO(yuito): 最新ブラウザでは無くなった API だが後方互換のため残す
	                event.stream = stream;
	                this.remoteConnectionIds.push(stream.id);
	                this.callbacks.addstream(event);
	            };
	        }
	        await this.setRemoteDescription(signalingMessage);
	        await this.createAnswer(signalingMessage);
	        this.sendAnswer();
	        await this.onIceCandidate();
	        await this.waitChangeConnectionStateConnected();
	        return;
	    }
	}

	/**
	 *  MediaStream の constraints を動的に変更するメソッド.
	 *
	 * @param mediastream - メディアストリーム
	 *
	 * @param constraints - メディアストリーム制約
	 *
	 * @public
	 */
	async function applyMediaStreamConstraints(mediastream, constraints) {
	    if (constraints.audio && typeof constraints.audio !== "boolean") {
	        for (const track of mediastream.getAudioTracks()) {
	            await track.applyConstraints(constraints.audio);
	        }
	    }
	    if (constraints.video && typeof constraints.video !== "boolean") {
	        for (const track of mediastream.getVideoTracks()) {
	            await track.applyConstraints(constraints.video);
	        }
	    }
	}

	/**
	 * Role 毎の Connection インスタンスを生成するためのクラス
	 *
	 * @param signalingUrlCandidates - シグナリングに使用する URL の候補
	 * @param debug - デバッグフラグ
	 */
	class SoraConnection {
	    constructor(signalingUrlCandidates, debug = false) {
	        this.signalingUrlCandidates = signalingUrlCandidates;
	        this.debug = debug;
	    }
	    /**
	     * role sendrecv で接続するための Connecion インスタンスを生成するメソッド
	     *
	     * @example
	     * ```typescript
	     * const connection = Sora.connection('ws://192.0.2.100:5000/signaling', true);
	     * const sendrecv = connection.sendrecv("sora");
	     * ```
	     *
	     * @param channelId - チャネルID
	     * @param metadata - メタデータ
	     * @param options - コネクションオプション
	     *
	     * @returns
	     * role sendrecv な Connection オブジェクトを返します
	     *
	     * @public
	     */
	    sendrecv(channelId, metadata = null, options = { audio: true, video: true }) {
	        // sendrecv の場合、multistream に初期値を指定する
	        const sendrecvOptions = Object.assign({ multistream: true }, options);
	        return new ConnectionPublisher(this.signalingUrlCandidates, "sendrecv", channelId, metadata, sendrecvOptions, this.debug);
	    }
	    /**
	     * role sendonly で接続するための Connecion インスタンスを生成するメソッド
	     *
	     * @param channelId - チャネルID
	     * @param metadata - メタデータ
	     * @param options - コネクションオプション
	     *
	     * @example
	     * ```typescript
	     * const connection = Sora.connection('ws://192.0.2.100:5000/signaling', true);
	     * const sendonly = connection.sendonly("sora");
	     * ```
	     *
	     * @returns
	     * role sendonly な Connection オブジェクトを返します
	     *
	     * @public
	     */
	    sendonly(channelId, metadata = null, options = { audio: true, video: true }) {
	        return new ConnectionPublisher(this.signalingUrlCandidates, "sendonly", channelId, metadata, options, this.debug);
	    }
	    /**
	     * role recvonly で接続するための Connecion インスタンスを生成するメソッド
	     *
	     * @example
	     * ```typescript
	     * const connection = Sora.connection('ws://192.0.2.100:5000/signaling', true);
	     * const recvonly = connection.recvonly("sora");
	     * ```
	     *
	     * @param channelId - チャネルID
	     * @param metadata - メタデータ
	     * @param options - コネクションオプション
	     *
	     * @returns
	     * role recvonly な Connection オブジェクトを返します
	     *
	     * @public
	     */
	    recvonly(channelId, metadata = null, options = { audio: true, video: true }) {
	        return new ConnectionSubscriber(this.signalingUrlCandidates, "recvonly", channelId, metadata, options, this.debug);
	    }
	    /**
	     * シグナリングに使用する URL の候補
	     *
	     * @public
	     * @deprecated
	     */
	    get signalingUrl() {
	        return this.signalingUrlCandidates;
	    }
	}
	/**
	 * Sora JS SDK package
	 */
	var sora = {
	    /**
	     * E2EE で使用する WASM の読み込みを行うメソッド
	     *
	     * @example
	     * ```typescript
	     * Sora.initE2EE("http://192.0.2.100/wasm.wasm");
	     * ```
	     * @param wasmUrl - E2EE WASM の URL
	     *
	     * @public
	     */
	    initE2EE: async function (wasmUrl) {
	        await SoraE2EE.loadWasm(wasmUrl);
	    },
	    /**
	     * TODO
	     */
	    initLyra,
	    /**
	     * SoraConnection インスタンスを生成するメソッド
	     *
	     * @example
	     * ```typescript
	     * const connection = Sora.connection('ws://192.0.2.100:5000/signaling', true);
	     * ```
	     *
	     * @param signalingUrlCandidates - シグナリングに使用する URL 候補
	     * @param debug - デバッグフラグ
	     *
	     * @public
	     *
	     */
	    connection: function (signalingUrlCandidates, debug = false) {
	        return new SoraConnection(signalingUrlCandidates, debug);
	    },
	    /**
	     * SDK のバージョンを返すメソッド
	     *
	     * @public
	     */
	    version: function () {
	        return "2022.2.0-canary.0";
	    },
	    /**
	     * WebRTC のユーティリティ関数群
	     *
	     * @public
	     */
	    helpers: {
	        applyMediaStreamConstraints,
	    },
	};

	return sora;

}));<|MERGE_RESOLUTION|>--- conflicted
+++ resolved
@@ -1566,7 +1566,6 @@
 
 	  return LyraWasmModule.ready
 	}
-<<<<<<< HEAD
 	);
 	})();
 
@@ -1589,69 +1588,6 @@
 	    wasmModule;
 	    constructor(wasmModule) {
 	        this.wasmModule = wasmModule;
-=======
-	function createSignalingMessage(offerSDP, role, channelId, metadata, options, redirect) {
-	    if (role !== "sendrecv" && role !== "sendonly" && role !== "recvonly") {
-	        throw new Error("Unknown role type");
-	    }
-	    if (channelId === null || channelId === undefined) {
-	        throw new Error("channelId can not be null or undefined");
-	    }
-	    const message = {
-	        type: "connect",
-	        sora_client: "Sora JavaScript SDK 2022.2.0-canary.0",
-	        environment: window.navigator.userAgent,
-	        role: role,
-	        channel_id: channelId,
-	        sdp: offerSDP,
-	        audio: true,
-	        video: true,
-	    };
-	    // role: sendrecv で multistream: false の場合は例外を発生させる
-	    if (role === "sendrecv" && options.multistream !== true) {
-	        throw new Error("Failed to parse options. Options multistream must be true when connecting using 'sendrecv'");
-	    }
-	    if (redirect === true) {
-	        message.redirect = true;
-	    }
-	    if (typeof options.multistream === "boolean") {
-	        message.multistream = options.multistream;
-	    }
-	    if (typeof options.simulcast === "boolean") {
-	        message.simulcast = options.simulcast;
-	    }
-	    const simalcastRids = ["r0", "r1", "r2"];
-	    if (options.simulcastRid !== undefined && 0 <= simalcastRids.indexOf(options.simulcastRid)) {
-	        message.simulcast_rid = options.simulcastRid;
-	    }
-	    if (typeof options.spotlight === "boolean") {
-	        message.spotlight = options.spotlight;
-	    }
-	    if ("spotlightNumber" in options) {
-	        message.spotlight_number = options.spotlightNumber;
-	    }
-	    const spotlightFocusRids = ["none", "r0", "r1", "r2"];
-	    if (options.spotlightFocusRid !== undefined && 0 <= spotlightFocusRids.indexOf(options.spotlightFocusRid)) {
-	        message.spotlight_focus_rid = options.spotlightFocusRid;
-	    }
-	    if (options.spotlightUnfocusRid !== undefined && 0 <= spotlightFocusRids.indexOf(options.spotlightUnfocusRid)) {
-	        message.spotlight_unfocus_rid = options.spotlightUnfocusRid;
-	    }
-	    if (metadata !== undefined) {
-	        message.metadata = metadata;
-	    }
-	    if (options.signalingNotifyMetadata !== undefined) {
-	        message.signaling_notify_metadata = options.signalingNotifyMetadata;
-	    }
-	    if (options.clientId !== undefined) {
-	        message.client_id = options.clientId;
-	    }
-	    if (options.bundleId !== undefined) {
-	        message.bundle_id = options.bundleId;
-	    }
-	    if (typeof options.dataChannelSignaling === "boolean") {
-	        message.data_channel_signaling = options.dataChannelSignaling;
->>>>>>> 4ebae747
 	    }
 	    /**
 	     * Lyra の WebAssembly ファイルやモデルファイルをロードして {@link LyraModule} のインスタンスを生成する
@@ -1929,19 +1865,8 @@
 	    else if (ua.indexOf("safari") !== -1 && ua.indexOf("chrome") === -1) {
 	        return "safari";
 	    }
-<<<<<<< HEAD
 	    else if (ua.indexOf("opera") !== -1) {
 	        return "opera";
-=======
-	    if (options.audioStreamingLanguageCode !== undefined) {
-	        message.audio_streaming_language_code = options.audioStreamingLanguageCode;
-	    }
-	    return message;
-	}
-	function getSignalingNotifyAuthnMetadata(message) {
-	    if (message.authn_metadata !== undefined) {
-	        return message.authn_metadata;
->>>>>>> 4ebae747
 	    }
 	    else if (ua.indexOf("firefox") !== -1) {
 	        return "firefox";
@@ -2016,7 +1941,7 @@
 	    }
 	    const message = {
 	        type: "connect",
-	        sora_client: "Sora JavaScript SDK 2022.1.0",
+	        sora_client: "Sora JavaScript SDK 2022.2.0-canary.0",
 	        environment: window.navigator.userAgent,
 	        role: role,
 	        channel_id: channelId,
@@ -2205,6 +2130,9 @@
 	    }
 	    if (Array.isArray(options.dataChannels) && 0 < options.dataChannels.length) {
 	        message.data_channels = parseDataChannelConfigurations(options.dataChannels);
+	    }
+	    if (options.audioStreamingLanguageCode !== undefined) {
+	        message.audio_streaming_language_code = options.audioStreamingLanguageCode;
 	    }
 	    return message;
 	}
